--- conflicted
+++ resolved
@@ -28,7 +28,6 @@
 <%def name="render_workflow( key, workflow, section )">
     %if section:
         <div class="toolTitle">
-<<<<<<< HEAD
     %else:
         <div class="toolTitleNoSection">
     %endif
@@ -53,19 +52,6 @@
         <meta http-equiv="Content-Type" content="text/html; charset=iso-8859-1" />
         <link href="${h.url_for('/static/style/base.css')}" rel="stylesheet" type="text/css" />
         <link href="${h.url_for('/static/style/tool_menu.css')}" rel="stylesheet" type="text/css" />
-=======
-            <a href="${h.url_for( controller='workflow', action='list_for_run' )}" target="galaxy_main">List all</a> of your workflows
-        </div>
-        %if t.user:
-            %for m in t.user.stored_workflow_menu_entries:
-                <div class="toolTitle">
-                    <a href="${h.url_for( controller='workflow', action='run', id=trans.security.encode_id(m.stored_workflow_id) )}" target="galaxy_main">${m.stored_workflow.name}</a>
-                </div>
-            %endfor
-        %endif
-  </div>
-</div>
->>>>>>> 0f6c60b7
 
         <script type="text/javascript" src="${h.url_for('/static/scripts/jquery.js')}"></script>
 
@@ -156,7 +142,7 @@
                     </div>
                 </div>
             </div>
-        </div>
-        <div style="height: 20px"></div>
-    </body>
-</html>+        %endfor
+      </div>
+   </div>
+%endfor
