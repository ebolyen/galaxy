#
# Galaxy is configured by default to be usable in a single-user development
# environment.  To tune the application for a multi-user production
# environment, see the documentation at:
#
#  http://usegalaxy.org/production
#

# Throughout this sample configuration file, except where stated otherwise,
# uncommented values override the default if left unset, whereas commented
# values are set to the default value.  Relative paths are relative to the root
# Galaxy directory.
#
# Examples of many of these options are explained in more detail in the Galaxy
# Community Hub.
#
#   https://galaxyproject.org/admin/config
#
# Config hackers are encouraged to check there before asking for help.

# ---- HTTP Server ----------------------------------------------------------

# Configuration of the internal HTTP server.

[server:main]

# The internal HTTP server to use.  Currently only Paste is provided.  This
# option is required.
use = egg:Paste#http

# The port on which to listen.
#port = 8080

# The address on which to listen.  By default, only listen to localhost (Galaxy
# will not be accessible over the network).  Use '0.0.0.0' to listen on all
# available network interfaces.
#host = 127.0.0.1

# Use a threadpool for the web server instead of creating a thread for each
# request.
use_threadpool = True

# Number of threads in the web server thread pool.
#threadpool_workers = 10

# Set the number of seconds a thread can work before you should kill it
# (assuming it will never finish) to 3 hours.  Default is 600 (10 minutes).
threadpool_kill_thread_limit = 10800

# ---- Filters --------------------------------------------------------------

# Filters sit between Galaxy and the HTTP server.

# These filters are disabled by default.  They can be enabled with
# 'filter-with' in the [app:main] section below.

# Define the gzip filter.
[filter:gzip]
use = egg:Paste#gzip

# Define the proxy-prefix filter.
[filter:proxy-prefix]
use = egg:PasteDeploy#prefix
prefix = /galaxy

# ---- Galaxy ---------------------------------------------------------------

# Configuration of the Galaxy application.

[app:main]

# -- Application and filtering

# The factory for the WSGI application.  This should not be changed.
paste.app_factory = galaxy.web.buildapp:app_factory

# If not running behind a proxy server, you may want to enable gzip compression
# to decrease the size of data transferred over the network.  If using a proxy
# server, please enable gzip compression there instead.
#filter-with = gzip

# If running behind a proxy server and Galaxy is served from a subdirectory,
# enable the proxy-prefix filter and set the prefix in the
# [filter:proxy-prefix] section above.
#filter-with = proxy-prefix

# If proxy-prefix is enabled and you're running more than one Galaxy instance
# behind one hostname, you will want to set this to the same path as the prefix
# in the filter above.  This value becomes the "path" attribute set in the
# cookie so the cookies from each instance will not clobber each other.
#cookie_path = None

# -- Database

# By default, Galaxy uses a SQLite database at 'database/universe.sqlite'.  You
# may use a SQLAlchemy connection string to specify an external database
# instead.  This string takes many options which are explained in detail in the
# config file documentation.
#database_connection = sqlite:///./database/universe.sqlite?isolation_level=IMMEDIATE

# If the server logs errors about not having enough database pool connections,
# you will want to increase these values, or consider running more Galaxy
# processes.
#database_engine_option_pool_size = 5
#database_engine_option_max_overflow = 10

# If using MySQL and the server logs the error "MySQL server has gone away",
# you will want to set this to some positive value (7200 should work).
#database_engine_option_pool_recycle = -1

# If large database query results are causing memory or response time issues in
# the Galaxy process, leave the result on the server instead.  This option is
# only available for PostgreSQL and is highly recommended.
#database_engine_option_server_side_cursors = False

# Log all database transactions, can be useful for debugging and performance
# profiling.  Logging is done via Python's 'logging' module under the qualname
# 'galaxy.model.orm.logging_connection_proxy'
#database_query_profiling_proxy = False

# Slow query logging.  Queries slower than the threshold indicated below will
# be logged to debug.  A value of '0' is disabled.  For example, you would set
# this to .005 to log all queries taking longer than 5 milliseconds.
#slow_query_log_threshold = 0

# By default, Galaxy will use the same database to track user data and
# tool shed install data.  There are many situations in which it is
# valuable to separate these - for instance bootstrapping fresh Galaxy
# instances with pretested installs.  The following option can be used to
# separate the tool shed install database (all other options listed above
# but prefixed with install_ are also available).
#install_database_connection = sqlite:///./database/universe.sqlite?isolation_level=IMMEDIATE

# Setting the following option to true will cause Galaxy to automatically
# migrate the database forward after updates. This is not recommended for production
# use.
#database_auto_migrate = False

# -- Files and directories

# Dataset files are stored in this directory.
#file_path = database/files

# Temporary files are stored in this directory.
#new_file_path = database/tmp

# Tool config files, defines what tools are available in Galaxy.
# Tools can be locally developed or installed from Galaxy tool sheds.
# (config/tool_conf.xml.sample will be used if left unset and
# config/tool_conf.xml does not exist).
#tool_config_file = config/tool_conf.xml,config/shed_tool_conf.xml

# Enable / disable checking if any tools defined in the above non-shed
# tool_config_files (i.e., tool_conf.xml) have been migrated from the Galaxy
# code distribution to the Tool Shed.  This setting should generally be set to
# False only for development Galaxy environments that are often rebuilt from
# scratch where migrated tools do not need to be available in the Galaxy tool
# panel.  If the following setting remains commented, the default setting will
# be True.
#check_migrate_tools = True

# Tool config maintained by tool migration scripts.  If you use the migration
# scripts to install tools that have been migrated to the tool shed upon a new
# release, they will be added to this tool config file.
#migrated_tools_config = config/migrated_tools_conf.xml

# File that contains the XML section and tool tags from all tool panel config
# files integrated into a single file that defines the tool panel layout.  This
# file can be changed by the Galaxy administrator to alter the layout of the
# tool panel.  If not present, Galaxy will create it.
#integrated_tool_panel_config = integrated_tool_panel.xml

# Default path to the directory containing the tools defined in tool_conf.xml.
# Other tool config files must include the tool_path as an attribute in the
# <toolbox> tag.
#tool_path = tools

# -- Tool dependencies

# Path to the directory in which tool dependencies are placed.  This is used by
# the Tool Shed to install dependencies and can also be used by administrators
# to manually install or link to dependencies.  For details, see:
#   https://galaxyproject.org/admin/config/tool-dependencies
# Set the string to None to explicitly disable tool dependency handling.
# If this option is set to none or an invalid path, installing tools with dependencies
# from the Tool Shed will fail.
#tool_dependency_dir = database/dependencies

# The dependency resolvers config file specifies an ordering and options for how
# Galaxy resolves tool dependencies (requirement tags in Tool XML). The default
# ordering is to the use the Tool Shed for tools installed that way, use local
# Galaxy packages, and then use Conda if available.
# See https://github.com/galaxyproject/galaxy/blob/dev/doc/source/admin/dependency_resolvers.rst
# for more information on these options.
#dependency_resolvers_config_file = config/dependency_resolvers_conf.xml

# The following Conda dependency resolution options will change the defaults for
# all Conda resolvers, but multiple resolvers can be configured independently
# in dependency_resolvers_config_file and these options overridden.
# Location on the filesystem where Conda packages are installed

# conda_prefix is the location on the filesystem where Conda packages and environments are installed
# IMPORTANT: Due to a current limitation in conda, the total length of the
# conda_prefix and the job_working_directory path should be less than 50 characters!
#conda_prefix = <tool_dependency_dir>/_conda
# Override the Conda executable to use, it will default to the one on the
# PATH (if available) and then to <conda_prefix>/bin/conda
#conda_exec =
# Pass debug flag to conda commands.
#conda_debug = False
# conda channels to enable by default (http://conda.pydata.org/docs/custom-channels.html)
#conda_ensure_channels = iuc,bioconda,conda-forge,defaults,r
# Set to True to instruct Galaxy to look for and install missing tool
# dependencies before each job runs.
#conda_auto_install = False
# Set to True to instruct Galaxy to install Conda from the web automatically
# if it cannot find a local copy and conda_exec is not configured.
#conda_auto_init = True
# You must set this to True if conda_prefix and job_working_directory are not on the same
# volume, or some conda dependencies will fail to execute at job runtime.
# Conda will copy packages content instead of creating hardlinks or symlinks.
# This will prevent problems with some specific packages (perl, R), at the cost
# of extra disk space usage and extra time spent copying packages.
#conda_copy_dependencies = False

# Certain dependency resolvers (namely Conda) take a considerable amount of
# time to build an isolated job environment in the job_working_directory if the
# job working directory is on a network share.  Set the following option to True
# to cache the dependencies in a folder. This option is beta and should only be
# used if you experience long waiting times before a job is actually submitted
# to your cluster.
#use_cached_dependency_manager = False

# By default the tool_dependency_cache_dir is the _cache directory
# of the tool dependency directory
#tool_dependency_cache_dir = <tool_dependency_dir>/_cache

# By default, when using a cached dependency manager, the dependencies are cached
# when installing new tools and when using tools for the first time.
# Set this to False if you prefer dependencies to be cached only when installing new tools.
#precache_dependencies = True

# File containing the Galaxy Tool Sheds that should be made available to
# install from in the admin interface (.sample used if default does not exist).
#tool_sheds_config_file = config/tool_sheds_conf.xml

# Set to True to enable monitoring of tools and tool directories
# listed in any tool config file specified in tool_config_file option.
# If changes are found, tools are automatically reloaded.  Watchdog (
# https://pypi.python.org/pypi/watchdog ) must be installed and
# available to Galaxy to use this option. Other options include 'auto'
# which will attempt to watch tools if the watchdog library is available
# but won't fail to load Galaxy if it is not and 'polling' which will use
# a less efficient monitoring scheme that may work in wider range of scenarios
# than the watchdog default.
#watch_tools = False

# Enable Galaxy to fetch Docker containers registered with quay.io generated
# from tool requirements resolved through conda. These containers (when
# available) have been generated using mulled - https://github.com/mulled.
# These containers are highly beta and availablity will vary by tool.
# This option will additionally only be used for job destinations with
# Docker enabled.
#enable_beta_mulled_containers = False

# Container resolvers configuration (beta). Setup a file describing container
# resolvers to use when discovering containers for Galaxy. If this is set to
# None, the default containers loaded is determined by
# enable_beta_mulled_containers.
#containers_resolvers_config_file = None

# involucro is a tool used to build Docker containers for tools from Conda
# dependencies referenced in tools as `requirement`s. The following path is
# the location of involucro on the Galaxy host. This is ignored if the relevant
# container resolver isn't enabled, and will install on demand unless
# involucro_auto_init is set to False.
#involucro_path = database/dependencies/involucro

# Install involucro as needed to build Docker containers for tools. Ignored if
# relevant container resolver is not used.
#involucro_auto_init = True

# Enable automatic polling of relative tool sheds to see if any updates
# are available for installed repositories.  Ideally only one Galaxy
# server process should be able to check for repository updates.  The
# setting for hours_between_check should be an integer between 1 and 24.
#enable_tool_shed_check = False
#hours_between_check = 12

# Enable use of an in-memory registry with bi-directional relationships between
# repositories (i.e., in addition to lists of dependencies for a repository,
# keep an in-memory registry of dependent items for each repository.
#manage_dependency_relationships = False

# XML config file that contains data table entries for the
# ToolDataTableManager.  This file is manually # maintained by the Galaxy
# administrator (.sample used if default does not exist).
#tool_data_table_config_path = config/tool_data_table_conf.xml

# XML config file that contains additional data table entries for the
# ToolDataTableManager.  This file is automatically generated based on the
# current installed tool shed repositories that contain valid
# tool_data_table_conf.xml.sample files.  At the time of installation, these
# entries are automatically added to the following file, which is parsed and
# applied to the ToolDataTableManager at server start up.
#shed_tool_data_table_config = config/shed_tool_data_table_conf.xml

# Directory where data used by tools is located.  See the samples in that
# directory and the Galaxy Community Hub for help:
# https://galaxyproject.org/admin/data-integration
#tool_data_path = tool-data

# Directory where Tool Data Table related files will be placed
# when installed from a ToolShed. Defaults to tool_data_path.
#shed_tool_data_path = tool-data

# Set to True to enable monitoring of the tool_data and shed_tool_data_path
# directories. If changes in tool data table files are found, the tool data
# tables for that data manager are automatically reloaded.
# Watchdog ( https://pypi.python.org/pypi/watchdog ) must be installed and
# available to Galaxy to use this option. Other options include 'auto'
# which will attempt to use the watchdog library if it is available but won't
# fail to load Galaxy if it is not and 'polling' which will use a less
# efficient monitoring scheme that may work in wider range of scenarios
# than the watchdog default.
#watch_tool_data_dir = False

# File containing old-style genome builds
#builds_file_path = tool-data/shared/ucsc/builds.txt

# Directory where chrom len files are kept, currently mainly used by trackster
#len_file_path = tool-data/shared/ucsc/chrom

# Datatypes config file(s), defines what data (file) types are available in
# Galaxy (.sample is used if default does not exist).  If a datatype appears in
# multiple files, the last definition is used (though the first sniffer is used
# so limit sniffer definitions to one file).
#datatypes_config_file = config/datatypes_conf.xml

# Disable the 'Auto-detect' option for file uploads
#datatypes_disable_auto = False

# Visualizations config directory: where to look for individual visualization
# plugins.  The path is relative to the Galaxy root dir.  To use an absolute
# path begin the path with '/'.  This is a comma separated list.
# Defaults to "config/plugins/visualizations".
#visualization_plugins_directory = config/plugins/visualizations

# Interactive environment plugins root directory: where to look for interactive
# environment plugins.  By default none will be loaded.  Set to
# config/plugins/interactive_environments to load Galaxy's stock plugins.
# These will require Docker to be configured and have security considerations,
# so proceed with caution. The path is relative to the Galaxy root dir.  To use
# an absolute path begin the path with '/'.  This is a comma
# separated list.
#interactive_environment_plugins_directory =

# To run interactive environment containers in Docker Swarm mode (on an
# existing swarm), set this option to True and set `docker_connect_port` in the
# IE plugin config (ini) file(s) of any IE plugins you have enabled and ensure
# that you are not using any `docker run`-specific options in your plugins'
# `command_inject` options (swarm mode services run using `docker service
# create`, which has a different and more limited set of options). This option
# can be overridden on a per-plugin basis by using the `swarm_mode` option in
# the plugin's ini config file.
#interactive_environment_swarm_mode = False

# Galaxy can run a "swarm manager" service that will monitor utilization of the
# swarm and provision/deprovision worker nodes as necessary. The service has
# its own configuration file.
#swarm_manager_config_file = config/swarm_manager_conf.yml

# Interactive tour directory: where to store interactive tour definition files.
# Galaxy ships with several basic interface tours enabled, though a different
# directory with custom tours can be specified here. The path is relative to the
# Galaxy root dir.  To use an absolute path begin the path with '/'.  This is a comma
# separated list.
#tour_config_dir = config/plugins/tours

# Webhooks directory: where to store webhooks - plugins to extend the Galaxy UI.
# By default none will be loaded.  Set to config/plugins/webhooks/demo to load Galaxy's
# demo webhooks.  To use an absolute path begin the path with '/'.  This is a comma
# separated list. Add test/functional/webhooks to this list to include the demo webhooks
# used to test the webhook framework.
#webhooks_dir = config/plugins/webhooks

# Each job is given a unique empty directory as its current working directory.
# This option defines in what parent directory those directories will be
# created.
#job_working_directory = database/jobs_directory

# If using a cluster, Galaxy will write job scripts and stdout/stderr to this
# directory.
#cluster_files_directory = database/pbs

# Mako templates are compiled as needed and cached for reuse, this directory is
# used for the cache
#template_cache_path = database/compiled_templates

# Set to false to disable various checks Galaxy will do to ensure it
# can run job scripts before attempting to execute or submit them.
#check_job_script_integrity = True
# Number of checks to execute if check_job_script_integrity is enabled.
#check_job_script_integrity_count = 35
# Time to sleep between checks if check_job_script_integrity is enabled (in seconds).
#check_job_script_integrity_sleep = .25

# Set the default shell used by non-containerized jobs Galaxy-wide. This
# defaults to bash for all jobs and can be overidden at the destination
# level for heterogenous clusters. conda job resolution requires bash or zsh
# so if this is switched to /bin/sh for instance - conda resolution
# should be disabled. Containerized jobs always use /bin/sh - so more maximum
# portability tool authors should assume generated commands run in sh.
#default_job_shell = /bin/bash

# Citation related caching.  Tool citations information maybe fetched from
# external sources such as http://dx.doi.org/ by Galaxy - the following
# parameters can be used to control the caching used to store this information.
#citation_cache_type = file
#citation_cache_data_dir = database/citations/data
#citation_cache_lock_dir = database/citations/lock

# External service types config file, defining what types of external_services
# configurations are available in Galaxy (.sample is used if default does not
# exist).
#external_service_type_config_file = config/external_service_types_conf.xml

# Path to the directory containing the external_service_types defined in the
# config.
#external_service_type_path = external_service_types

# Tools with a number of outputs not known until runtime can write these
# outputs to a directory for collection by Galaxy when the job is done.
# Previously, this directory was new_file_path, but using one global directory
# can cause performance problems, so using job_working_directory ('.' or cwd
# when a job is run) is encouraged.  By default, both are checked to avoid
# breaking existing tools.
#collect_outputs_from = new_file_path,job_working_directory

# -- Data Storage (Object Store)
#
# Configuration file for the object store
# If this is set and exists, it overrides any other objectstore settings.
#object_store_config_file = config/object_store_conf.xml


# -- Mail and notification

# Galaxy sends mail for various things: subscribing users to the mailing list
# if they request it, password resets, notifications from the Galaxy Sample
# Tracking system, reporting dataset errors, and sending activation emails.
# To do this, it needs to send mail through an SMTP server, which you may
# define here (host:port).
# Galaxy will automatically try STARTTLS but will continue upon failure.
#smtp_server = None

# If your SMTP server requires a username and password, you can provide them
# here (password in cleartext here, but if your server supports STARTTLS it
# will be sent over the network encrypted).
#smtp_username = None
#smtp_password = None

# If your SMTP server requires SSL from the beginning of the connection
#smtp_ssl = False

# On the user registration form, users may choose to join a mailing list. This
# is the address used to subscribe to the list. Uncomment and leave empty if you
# want to remove this option from the user registration form.
#mailing_join_addr = galaxy-announce-join@bx.psu.edu

# Datasets in an error state include a link to report the error.  Those reports
# will be sent to this address.  Error reports are disabled if no address is
# set.  Also this email is shown as a contact to user in case of Galaxy
# misconfiguration and other events user may encounter.
#error_email_to = None

# Email address to use in the 'From' field when sending emails for
# account activations, workflow step notifications and password resets.
# We recommend using string in the following format:
# Galaxy Project <galaxy-no-reply@example.com>
# If not configured, '<galaxy-no-reply@HOSTNAME>' will be used.
#email_from = None

# URL of the support resource for the galaxy instance.  Used in activation
# emails.
#instance_resource_url = https://galaxyproject.org/

# E-mail domains blacklist is used for filtering out users that are using
# disposable email address during the registration.  If their address domain
# matches any domain in the blacklist, they are refused the registration.
#blacklist_file = config/disposable_email_blacklist.conf

# Registration warning message is used to discourage people from registering
# multiple accounts.  Applies mostly for the main Galaxy instance.
# If no message specified the warning box will not be shown.
#registration_warning_message = Please register only one account - we provide this service free of charge and have limited computational resources. Multi-accounts are tracked and will be subjected to account termination and data deletion.


# -- Account activation

# User account activation feature global flag.  If set to "False", the rest of
# the Account activation configuration is ignored and user activation is
# disabled (i.e. accounts are active since registration).
# The activation is also not working in case the SMTP server is not defined.
#user_activation_on = False

# Activation grace period (in hours).  Activation is not forced (login is not
# disabled) until grace period has passed.  Users under grace period can't run
# jobs. Enter 0 to disable grace period.
# Users with OpenID logins have grace period forever.
#activation_grace_period = 3

# Shown in warning box to users that were not activated yet.
# In use only if activation_grace_period is set.
#inactivity_box_content = Your account has not been activated yet.  Feel free to browse around and see what's available, but you won't be able to upload data or run jobs until you have verified your email address.

# Password expiration period (in days). Users are required to change their
# password every x days. Users will be redirected to the change password
# screen when they log in after their password expires. Enter 0 to disable
# password expiration.
#password_expiration_period = 0

# Galaxy Session Timeout
# This provides a timeout (in minutes) after which a user will have to log back in.
# A duration of 0 disables this feature.
#session_duration = 0


# -- Analytics

# You can enter tracking code here to track visitor's behavior
# through your Google Analytics account.  Example: UA-XXXXXXXX-Y
#ga_code = None

# -- Display sites

# Galaxy can display data at various external browsers.  These options specify
# which browsers should be available.  URLs and builds available at these
# browsers are defined in the specifield files.

# If use_remote_user = True, display application servers will be denied access
# to Galaxy and so displaying datasets in these sites will fail.
# display_servers contains a list of hostnames which should be allowed to
# bypass security to display datasets.  Please be aware that there are security
# implications if this is allowed.  More details (including required changes to
# the proxy server config) are available in the Apache proxy documentation on
# the Galaxy Community Hub.
#
# The list of servers in this sample config are for the UCSC Main, Test and
# Archaea browsers, but the default if left commented is to not allow any
# display sites to bypass security (you must uncomment the line below to allow
# them).
#display_servers = hgw1.cse.ucsc.edu,hgw2.cse.ucsc.edu,hgw3.cse.ucsc.edu,hgw4.cse.ucsc.edu,hgw5.cse.ucsc.edu,hgw6.cse.ucsc.edu,hgw7.cse.ucsc.edu,hgw8.cse.ucsc.edu,lowepub.cse.ucsc.edu

# To disable the old-style display applications that are hardcoded into
# datatype classes, set enable_old_display_applications = False.
# This may be desirable due to using the new-style, XML-defined, display
# applications that have been defined for many of the datatypes that have the
# old-style.
# There is also a potential security concern with the old-style applications,
# where a malicious party could provide a link that appears to reference the
# Galaxy server, but contains a redirect to a third-party server, tricking a
# Galaxy user to access said site.
#enable_old_display_applications = True

# -- Next gen LIMS interface on top of existing Galaxy Sample/Request
# management code.

use_nglims = False
nglims_config_file = tool-data/nglims.yaml

# -- UI Localization

# Show a message box under the masthead.
#message_box_visible = False
#message_box_content = None
#message_box_class = info

# Append "/{brand}" to the "Galaxy" text in the masthead.
#brand = None

# Format string used when showing date and time information.
# The string may contain:
# - the directives used by Python time.strftime() function (see
#   https://docs.python.org/2/library/time.html#time.strftime ),
# - $locale (complete format string for the server locale),
# - $iso8601 (complete format string as specified by ISO 8601 international
#   standard).
#pretty_datetime_format = $locale (UTC)

# URL (with schema http/https) of the Galaxy instance as accessible within your
# local network - if specified used as a default by pulsar file staging and
# Jupyter Docker container for communicating back with Galaxy via the API.
#
# If you are attempting to setup GIEs on Mac OS X with Docker for Mac - this
# should likely be the IP address of your machine on the virtualbox network (vboxnet0)
# setup for the Docker host VM. This can found by running ifconfig and using the
# IP address of the network vboxnet0.
#galaxy_infrastructure_url = http://localhost:8080

# If the above URL cannot be determined ahead of time in dynamic environments
# but the port which should be used to access Galaxy can be - this should be
# set to prevent Galaxy from having to guess.  For example if Galaxy is sitting
# behind a proxy with REMOTE_USER enabled - infrastructure shouldn't talk to
# Python processes directly and this should be set to 80 or 443, etc... If
# unset this file will be read for a server block defining a port corresponding
# to the webapp.
#galaxy_infrastructure_web_port = 8080

# The URL of the page to display in Galaxy's middle pane when loaded.  This can
# be an absolute or relative URL.
#welcome_url = /static/welcome.html

# The URL linked by the "Galaxy/brand" text.
#logo_url = /

# The URL linked by the "Wiki" link in the "Help" menu.
#wiki_url = https://galaxyproject.org/

# The URL linked by the "Support" link in the "Help" menu.
#support_url = https://galaxyproject.org/support

# The URL linked by the "How to Cite Galaxy" link in the "Help" menu.
#citation_url = https://galaxyproject.org/citing-galaxy

# The URL linked by the "Search" link in the "Help" menu.
#search_url = https://galaxyproject.org/search/

# The URL linked by the "Mailing Lists" link in the "Help" menu.
#mailing_lists_url = https://galaxyproject.org/mailing-lists

# The URL linked by the "Videos" link in the "Help" menu.
#screencasts_url = https://vimeo.com/galaxyproject

# Points to the GenomeSpace UI service which will be used by
# the GenomeSpace importer and exporter tools
#genomespace_ui_url = https://gsui.genomespace.org/jsui/

# The URL linked by the "Terms and Conditions" link in the "Help" menu, as well
# as on the user registration and login forms and in the activation emails.
#terms_url = None

# The URL linked by the "Galaxy Q&A" link in the "Help" menu
# The Galaxy Q&A site is under development; when the site is done, this URL
# will be set and uncommented.
#qa_url =

# Serve static content, which must be enabled if you're not serving it via a
# proxy server.  These options should be self explanatory and so are not
# documented individually.  You can use these paths (or ones in the proxy
# server) to point to your own styles.
#static_enabled = True
#static_cache_time = 360
#static_dir = static/
#static_images_dir = static/images
#static_favicon_dir = static/favicon.ico
#static_scripts_dir = static/scripts/
#static_style_dir = static/june_2007_style/blue
#static_robots_txt = static/robots.txt

# Incremental Display Options

#display_chunk_size = 65536

# -- Advanced proxy features

# For help on configuring the Advanced proxy features, see:
# http://usegalaxy.org/production

# Apache can handle file downloads (Galaxy-to-user) via mod_xsendfile.  Set
# this to True to inform Galaxy that mod_xsendfile is enabled upstream.
#apache_xsendfile = False

# The same download handling can be done by nginx using X-Accel-Redirect.  This
# should be set to the path defined in the nginx config as an internal redirect
# with access to Galaxy's data files (see documentation linked above).
#nginx_x_accel_redirect_base = False

# nginx can make use of mod_zip to create zip files containing multiple library
# files.  If using X-Accel-Redirect, this can be the same value as that option.
#nginx_x_archive_files_base = False

# If using compression in the upstream proxy server, use this option to disable
# gzipping of library .tar.gz and .zip archives, since the proxy server will do
# it faster on the fly.
#upstream_gzip = False

# The following default adds a header to web request responses that
# will cause modern web browsers to not allow Galaxy to be embedded in
# the frames of web applications hosted at other hosts - this can help
# prevent a class of attack called clickjacking
# (https://www.owasp.org/index.php/Clickjacking).  If you configure a
# proxy in front of Galaxy - please ensure this header remains intact
# to protect your users.  Uncomment and leave empty to not set the
# `X-Frame-Options` header.
#x_frame_options = SAMEORIGIN

# nginx can also handle file uploads (user-to-Galaxy) via nginx_upload_module.
# Configuration for this is complex and explained in detail in the
# documentation linked above.  The upload store is a temporary directory in
# which files uploaded by the upload module will be placed.
#nginx_upload_store = False

# This value overrides the action set on the file upload form, e.g. the web
# path where the nginx_upload_module has been configured to intercept upload
# requests.
#nginx_upload_path = False

# Galaxy can also use nginx_upload_module to receive files staged out upon job
# completion by remote job runners (i.e. Pulsar) that initiate staging
# operations on the remote end.  See the Galaxy nginx documentation for the
# corresponding nginx configuration.
#nginx_upload_job_files_store = False
#nginx_upload_job_files_path = False

# Have Galaxy manage dynamic proxy component for routing requests to other
# services based on Galaxy's session cookie.  It will attempt to do this by
# default though you do need to install node+npm and do an npm install from
# `lib/galaxy/web/proxy/js`.  It is generally more robust to configure this
# externally, managing it however Galaxy is managed.  If True, Galaxy will only
# launch the proxy if it is actually going to be used (e.g. for Jupyter).
#dynamic_proxy_manage=True

# As of 16.04 Galaxy supports multiple proxy types. The original NodeJS
# implementation, alongside a new Golang single-binary-no-dependencies
# version. Valid values are (node, golang)
#dynamic_proxy=node

# The NodeJS dynamic proxy can use an SQLite database or a JSON file for IPC,
# set that here.
#dynamic_proxy_session_map=database/session_map.sqlite

# Set the port and IP for the the dynamic proxy to bind to, this must match
# the external configuration if dynamic_proxy_manage is False.
#dynamic_proxy_bind_port=8800
#dynamic_proxy_bind_ip=0.0.0.0

# Enable verbose debugging of Galaxy-managed dynamic proxy.
#dynamic_proxy_debug=False

# The dynamic proxy is proxied by an external proxy (e.g. apache frontend to
# nodejs to wrap connections in SSL).
#dynamic_proxy_external_proxy=False

# Additionally, when the dynamic proxy is proxied by an upstream server, you'll
# want to specify a prefixed URL so both Galaxy and the proxy reside under the
# same path that your cookies are under. This will result in a url like
# https://FQDN/galaxy-prefix/gie_proxy for proxying
#dynamic_proxy_prefix=gie_proxy

# The Golang proxy also manages the docker containers more closely than the
# NodeJS proxy, so is able to expose more container management related options

# This attribute governs the minimum length of time between consecutive HTTP/WS
# requests through the proxy, before the proxy considers a container as being
# inactive and kills it.
#dynamic_proxy_golang_noaccess = 60

# In order to kill containers, the golang proxy has to check at some interval
# for possibly dead containers. This is exposed as a configurable parameter,
# but the default value is probably fine.
#dynamic_proxy_golang_clean_interval = 10

# The golang proxy needs to know how to talk to your docker daemon. Currently
# TLS is not supported, that will come in an update.
#dynamic_proxy_golang_docker_address = unix:///var/run/docker.sock

# The golang proxy uses a RESTful HTTP API for communication with Galaxy
# instead of a JSON or SQLite file for IPC. If you do not specify this, it will
# be set randomly for you. You should set this if you are managing the proxy
# manually.
#dynamic_proxy_golang_api_key = None

# -- Logging and Debugging

# If True, Galaxy will attempt to configure a simple root logger if a
# "loggers" section does not appear in this configuration file.
#auto_configure_logging = True

# Verbosity of console log messages.  Acceptable values can be found here:
# https://docs.python.org/2/library/logging.html#logging-levels
# A custom debug level of "TRACE" is available for even more verbosity.
#log_level = DEBUG

# Print database operations to the server log (warning, quite verbose!).
#database_engine_option_echo = False

# Print database pool operations to the server log (warning, quite verbose!).
#database_engine_option_echo_pool = False

# Turn on logging of application events and some user events to the database.
#log_events = True

# Turn on logging of user actions to the database.  Actions currently logged
# are grid views, tool searches, and use of "recently" used tools menu.  The
# log_events and log_actions functionality will eventually be merged.
#log_actions = True

# Fluentd configuration.  Various events can be logged to the fluentd instance
# configured below by enabling fluent_log.
#fluent_log = False
#fluent_host = localhost
#fluent_port = 24224

# Sanitize all HTML tool output.  By default, all tool output served as
# 'text/html' will be sanitized thoroughly.  This can be disabled if you have
# special tools that require unaltered output.  WARNING: disabling this does
# make the Galaxy instance susceptible to XSS attacks initiated by your users.
#sanitize_all_html = True

# Whitelist sanitization file.
# Datasets created by tools listed in this file are trusted and will not have
# their HTML sanitized on display.  This can be manually edited or manipulated
# through the Admin control panel -- see "Manage Display Whitelist"
#sanitize_whitelist_file = config/sanitize_whitelist.txt

# By default Galaxy will serve non-HTML tool output that may potentially
# contain browser executable JavaScript content as plain text.  This will for
# instance cause SVG datasets to not render properly and so may be disabled
# by setting the following option to True.
#serve_xss_vulnerable_mimetypes = False

# Return a Access-Control-Allow-Origin response header that matches the Origin
# header of the request if that Origin hostname matches one of the strings or
# regular expressions listed here. This is a comma separated list of hostname
# strings or regular expressions beginning and ending with /.
# E.g. mysite.com,google.com,usegalaxy.org,/^[\w\.]*example\.com/
# See: https://developer.mozilla.org/en-US/docs/Web/HTTP/Access_control_CORS
#allowed_origin_hostnames = None

# Set the following to True to use Jupyter nbconvert to build HTML from Jupyter
# notebooks in Galaxy histories.  This process may allow users to execute
# arbitrary code or serve arbitrary HTML.  If enabled, Jupyter must be
# available and on Galaxy's PATH, to do this run
# `pip install jinja2 pygments jupyter` in Galaxy's virtualenv.
#trust_jupyter_notebook_conversion = False

# Debug enables access to various config options useful for development and
# debugging: use_lint, use_profile, use_printdebug and use_interactive.  It
# also causes the files used by PBS/SGE (submission script, output, and error)
# to remain on disk after the job is complete.
#debug = False

# Check for WSGI compliance.
#use_lint = False

# Run the Python profiler on each request.
#use_profile = False

# Intercept print statements and show them on the returned page.
#use_printdebug = True

# Enable live debugging in your browser.  This should NEVER be enabled on a
# public site.  Enabled in the sample config for development.
use_interactive = True

# Write thread status periodically to 'heartbeat.log',  (careful, uses disk
# space rapidly!).  Useful to determine why your processes may be consuming a
# lot of CPU.
#use_heartbeat = False

# Control the period (in seconds) between dumps. Use -1 to disable. Regardless
# of this setting, if use_heartbeat is enabled, you can send a Galaxy process
# (unless running with uWSGI) SIGUSR1 (`kill -USR1`) to force a dump.
#heartbeat_interval = 20

# Heartbeat log filename. Can accept the template variables {server_name} and
# {pid}
#heartbeat_log = heartbeat_{server_name}.log

# Log to Sentry
# Sentry is an open source logging and error aggregation platform.  Setting
# sentry_dsn will enable the Sentry middleware and errors will be sent to the
# indicated sentry instance.  This connection string is available in your
# sentry instance under <project_name> -> Settings -> API Keys.
#sentry_dsn = None

# Log to statsd
# Statsd is an external statistics aggregator (https://github.com/etsy/statsd)
# Enabling the following options will cause galaxy to log request timing and
# other statistics to the configured statsd instance.  The statsd_prefix is
# useful if you are running multiple Galaxy instances and want to segment
# statistics between them within the same aggregator.
#statsd_host=
#statsd_port=8125
#statsd_prefix=galaxy

# Log to graphite
# Graphite is an external statistics aggregator (https://github.com/graphite-project/carbon)
# Enabling the following options will cause galaxy to log request timing and
# other statistics to the configured graphite instance. The graphite_prefix is
# useful if you are running multiple Galaxy instances and want to segment
# statistics between them within the same aggregator.
#graphite_host=
#graphite_port=2003
#graphite_prefix=galaxy

# -- Data Libraries

# These library upload options are described in much more detail in the Galaxy
# Community Hub:
# https://galaxyproject.org/data-libraries/

# Add an option to the library upload form which allows administrators to
# upload a directory of files.
#library_import_dir = None

# Add an option to the library upload form which allows authorized
# non-administrators to upload a directory of files.  The configured directory
# must contain sub-directories named the same as the non-admin user's Galaxy
# login ( email ).  The non-admin user is restricted to uploading files or
# sub-directories of files contained in their directory.
#user_library_import_dir = None

<<<<<<< HEAD
=======
# For security reasons, users may not import any files that actually lie
# outside of their `user_library_import_dir` (e.g. using symbolic links). A
# list of directories can be allowed by setting the following option (the list
# is comma-separated). Be aware that *any* user with library import permissions
# can import from anywhere in these directories (assuming they are able to
# create symlinks to them).
#user_library_import_symlink_whitelist = None

>>>>>>> 2f2acb98
# Allow admins to paste filesystem paths during upload. For libraries this
# adds an option to the admin library upload tool allowing admins to paste
# filesystem paths to files and directories in a box, and these paths will be
# added to a library.  For history uploads, this allows pasting in paths as URIs.
# (i.e. prefixed with file://). Set to True to enable.  Please note the security
# implication that this will give Galaxy Admins access to anything your Galaxy
# user has access to.
#allow_path_paste = False

# Users may choose to download multiple files from a library in an archive.  By
# default, Galaxy allows users to select from a few different archive formats
# if testing shows that Galaxy is able to create files using these formats.
# Specific formats can be disabled with this option, separate more than one
# format with commas.  Available formats are currently 'zip', 'gz', and 'bz2'.
#disable_library_comptypes =

# Some sequencer integration features in beta allow you to automatically
# transfer datasets.  This is done using a lightweight transfer manager which
# runs outside of Galaxy (but is spawned by it automatically).  Galaxy will
# communicate with this manager over the port specified here.
#transfer_manager_port = 8163

# Search data libraries with whoosh
#enable_whoosh_library_search = True
# Whoosh indexes are stored in this directory.
#whoosh_index_dir = database/whoosh_indexes

# Search data libraries with lucene
#enable_lucene_library_search = False
# maximum file size to index for searching, in MB
#fulltext_max_size = 500
#fulltext_noindex_filetypes = bam,sam,wig,bigwig,fasta,fastq,fastqsolexa,fastqillumina,fastqsanger
# base URL of server providing search functionality using lucene
#fulltext_url = http://localhost:8081

# -- Toolbox Search

# The following boosts are used to customize this instance's toolbox search.
# The higher the boost, the more importance the scoring algorithm gives to the
# given field.  Section refers to the tool group in the tool panel.  Rest of
# the fields are tool's attributes.
#tool_name_boost = 9
#tool_section_boost = 3
#tool_description_boost = 2
#tool_label_boost = 1
#tool_stub_boost = 5
#tool_help_boost = 0.5

# Limits the number of results in toolbox search.  Can be used to tweak how many
# results will appear.
#tool_search_limit = 20

# Enable/ disable Ngram-search for tools. It makes tool
# search results tolerant for spelling mistakes in the query
# by dividing the query into multiple ngrams and search for
# each ngram
#tool_enable_ngram_search = False

# Set minimum and maximum sizes of ngrams
#tool_ngram_minsize = 3
#tool_ngram_maxsize = 4

# -- Users and Security

# Galaxy encodes various internal values when these values will be output in
# some format (for example, in a URL or cookie).  You should set a key to be
# used by the algorithm that encodes and decodes these values.  It can be any
# string up to 448 bits long.
# One simple way to generate a value for this is with the shell command:
#   python -c 'import time; print time.time()' | md5sum | cut -f 1 -d ' '
#id_secret = USING THE DEFAULT IS NOT SECURE!

# User authentication can be delegated to an upstream proxy server (usually
# Apache).  The upstream proxy should set a REMOTE_USER header in the request.
# Enabling remote user disables regular logins.  For more information, see:
#   https://galaxyproject.org/admin/config/apache-proxy
#use_remote_user = False

# If use_remote_user is enabled and your external authentication
# method just returns bare usernames, set a default mail domain to be appended
# to usernames, to become your Galaxy usernames (email addresses).
#remote_user_maildomain = None

# If use_remote_user is enabled, the header that the upstream proxy provides
# the remote username in defaults to HTTP_REMOTE_USER (the 'HTTP_' is prepended
# by WSGI).  This option allows you to change the header.  Note, you still need
# to prepend 'HTTP_' to the header in this option, but your proxy server should
# *not* include 'HTTP_' at the beginning of the header name.
#remote_user_header = HTTP_REMOTE_USER

# If use_remote_user is enabled, anyone who can log in to the Galaxy host may
# impersonate any other user by simply sending the appropriate header.  Thus a
# secret shared between the upstream proxy server, and Galaxy is required.
# If anyone other than the Galaxy user is using the server, then apache/nginx
# should pass a value in the header 'GX_SECRET' that is identical to the one
# below.
#remote_user_secret = USING THE DEFAULT IS NOT SECURE!

# If use_remote_user is enabled, you can set this to a URL that will log your
# users out.
#remote_user_logout_href = None

# If your proxy and/or authentication source does not normalize e-mail
# addresses or user names being passed to Galaxy - set the following option
# to True to force these to lower case.
#normalize_remote_user_email = False

# If an e-mail address is specified here, it will hijack remote user mechanics
# (``use_remote_user``) and have the webapp inject a single fixed user. This
# has the effect of turning Galaxy into a single user application with no
# login or external proxy required. Such applications should not be exposed to
# the world.
#single_user =

# Administrative users - set this to a comma-separated list of valid Galaxy
# users (email addresses).  These users will have access to the Admin section
# of the server, and will have access to create users, groups, roles,
# libraries, and more.  For more information, see:
#   https://galaxyproject.org/admin/
#admin_users = None

# Force everyone to log in (disable anonymous access).
#require_login = False

# Show the site's welcome page (see welcome_url) alongside the login page
# (even if require_login is True)
#show_welcome_with_login = False

# Allow unregistered users to create new accounts (otherwise, they will have to
# be created by an admin).
#allow_user_creation = True

# Allow administrators to delete accounts.
#allow_user_deletion = False

# Allow administrators to log in as other users (useful for debugging)
#allow_user_impersonation = False

# Allow users to remove their datasets from disk immediately (otherwise,
# datasets will be removed after a time period specified by an administrator in
# the cleanup scripts run via cron)
#allow_user_dataset_purge = True

# By default, users' data will be public, but setting this to True will cause
# it to be private.  Does not affect existing users and data, only ones created
# after this option is set.  Users may still change their default back to
# public.
#new_user_dataset_access_role_default_private = False

# Expose user list.  Setting this to True will expose the user list to
# authenticated users.  This makes sharing datasets in smaller galaxy instances
# much easier as they can type a name/email and have the correct user show up.
# This makes less sense on large public Galaxy instances where that data
# shouldn't be exposed.  For semi-public Galaxies, it may make sense to expose
# just the username and not email, or vice versa.
#expose_user_name = False
#expose_user_email = False

# Whitelist for local network addresses for "Upload from URL" dialog.
# By default, Galaxy will deny access to the local network address space, to
# prevent users making requests to services which the administrator did not
# intend to expose. Previously, you could request any network service that
# Galaxy might have had access to, even if the user could not normally access it.
# It should be a comma separated list of IP addresses or IP address/mask, e.g.
# 10.10.10.10,10.0.1.0/24,fd00::/8
#fetch_url_whitelist=

# -- Beta features

# Enable new run workflow form
#run_workflow_toolform_upgrade = True

# Enable new preferences which showcases new UI for the user preferences
#enable_new_user_preferences = False

# Enable Galaxy to communicate directly with a sequencer
#enable_sequencer_communication = False

# Enable the new interface for installing tools from Tool Shed
# via the API. Admin menu will list both if enabled.
#enable_beta_ts_api_install = True

# Enable the new container interface for Interactive Environments
#enable_beta_containers_interface = False

# Set the following to a number of threads greater than 1 to spawn
# a Python task queue for dealing with large tool submissions (either
# through the tool form or as part of an individual workflow step across
# large collection). The size of a "large" tool request is controlled by
# the second parameter below and defaults to 10. This affects workflow
# scheduling and web processes, not job handlers.
#tool_submission_burst_threads = 1
#tool_submission_burst_at = 10

# Enable beta workflow modules that should not yet be considered part of Galaxy's
# stable API.
#enable_beta_workflow_modules = False

# Force usage of Galaxy's beta workflow scheduler under certain circumstances -
# this workflow scheduling forces Galaxy to schedule workflows in the background
# so initial submission of the workflows is signficantly sped up. This does
# however force the user to refresh their history manually to see newly scheduled
# steps (for "normal" workflows - steps are still scheduled far in advance of
# them being queued and scheduling here doesn't refer to actual cluster job
# scheduling).
# Workflows containing more than the specified number of steps will always use
# the Galaxy's beta workflow scheduling.
#force_beta_workflow_scheduled_min_steps=250
# Switch to using Galaxy's beta workflow scheduling for all workflows involving
# collections.
#force_beta_workflow_scheduled_for_collections=False

# If multiple job handlers are enabled, allow Galaxy to schedule workflow invocations
# in multiple handlers simultaneously. This is discouraged because it results in a
# less predictable order of workflow datasets within in histories.
#parallelize_workflow_scheduling_within_histories = False

# This is the maximum amount of time a workflow invocation may stay in an active
# scheduling state in seconds. Set to -1 to disable this maximum and allow any workflow
# invocation to schedule indefinitely. The default corresponds to 1 month.
#maximum_workflow_invocation_duration = 2678400

# Force serial scheduling of workflows within the context of a particular history
#history_local_serial_workflow_scheduling=False

# Enable authentication via OpenID.  Allows users to log in to their Galaxy
# account by authenticating with an OpenID provider.
#enable_openid = False
# .sample used if default does not exist
#openid_config_file = config/openid_conf.xml
#openid_consumer_cache_path = database/openid_consumer_cache

# XML config file that allows the use of different authentication providers
# (e.g. LDAP) instead or in addition to local authentication (.sample is used
# if default does not exist).
#auth_config_file = config/auth_conf.xml

# Optional list of email addresses of API users who can make calls on behalf of
# other users.
#api_allow_run_as = None

# Master key that allows many API admin actions to be used without actually
# having a defined admin user in the database/config.  Only set this if you
# need to bootstrap Galaxy, you probably do not want to set this on public
# servers.
#master_api_key = changethis

# Enable tool tags (associating tools with tags).  This has its own option
# since its implementation has a few performance implications on startup for
# large servers.
#enable_tool_tags = False

# Enable a feature when running workflows.  When enabled, default datasets
# are selected for "Set at Runtime" inputs from the history such that the
# same input will not be selected twice, unless there are more inputs than
# compatible datasets in the history.
# When False, the most recently added compatible item in the history will
# be used for each "Set at Runtime" input, independent of others in the Workflow
#enable_unique_workflow_defaults = False

# The URL to the myExperiment instance being used (omit scheme but include port)
#myexperiment_url = www.myexperiment.org:80

# Enable Galaxy's "Upload via FTP" interface.  You'll need to install and
# configure an FTP server (we've used ProFTPd since it can use Galaxy's
# database for authentication) and set the following two options.

# This should point to a directory containing subdirectories matching users'
# identifier (defaults to e-mail), where Galaxy will look for files.
#ftp_upload_dir = None

# This should be the hostname of your FTP server, which will be provided to
# users in the help text.
#ftp_upload_site = None

# User attribute to use as subdirectory in calculating default ftp_upload_dir
# pattern. By default this will be email so a user's FTP upload directory will be
# ${ftp_upload_dir}/${user.email}. Can set this to other attributes such as id or
# username though.
#ftp_upload_dir_identifier = email

# Python string template used to determine an FTP upload directory for a
# particular user.
#ftp_upload_dir_template = ${ftp_upload_dir}/${ftp_upload_dir_identifier}

# This should be set to False to prevent Galaxy from deleting uploaded FTP files
# as it imports them.
#ftp_upload_purge = True

# Enable enforcement of quotas.  Quotas can be set from the Admin interface.
#enable_quotas = False

# This option allows users to see the full path of datasets via the "View
# Details" option in the history. This option also exposes the command line to
# non-administrative users. Administrators can always see dataset paths.
#expose_dataset_path = False

# This option allows users to see the job metrics (except for environment
# variables).
#expose_potentially_sensitive_job_metrics = False

# Data manager configuration options
# Allow non-admin users to view available Data Manager options.
#enable_data_manager_user_view = False
# File where Data Managers are configured (.sample used if default does not
# exist).
#data_manager_config_file = config/data_manager_conf.xml
# File where Tool Shed based Data Managers are configured.
#shed_data_manager_config_file = config/shed_data_manager_conf.xml
# Directory to store Data Manager based tool-data; defaults to tool_data_path.
#galaxy_data_manager_data_path = tool-data

# -- Job Execution

# To increase performance of job execution and the web interface, you can
# separate Galaxy into multiple processes.  There are more than one way to do
# this, and they are explained in detail in the documentation:
#
#   https://galaxyproject.org/admin/config/performance/scaling

# By default, Galaxy manages and executes jobs from within a single process and
# notifies itself of new jobs via in-memory queues.  Jobs are run locally on
# the system on which Galaxy is started.  Advanced job running capabilities can
# be configured through the job configuration file.
#job_config_file = config/job_conf.xml

# When jobs fail due to job runner problems, Galaxy can be configured to retry
# these or reroute the jobs to new destinations. Very fine control of this is
# available with resubmit declarations in job_conf.xml. For simple deployments
# of Galaxy though, the following attribute can define resubmission conditions
# for all job destinations. If any job destination defines even one
# resubmission condition explicitly in job_conf.xml - the condition described
# by this option will not apply to that destination. For instance, the condition:
# 'attempt < 3 and unknown_error and (time_running < 300 or time_since_queued < 300)'
# would retry up to two times jobs that didn't fail due to detected memory or
# walltime limits but did fail quickly (either while queueing or running). The
# commented out default below results in no default job resubmission condition,
# failing jobs are just failed outright.
#default_job_resubmission_condition =

# In multiprocess configurations, notification between processes about new jobs
# must be done via the database.  In single process configurations, this can be
# done in memory, which is a bit quicker.
#track_jobs_in_database = True

# This enables splitting of jobs into tasks, if specified by the particular tool
# config.
# This is a new feature and not recommended for production servers yet.
#use_tasked_jobs = False
#local_task_queue_workers = 2

# Enable job recovery (if Galaxy is restarted while cluster jobs are running,
# it can "recover" them when it starts).  This is not safe to use if you are
# running more than one Galaxy server using the same database.
#enable_job_recovery = True

# Although it is fairly reliable, setting metadata can occasionally fail.  In
# these instances, you can choose to retry setting it internally or leave it in
# a failed state (since retrying internally may cause the Galaxy process to be
# unresponsive).  If this option is set to False, the user will be given the
# option to retry externally, or set metadata manually (when possible).
#retry_metadata_internally = True

# Very large metadata values can cause Galaxy crashes.  This will allow
# limiting the maximum metadata key size (in bytes used in memory, not the end
# result database value size) Galaxy will attempt to save with a dataset.  Use
# 0 to disable this feature.  The default is 5MB, but as low as 1MB seems to be
# a reasonable size.
#max_metadata_value_size = 5242880

# If (for example) you run on a cluster and your datasets (by default,
# database/files/) are mounted read-only, this option will override tool output
# paths to write outputs to the working directory instead, and the job manager
# will move the outputs to their proper place in the dataset directory on the
# Galaxy server after the job completes.
#outputs_to_working_directory = False

# If your network filesystem's caching prevents the Galaxy server from seeing
# the job's stdout and stderr files when it completes, you can retry reading
# these files.  The job runner will retry the number of times specified below,
# waiting 1 second between tries.  For NFS, you may want to try the -noac mount
# option (Linux) or -actimeo=0 (Solaris).
#retry_job_output_collection = 0

# In the past Galaxy would preserve its Python environment when running jobs (
# and still does for internal tools packaged with Galaxy). This behavior exposes
# Galaxy internals to tools and could result in problems when activating
# Python environments for tools (such as with Conda packaging). The default
# legacy_only will restrict this behavior to tools identified by the Galaxy
# team as requiring this environment. Set this to "always" to restore the
# previous behavior (and potentially break Conda dependency resolution for many
# tools). Set this to legacy_and_local to preserve the environment for legacy
# tools and locally managed tools (this might be useful for instance if you are
# installing software into Galaxy's virtualenv for tool development).
#preserve_python_environment = legacy_only

# Clean up various bits of jobs left on the filesystem after completion.  These
# bits include the job working directory, external metadata temporary files,
# and DRM stdout and stderr files (if using a DRM).  Possible values are:
# always, onsuccess, never
#cleanup_job = always

# For sites where all users in Galaxy match users on the system on which Galaxy
# runs, the DRMAA job runner can be configured to submit jobs to the DRM as the
# actual user instead of as the user running the Galaxy server process.  For
# details on these options, see the documentation at:
#
# https://galaxyproject.org/admin/config/performance/cluster
#
#drmaa_external_runjob_script = sudo -E scripts/drmaa_external_runner.py --assign_all_groups
#drmaa_external_killjob_script = sudo -E scripts/drmaa_external_killer.py
#external_chown_script = sudo -E scripts/external_chown_script.py

# For the job submission as the actual system user, Galaxy can extract 
# the user name from the email address (actually the local-part before the @) 
# or the username which are both stored in the Galaxy data base. 
# The latter option is particularly useful for installations that get the 
# authentication from LDAP.
# Also, Galaxy can accept the name of a common system user (eg. galaxy_worker) 
# who can run every job being submitted. This user should not be the same user 
# running the galaxy system. 
# Possible values are user_email (default), username or <common_system_user>
#real_system_username = user_email 

# File to source to set up the environment when running jobs.  By default, the
# environment in which the Galaxy server starts is used when running jobs
# locally, and the environment set up per the DRM's submission method and
# policy is used when running jobs on a cluster (try testing with `qsub` on the
# command line).  environment_setup_file can be set to the path of a file on
# the cluster that should be sourced by the user to set up the environment
# prior to running tools.  This can be especially useful for running jobs as
# the actual user, to remove the need to configure each user's environment
# individually.
#environment_setup_file = None

# Optional file containing job resource data entry fields definition.
# These fields will be presented to users in the tool forms and allow them to
# overwrite default job resources such as number of processors, memory and
# walltime.
#job_resource_params_file = config/job_resource_params_conf.xml

# If using job concurrency limits (configured in job_config_file), several
# extra database queries must be performed to determine the number of jobs a
# user has dispatched to a given destination.  By default, these queries will
# happen for every job that is waiting to run, but if cache_user_job_count is
# set to True, it will only happen once per iteration of the handler queue.
# Although better for performance due to reduced queries, the tradeoff is a
# greater possibility that jobs will be dispatched past the configured limits
# if running many handlers.
#cache_user_job_count = False

# -- ToolBox filtering

# Modules from lib/galaxy/tools/toolbox/filters/ can be specified in
# the following lines.  tool_* filters will be applied for all users
# and can not be changed by them.  user_tool_* filters will be shown
# under user preferences and can be toggled on and off at
# runtime.  Example shown below are not real defaults (no custom
# filters are applied by default), but can be enabled by renaming the
# examples.py.sample in the filters directory to examples.py.

#tool_filters =
#tool_label_filters =
#tool_section_filters =
#user_tool_filters = examples:restrict_upload_to_admins, examples:restrict_encode
#user_tool_section_filters = examples:restrict_text
#user_tool_label_filters = examples:restrict_upload_to_admins, examples:restrict_encode

# The base modules that are searched for modules as described above
# can be modified and modules external to Galaxy can be searched by
# modifying the following option.
#toolbox_filter_base_modules = galaxy.tools.toolbox.filters,galaxy.tools.filters

# -- Galaxy Application Internal Message Queue

# Galaxy uses AMQP internally for communicating between processes.  For
# example, when reloading the toolbox or locking job execution, the process
# that handled that particular request will tell all others to also reload,
# lock jobs, etc.
# For connection examples, see http://docs.celeryproject.org/projects/kombu/en/latest/userguide/connections.html
#
# Without specifying anything here, galaxy will first attempt to use your
# specified database_connection above.  If that's not specified either, Galaxy
# will automatically create and use a separate sqlite database located in your
# <galaxy>/database folder (indicated in the commented out line below).

#amqp_internal_connection = sqlalchemy+sqlite:///./database/control.sqlite?isolation_level=IMMEDIATE

# Galaxy real time communication server settings
#enable_communication_server = False
#communication_server_host = http://localhost
#communication_server_port = 7070
# persistent_communication_rooms is a comma-separated list of rooms that should be always available.
#persistent_communication_rooms =


# ---- Galaxy External Message Queue -------------------------------------------------

# Galaxy uses Advanced Message Queuing Protocol (AMQP) to receive messages from
# external sources like barcode scanners.  Galaxy has been tested against
# RabbitMQ AMQP implementation.  For Galaxy to receive messages from a message
# queue, the RabbitMQ server has to be set up with a user account and other
# parameters listed below.  The 'host' and 'port' fields should point to where
# the RabbitMQ server is running.

[galaxy_amqp]

#host = 127.0.0.1
#port = 5672
#userid = galaxy
#password = galaxy
#virtual_host = galaxy_messaging_engine
#queue = galaxy_queue
#exchange = galaxy_exchange
#routing_key = bar_code_scanner
#rabbitmqctl_path = /path/to/rabbitmqctl<|MERGE_RESOLUTION|>--- conflicted
+++ resolved
@@ -912,8 +912,6 @@
 # sub-directories of files contained in their directory.
 #user_library_import_dir = None
 
-<<<<<<< HEAD
-=======
 # For security reasons, users may not import any files that actually lie
 # outside of their `user_library_import_dir` (e.g. using symbolic links). A
 # list of directories can be allowed by setting the following option (the list
@@ -922,7 +920,6 @@
 # create symlinks to them).
 #user_library_import_symlink_whitelist = None
 
->>>>>>> 2f2acb98
 # Allow admins to paste filesystem paths during upload. For libraries this
 # adds an option to the admin library upload tool allowing admins to paste
 # filesystem paths to files and directories in a box, and these paths will be
