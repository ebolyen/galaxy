<<<<<<< HEAD
<?xml version="1.0"?>
<OIDC>
    <provider name="Google">
        <client_id> ... </client_id>
        <client_secret> ... </client_secret>
        <redirect_uri>http://localhost:8080/authnz/google/callback</redirect_uri>

        <prompt>consent</prompt>
        <!--The value of this parameter (i.e., prompt) specifies whether the Google authorization server should prompt
         a galaxy user for (re)authorization and consent. The possible values are: `none`, `consent`, and
         `select_account`. HOWEVER, DO NOT USE `none`, because it will cause authentication failure for new users.
         see the following page for more information:
         https://developers.google.com/identity/protocols/OpenIDConnect#prompt

         If you want the consent screen to be shown to the new users only, and re-authorization happen without
         asking for user's consent, then remove this attribute.

         NOTE: Galaxy sets OIDC 'scope' (requested scope of access to user's account) to `openid`. This is the
         minimum scope value that request only user's email address and profile name. For login process Galaxy
         does not need any more information, hence we request minimum possible information. By design, Google
         does NOT show consent screen for this scope, hence user will only see a login page when they try to
         login to Galaxy using their Google account.
        -->
    </provider>

    <!-- Documentation: http://globus-integration-examples.readthedocs.io -->
    <provider name="Globus">
        <client_id> ... </client_id>
        <client_secret> ... /client_secret>
        <redirect_uri>http://localhost:8080/authnz/globus/callback</redirect_uri>

        <prompt>consent</prompt>
    </provider>

    <provider name="Okta">
        <client_id> ... </client_id>
        <client_secret> ... </client_secret>
        <redirect_uri>http://localhost:8080/authnz/okta/callback</redirect_uri>
        <!-- Okta API URL, based on 2nd URL here: https://developer.okta.com/docs/api/resources/oidc#2-okta-as-the-identity-platform-for-your-app-or-api
        This has subsequently had the '/v1/authorize' removed. In productive deployments, this will likely resemble:
        https://${company}.okta.com/oauth2/${authServerId}/
         -->
        <api_url>https://dev-000000.oktapreview.com/oauth2/default</api_url>
    </provider>
</OIDC>
=======
../lib/galaxy/config/sample/oidc_backends_config.xml.sample
>>>>>>> 600f8db5
<|MERGE_RESOLUTION|>--- conflicted
+++ resolved
@@ -1,49 +1 @@
-<<<<<<< HEAD
-<?xml version="1.0"?>
-<OIDC>
-    <provider name="Google">
-        <client_id> ... </client_id>
-        <client_secret> ... </client_secret>
-        <redirect_uri>http://localhost:8080/authnz/google/callback</redirect_uri>
-
-        <prompt>consent</prompt>
-        <!--The value of this parameter (i.e., prompt) specifies whether the Google authorization server should prompt
-         a galaxy user for (re)authorization and consent. The possible values are: `none`, `consent`, and
-         `select_account`. HOWEVER, DO NOT USE `none`, because it will cause authentication failure for new users.
-         see the following page for more information:
-         https://developers.google.com/identity/protocols/OpenIDConnect#prompt
-
-         If you want the consent screen to be shown to the new users only, and re-authorization happen without
-         asking for user's consent, then remove this attribute.
-
-         NOTE: Galaxy sets OIDC 'scope' (requested scope of access to user's account) to `openid`. This is the
-         minimum scope value that request only user's email address and profile name. For login process Galaxy
-         does not need any more information, hence we request minimum possible information. By design, Google
-         does NOT show consent screen for this scope, hence user will only see a login page when they try to
-         login to Galaxy using their Google account.
-        -->
-    </provider>
-
-    <!-- Documentation: http://globus-integration-examples.readthedocs.io -->
-    <provider name="Globus">
-        <client_id> ... </client_id>
-        <client_secret> ... /client_secret>
-        <redirect_uri>http://localhost:8080/authnz/globus/callback</redirect_uri>
-
-        <prompt>consent</prompt>
-    </provider>
-
-    <provider name="Okta">
-        <client_id> ... </client_id>
-        <client_secret> ... </client_secret>
-        <redirect_uri>http://localhost:8080/authnz/okta/callback</redirect_uri>
-        <!-- Okta API URL, based on 2nd URL here: https://developer.okta.com/docs/api/resources/oidc#2-okta-as-the-identity-platform-for-your-app-or-api
-        This has subsequently had the '/v1/authorize' removed. In productive deployments, this will likely resemble:
-        https://${company}.okta.com/oauth2/${authServerId}/
-         -->
-        <api_url>https://dev-000000.oktapreview.com/oauth2/default</api_url>
-    </provider>
-</OIDC>
-=======
-../lib/galaxy/config/sample/oidc_backends_config.xml.sample
->>>>>>> 600f8db5
+../lib/galaxy/config/sample/oidc_backends_config.xml.sample