{
  "name": "galaxy-client",
  "version": "0.1.0",
  "description": "Galaxy client application build system",
  "keywords": [
    "galaxy"
  ],
  "repository": {
    "type": "git",
    "url": "https://github.com/galaxyproject/galaxy.git"
  },
  "license": "AFL-3.0",
  "dependencies": {
    "@babel/polyfill": "^7.8.3",
    "@fortawesome/fontawesome-free": "^5.13.0",
    "@fortawesome/fontawesome-svg-core": "^1.2.28",
    "@fortawesome/free-regular-svg-icons": "^5.13.0",
    "@fortawesome/free-solid-svg-icons": "^5.13.0",
    "@fortawesome/vue-fontawesome": "^0.1.9",
    "@handsontable/vue": "^2.0.0-beta1",
    "@johmun/vue-tags-input": "^2.0.1",
    "axios": "^0.19.2",
    "backbone": "1.4.0",
    "bibtex-parse-js": "^0.0.24",
    "bootstrap": "4.3.1",
    "bootstrap-tour": "https://github.com/sorich87/bootstrap-tour.git#65a49742e131d19f41e3f5bf63588995f7b8a9e0",
    "bootstrap-vue": "^2.4.0",
    "d3": "3",
    "decode-uri-component": "^0.2.0",
    "flush-promises": "^1.0.2",
    "glob": "^7.1.4",
    "handsontable": "^2.0.0",
    "imask": "^4.1.5",
    "isotope-layout": "^3.0.6",
    "jquery": "2",
    "jquery-migrate": "~1.4",
    "jquery-mousewheel": "^3.1.13",
    "jquery-ui": "^1.12.1",
    "jquery.complexify": "^0.5.2",
    "jquery.cookie": "^1.4.1",
    "latex-parser": "^0.6.2",
<<<<<<< HEAD
    "latex-to-unicode-converter": "^0.5.2",
    "linkifyjs": "^2.1.9",
=======
    "latex-to-unicode-converter": "0.5.2",
>>>>>>> 213b6136
    "markdown-it": "^8.4.2",
    "moment": "2.24.0",
    "popper.js": "^1.16.1",
    "pyre-to-regexp": "^0.0.5",
    "raven-js": "^3.27.2",
    "requirejs": "2.3.6",
    "rxjs": "^6.5.4",
    "slugify": "^1.3.6",
    "toastr": "^2.1.4",
    "underscore": "^1.9.2",
    "vue": "^2.6.11",
    "vue-infinite-scroll": "^2.0.2",
    "vue-multiselect": "^2.1.0",
    "vue-router": "^3.1.5",
    "vue-rx": "^6.2.0",
    "vueisotope": "^3.1.2",
    "vuex": "^3.1.2",
    "vuex-cache": "^3.1.0"
  },
  "scripts": {
    "watch": "gulp && yarn run save-build-hash && yarn run webpack-watch",
    "webpack-dev-server": "gulp && webpack-dev-server --host 0.0.0.0 --port 8081",
    "build": "NODE_ENV=development gulp && yarn run webpack && yarn run save-build-hash",
    "build-production": "NODE_ENV=production gulp && yarn run webpack-production && yarn run save-build-hash",
    "build-production-maps": "NODE_ENV=production gulp && yarn run webpack-production-maps && yarn run save-build-hash",
    "build-stats": "webpack --profile --json > webpack-stats.json",
    "webpack": "webpack -d",
    "webpack-watch": "webpack -d --watch",
    "webpack-production": "webpack -p",
    "webpack-production-maps": "GXY_BUILD_SOURCEMAPS=1 webpack -p",
    "gulp": "gulp",
    "save-build-hash": "(git rev-parse HEAD 2>/dev/null || echo '') >../static/client_build_hash.txt",
    "prettier": "prettier --write 'galaxy/style/scss/**/*.scss' 'galaxy/scripts/**/{*.js,*.vue}' '!galaxy/scripts/libs/**'",
    "prettier-check": "prettier --check 'galaxy/style/scss/**/*.scss' 'galaxy/scripts/**/{*.js,*.vue}' '!galaxy/scripts/libs/**'",
    "styleguide": "vue-styleguidist server",
    "styleguide:build": "vue-styleguidist build",
    "test": "yarn run test-mocha && yarn run test-qunit",
    "test-watch": "yarn run test-mocha --no-single-run",
    "test-qunit": "karma start karma/karma.config.qunit.js",
    "test-mocha": "karma start karma/karma.config.mocha.js",
    "eslint": "eslint -c .eslintrc.js galaxy/scripts --ext .js,.vue"
  },
  "devDependencies": {
    "@babel/core": "^7.8.4",
    "@babel/plugin-syntax-dynamic-import": "^7.8.3",
    "@babel/preset-env": "^7.8.4",
    "@vue/test-utils": "^1.0.0-beta.31",
    "amdi18n-loader": "^0.9.3",
    "autoprefixer": "^9.7.4",
    "axios-mock-adapter": "^1.17.0",
    "babel-eslint": "^10.1.0",
    "babel-loader": "^8.0.6",
    "babel-plugin-rewire": "^1.2.0",
    "babel-plugin-transform-inline-environment-variables": "^0.4.3",
    "babel-plugin-transform-vue-template": "^0.4.2",
    "chai": "^4.2.0",
    "css-loader": "^3.4.2",
    "del": "^5.1.0",
    "duplicate-package-checker-webpack-plugin": "^3.0.0",
    "eslint": "^6.8.0",
    "eslint-plugin-vue": "^6.2.2",
    "expose-loader": "^0.7.5",
    "file-loader": "^5.0.2",
    "gulp": "^4.0.2",
    "ignore-loader": "^0.1.2",
    "imports-loader": "^0.8.0",
    "json-loader": "^0.5.7",
    "karma": "^4.4.1",
    "karma-chai": "^0.1.0",
    "karma-chrome-launcher": "^3.1.0",
    "karma-mocha": "^1.3.0",
    "karma-mocha-reporter": "^2.2.5",
    "karma-phantomjs-launcher": "^1.0.4",
    "karma-polyfill": "^1.0.0",
    "karma-qunit": "^4.0.0",
    "karma-webpack": "^4.0.2",
    "mini-css-extract-plugin": "^0.9.0",
    "mocha": "^7.0.1",
    "node-sass": "^4.13.1",
    "optimize-css-assets-webpack-plugin": "^5.0.3",
    "phantomjs-polyfill": "0.0.2",
    "phantomjs-prebuilt": "^2.1.7",
    "postcss-loader": "^3.0.0",
    "prettier": "^2.0.1",
    "qunit": "^2.9.3",
    "raw-loader": "^4.0.0",
    "sass-loader": "^8.0.2",
    "sinon": "^8.1.1",
    "store": "^2.0.12",
    "style-loader": "^1.1.3",
    "vue-loader": "^15.8.3",
    "vue-styleguidist": "^3.11.4",
    "vue-template-compiler": "^2.6.11",
    "webpack": "^4.41.5",
    "webpack-cli": "^3.3.10",
    "webpack-dev-server": "^3.10.1",
    "webpack-merge": "^4.2.2",
    "yaml-loader": "^0.5.0"
  }
}<|MERGE_RESOLUTION|>--- conflicted
+++ resolved
@@ -39,12 +39,8 @@
     "jquery.complexify": "^0.5.2",
     "jquery.cookie": "^1.4.1",
     "latex-parser": "^0.6.2",
-<<<<<<< HEAD
-    "latex-to-unicode-converter": "^0.5.2",
+    "latex-to-unicode-converter": "0.5.2",
     "linkifyjs": "^2.1.9",
-=======
-    "latex-to-unicode-converter": "0.5.2",
->>>>>>> 213b6136
     "markdown-it": "^8.4.2",
     "moment": "2.24.0",
     "popper.js": "^1.16.1",
