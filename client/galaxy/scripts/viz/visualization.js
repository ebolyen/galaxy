--- conflicted
+++ resolved
@@ -1,8 +1,3 @@
-<<<<<<< HEAD
-define( ["libs/underscore", "mvc/dataset/data", "viz/trackster/util", "utils/config", "mvc/grid/grid-view", "mvc/ui/ui-tabs", "mvc/ui/ui-misc"], function(_, data_mod, util_mod, config_mod, GridView, Tabs, Ui) {
-
-/**
-=======
 define(
     [
         "libs/underscore",
@@ -15,7 +10,6 @@
     ],
     function(_, data_mod, util_mod, config_mod, GridView, Tabs, Ui) {
         /**
->>>>>>> 2f2acb98
  * Mixin for returning custom JSON representation from toJSON. Class attribute to_json_keys defines a set of attributes
  * to include in the representation; to_json_mappers defines mappers for returned objects.
  */
@@ -50,73 +44,6 @@
  * track definitions are obtained from the server and the success_fn is called with the list of
  * definitions for selected datasets.
  */
-<<<<<<< HEAD
-var select_datasets = function(filters, success_fn) {
-    // history dataset selection tab
-    var history_grid = new GridView({
-        url_base    : Galaxy.root + 'visualization/list_history_datasets',
-        filters     : filters,
-        dict_format : true,
-        embedded    : true
-    });
-
-    // library dataset selection tab
-    var library_grid = new GridView( {
-        url_base    : Galaxy.root + 'visualization/list_library_datasets',
-        dict_format : true,
-        embedded    : true
-    });
-
-    // build tabs
-    var tabs = new Tabs.View();
-    tabs.add({  id      : 'histories',
-                title   : 'Histories',
-                $el     : $( '<div/>' ).append( history_grid.$el )
-    });
-    tabs.add({  id      : 'libraries',
-                title   : 'Libraries',
-                $el     : $( '<div/>' ).append( library_grid.$el )
-    });
-
-    // modal
-    Galaxy.modal.show({
-        title           : 'Select datasets for new tracks',
-        body            : tabs.$el,
-        closing_events  : true,
-        buttons         : {
-            'Cancel': function() {
-                Galaxy.modal.hide();
-            },
-            'Add': function() {
-                var requests = [];
-                tabs.$('input.grid-row-select-checkbox[name=id]:checked').each(function() {
-                    window.console.log( $(this).val() );
-                    requests[requests.length] = $.ajax({
-                        url      : Galaxy.root + 'api/datasets/' + $(this).val(),
-                        dataType : 'json',
-                        data     : {
-                            data_type : 'track_config',
-                            hda_ldda  : tabs.current() == 'histories' ? 'hda' : 'ldda'
-                        }
-                    });
-                });
-                // To preserve order, wait until there are definitions for all tracks and then add
-                // them sequentially.
-                $.when.apply($, requests).then(function() {
-                    // jQuery always returns an Array for arguments, so need to look at first element
-                    // to determine whether multiple requests were made and consequently how to
-                    // map arguments to track definitions.
-                    var track_defs = ( arguments[0] instanceof Array ?
-                                       $.map(arguments, function(arg) { return arg[0]; }) :
-                                       [ arguments[0] ] );
-                    success_fn(track_defs);
-                });
-                Galaxy.modal.hide();
-            }
-        }
-    });
-};
-=======
         var select_datasets = function(filters, success_fn) {
             // history dataset selection tab
             var history_grid = new GridView({
@@ -197,7 +124,6 @@
                 }
             });
         };
->>>>>>> 2f2acb98
 
         // --------- Models ---------
 
