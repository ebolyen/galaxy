--- conflicted
+++ resolved
@@ -1,10 +1,5 @@
 /** Masthead Collection **/
-<<<<<<< HEAD
-define(['mvc/tours', 'layout/generic-nav-view', 'mvc/user/user-preferences', 'mvc/webhooks'],
-function( Tours, GenericNav, UserPreferences, Webhooks ) {
-=======
 define(['layout/generic-nav-view', 'mvc/webhooks'], function( GenericNav, Webhooks ) {
->>>>>>> fef5523e
 var Collection = Backbone.Collection.extend({
     model: Backbone.Model.extend({
         defaults: {
