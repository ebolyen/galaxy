--- conflicted
+++ resolved
@@ -1,29 +1,5 @@
 <template>
     <div class="overflow-auto h-100 p-1" @scroll="onScroll">
-<<<<<<< HEAD
-=======
-        <b-input-group class="mb-3">
-            <b-input
-                placeholder="search repositories"
-                v-model="queryInput"
-                @input="delayQuery"
-                @change="setQuery"
-                @keydown.esc="setQuery()"
-            />
-            <b-input-group-append v-b-tooltip.hover title="clear search (esc)">
-                <b-btn @click="setQuery()">
-                    <i class="fa fa-times" />
-                </b-btn>
-            </b-input-group-append>
-        </b-input-group>
-        <serverselection
-            :toolshedUrl="toolshedUrl"
-            :toolshedUrls="toolshedUrls"
-            :total="total"
-            :loading="loading"
-            @onToolshed="setToolshed"
-        />
->>>>>>> a1e9a174
         <div v-if="error" class="alert alert-danger">{{ error }}</div>
         <div v-else>
             <b-input-group class="mb-3">
@@ -34,8 +10,8 @@
                     @change="setQuery"
                     @keydown.esc="setQuery()"
                 />
-                <b-input-group-append>
-                    <b-btn :disabled="!queryInput" @click="setQuery()">
+                <b-input-group-append v-b-tooltip.hover title="clear search (esc)">
+                    <b-btn @click="setQuery()">
                         <i class="fa fa-times" />
                     </b-btn>
                 </b-input-group-append>
