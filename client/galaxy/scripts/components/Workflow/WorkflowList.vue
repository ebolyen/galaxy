<template>
    <div>
        <div v-if="error" class="alert alert-danger" show>{{ error }}</div>
        <div v-else>
            <span v-if="loading">
                <font-awesome-icon icon="spinner" spin />
                Loading workflows...
            </span>
            <div v-else>
                <b-alert :variant="messageVariant" :show="showMessage">{{ message }}</b-alert>
                <b-row class="mb-3">
                    <b-col cols="6">
                        <b-input
                            id="workflow-search"
                            class="m-1"
                            name="query"
                            placeholder="Search Workflows"
                            autocomplete="off"
                            type="text"
                            v-model="filter"
                        />
                    </b-col>
                    <b-col>
                        <span class="float-right">
                            <b-button id="workflow-create" class="m-1" @click="createWorkflow">
                                <font-awesome-icon icon="plus" />
                                Create
                            </b-button>
                            <b-button id="workflow-import" class="m-1" @click="importWorkflow">
                                <font-awesome-icon icon="upload" />
                                Import
                            </b-button>
                        </span>
                    </b-col>
                </b-row>
                <b-table
                    id="workflow-table"
                    striped
                    :fields="fields"
                    :items="workflows"
                    :filter="filter"
                    @filtered="filtered"
                >
                    <template v-slot:cell(name)="row">
                        <WorkflowDropdown
                            :workflow="row.item"
                            @onAdd="onAdd"
                            @onRemove="onRemove"
                            @onUpdate="onUpdate"
                            @onSuccess="onSuccess"
                            @onError="onError"
                        />
                    </template>
                    <template v-slot:cell(tags)="row">
                        <WorkflowTags :workflow="row.item" @onError="onError" />
                    </template>
                    <template v-slot:cell(bookmark)="row">
                        <b-form-checkbox v-model="row.item.show_in_tool_panel" @change="bookmarkWorkflow(row.item)" />
                    </template>
                    <template v-slot:cell(create_time)="data">
                        <UtcDate :date="data.value" mode="elapsed" />
                    </template>
                    <template v-slot:cell(execute)="row">
                        <b-button
                            v-b-tooltip.hover.bottom
                            title="Run Workflow"
                            class="workflow-run btn-sm btn-primary fa fa-play"
                            @click.stop="executeWorkflow(row.item)"
                        />
                    </template>
                </b-table>
                <div v-if="showNotFound">
                    No matching entries found for: <span class="font-weight-bold">{{ this.filter }}</span
                    >.
                </div>
                <div v-if="showNotAvailable">
                    No workflows found. You may create or import new workflows.
                </div>
            </div>
        </div>
    </div>
</template>
<script>
import { FontAwesomeIcon } from "@fortawesome/vue-fontawesome";
import { library } from "@fortawesome/fontawesome-svg-core";
import { faPlus } from "@fortawesome/free-solid-svg-icons";
import { faSpinner } from "@fortawesome/free-solid-svg-icons";
import { faUpload } from "@fortawesome/free-solid-svg-icons";

import { getAppRoot } from "onload/loadConfig";
import { Services } from "./services.js";
import WorkflowTags from "./WorkflowTags.vue";
import WorkflowDropdown from "./WorkflowDropdown.vue";
import UtcDate from "components/UtcDate";

library.add(faPlus);
library.add(faUpload);
library.add(faSpinner);

export default {
    components: {
<<<<<<< HEAD
        workflowtags: WorkflowTags,
        workflowdropdown: WorkflowDropdown,
        FontAwesomeIcon
=======
        UtcDate,
        WorkflowTags,
        WorkflowDropdown
>>>>>>> e2013cab
    },
    data() {
        return {
            error: null,
            fields: [
                {
                    key: "name",
                    sortable: true
                },
                {
                    key: "tags",
                    sortable: true
                },
                {
                    label: "Created",
                    key: "create_time",
                    sortable: true
                },
                {
                    key: "bookmark"
                },
                {
                    key: "execute",
                    label: ""
                }
            ],
            filter: "",
            loading: true,
            message: null,
            messageVariant: null,
            nWorkflows: 0,
            workflows: []
        };
    },
    computed: {
        showNotFound() {
            return this.nWorkflows === 0 && this.filter;
        },
        showNotAvailable() {
            return this.nWorkflows === 0 && !this.filter;
        },
        showMessage() {
            return !!this.message;
        }
    },
    created() {
        this.root = getAppRoot();
        this.services = new Services({ root: this.root });
        this.load();
    },
    methods: {
        load() {
            this.loading = true;
            this.filter = "";
            this.services
                .getWorkflows()
                .then(workflows => {
                    this.workflows = workflows;
                    this.nWorkflows = workflows.length;
                    this.loading = false;
                })
                .catch(error => {
                    this.error = error;
                });
        },
        filtered: function(items) {
            this.nWorkflows = items.length;
        },
        createWorkflow: function(workflow) {
            window.location = `${this.root}workflows/create`;
        },
        importWorkflow: function(workflow) {
            window.location = `${this.root}workflows/import`;
        },
        executeWorkflow: function(workflow) {
            window.location = `${this.root}workflows/run?id=${workflow.id}`;
        },
        bookmarkWorkflow: function(workflow) {
            // This reloads the whole page, so that the workflow appears in the tool panel.
            // Ideally we would notify only the tool panel of a change
            const id = workflow.id;
            const show_in_tool_panel = workflow.show_in_tool_panel;
            const tags = workflow.tags;
            const data = {
                show_in_tool_panel: !show_in_tool_panel,
                tags: tags
            };
            this.services
                .updateWorkflow(id, data)
                .then(() => {
                    window.location = `${getAppRoot()}workflows/list`;
                })
                .catch(error => {
                    this.onError(error);
                });
        },
        onAdd: function(workflow) {
            this.workflows.unshift(workflow);
            this.nWorkflows = this.workflows.length;
        },
        onRemove: function(id) {
            this.workflows = this.workflows.filter(item => item.id !== id);
            this.nWorkflows = this.workflows.length;
        },
        onUpdate: function(id, data) {
            const workflow = this.workflows.find(item => item.id === id);
            Object.assign(workflow, data);
            this.workflows = [...this.workflows];
        },
        onSuccess: function(message) {
            this.message = message;
            this.messageVariant = "success";
        },
        onError: function(message) {
            this.message = message;
            this.messageVariant = "danger";
        }
    }
};
</script><|MERGE_RESOLUTION|>--- conflicted
+++ resolved
@@ -99,15 +99,10 @@
 
 export default {
     components: {
-<<<<<<< HEAD
-        workflowtags: WorkflowTags,
-        workflowdropdown: WorkflowDropdown,
-        FontAwesomeIcon
-=======
+        FontAwesomeIcon,
         UtcDate,
         WorkflowTags,
         WorkflowDropdown
->>>>>>> e2013cab
     },
     data() {
         return {
