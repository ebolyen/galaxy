import toolshed_model from "mvc/toolshed/toolshed-model";
import toolshed_util from "mvc/toolshed/util";
var View = Backbone.View.extend({
    el: "#center",

    defaults: [{}],

    initialize: function(options) {
        var that = this;
        this.model = new toolshed_model.RepoQueue();
        this.listenTo(this.model, "sync", this.render);
        this.model.fetch();
        that.render();
    },

    render: function(options) {
        var that = this;
        var repo_queue_template = that.templateRepoQueue;
        var repositories = that.model.models;
        that.$el.html(
            repo_queue_template({
                title: "Repository Installation Queue",
                repositories: repositories,
                queue: toolshed_util.queueLength()
            })
        );
        $("#center").css("overflow", "auto");
        that.bindEvents();
    },

    bindEvents: function() {
        var that = this;
        $(".install_one").on("click", function() {
            var repository_metadata = that.loadFromQueue(
                $(this).attr("data-repokey")
            );
            that.installFromQueue(
                repository_metadata,
                $(this).attr("data-repokey")
            );
        });
        $(".remove_one").on("click", function() {
            var queue_key = $(this).attr("data-repokey");
            var repo_queue = JSON.parse(localStorage.repositories);
            if (repo_queue.hasOwnProperty(queue_key)) {
                var repository_id = repo_queue[queue_key].repository.id;
                delete repo_queue[queue_key];
                $("#queued_repository_" + repository_id).remove();
            }
<<<<<<< HEAD
            localStorage.repositories = JSON.stringify(repo_queue);
        });
        $("#clear_queue").on("click", function() {
            localStorage.repositories = "{}";
        });
        $("#from_workflow").on("click", function() {
            Backbone.history.navigate("workflows", {
                trigger: true,
                replace: true
=======

            $.post(url, params, function(data) {
                var iri_params = JSON.parse(data);
                var repositories = iri_params.repositories;
                var new_route = "status/r/" + repositories.join("|");
                $.post(
                    Galaxy.root + "admin_toolshed/install_repositories",
                    iri_params,
                    function(data) {
                        console.log(
                            "Initializing repository installation succeeded"
                        );
                    }
                );
                Backbone.history.navigate(new_route, {
                    trigger: true,
                    replace: true
                });
>>>>>>> aacdf8d9
            });
        });
    },

    installFromQueue: function(repository_metadata, queue_key) {
        var that = this;
        var params = Object();
        params.install_tool_dependencies =
            repository_metadata.install_tool_dependencies;
        params.install_repository_dependencies =
            repository_metadata.install_repository_dependencies;
        params.install_resolver_dependencies =
            repository_metadata.install_resolver_dependencies;
        params.tool_panel_section = repository_metadata.tool_panel_section;
        params.shed_tool_conf = repository_metadata.shed_tool_conf;
        params.repositories = JSON.stringify([
            [
                repository_metadata.repository.id,
                repository_metadata.changeset_revision
            ]
        ]);
        params.tool_shed_repository_ids = JSON.stringify([
            repository_metadata.repository.id
        ]);
        params.tool_shed_url = queue_key.split("|")[0];
        params.changeset = repository_metadata.changeset_revision;
        var url = Galaxy.root + "api/tool_shed_repositories/install?async=True";
        $("#queued_repository_" + repository_metadata.repository.id).remove();
        if (localStorage.repositories) {
            if (queue_key === undefined) {
                queue_key = toolshed_util.queueKey(repository_metadata);
            }
            var repository_queue = JSON.parse(localStorage.repositories);
            if (repository_queue.hasOwnProperty(queue_key)) {
                delete repository_queue[queue_key];
                localStorage.repositories = JSON.stringify(repository_queue);
            }
        }

        $.post(url, params, function(data) {
            var iri_params = JSON.parse(data);
            var repositories = iri_params.repositories;
            var new_route = "status/r/" + repositories.join("|");
            $.post(
                Galaxy.root + "admin_toolshed/manage_repositories",
                iri_params,
                function(data) {
                    console.log(
                        "Initializing repository installation succeeded"
                    );
                }
            );
            Backbone.history.navigate(new_route, {
                trigger: true,
                replace: true
            });
        });
    },

    loadFromQueue: function(queue_key) {
        var repository_queue = JSON.parse(localStorage.repositories);
        if (repository_queue.hasOwnProperty(queue_key)) {
            return repository_queue[queue_key];
        }
        return undefined;
    },

    reDraw: function(options) {
        this.$el.empty();
        this.initialize(options);
        this.model.fetch();
        this.render(options);
    },

    templateRepoQueue: _.template(
        [
            '<div class="unified-panel-header" id="panel_header" unselectable="on">',
            '<div class="unified-panel-header-inner"><%= title %></div>',
            '<div class="unified-panel-header-inner" style="position: absolute; right: 5px; top: 0px;"><a href="#/queue">Repository Queue (<%= queue %>)</a></div>',
            "</div>",
            '<div class="tab-pane" id="panel_header" id="repository_queue">',
            '<table id="queued_repositories" class="grid" border="0" cellpadding="2" cellspacing="2" width="100%">',
            '<thead id="grid-table-header">',
            "<tr>",
            '<th class="datasetRow">Name</th>',
            '<th class="datasetRow">Owner</th>',
            '<th class="datasetRow">Revision</th>',
            '<th class="datasetRow">ToolShed</th>',
            '<th class="datasetRow">Install</th>',
            '<th class="datasetRow"><input class="btn btn-primary" type="submit" id="clear_queue" name="clear_queue" value="Clear queue" /></th>',
            "</tr>",
            "</thead>",
            "<tbody>",
            "<% _.each(repositories, function(repository) { %>",
            '<tr id="queued_repository_<%= repository.get("id") %>">',
            '<td class="datasetRow"><%= repository.get("repository").name %></td>',
            '<td class="datasetRow"><%= repository.get("repository").owner %></td>',
            '<td class="datasetRow"><%= repository.get("changeset_revision") %></td>',
            '<td class="datasetRow"><%= repository.get("tool_shed_url") %></td>',
            '<td class="datasetRow">',
            '<input class="btn btn-primary install_one" data-repokey="<%= repository.get("queue_key") %>" type="submit" id="install_repository_<%= repository.get("id") %>" name="install_repository" value="Install now" />',
            "</td>",
            '<td class="datasetRow">',
            '<input class="btn btn-primary remove_one" data-repokey="<%= repository.get("queue_key") %>" type="submit" id="unqueue_repository_<%= repository.get("id") %>" name="unqueue_repository" value="Remove from queue" />',
            "</td>",
            "</tr>",
            "<% }); %>",
            "</tbody>",
            "</table>",
            '<input type="button" class="btn btn-primary" id="from_workflow" value="Add from workflow" />',
            "</div>"
        ].join("")
    )
});

export default {
    RepoQueueView: View
};<|MERGE_RESOLUTION|>--- conflicted
+++ resolved
@@ -47,7 +47,6 @@
                 delete repo_queue[queue_key];
                 $("#queued_repository_" + repository_id).remove();
             }
-<<<<<<< HEAD
             localStorage.repositories = JSON.stringify(repo_queue);
         });
         $("#clear_queue").on("click", function() {
@@ -57,26 +56,6 @@
             Backbone.history.navigate("workflows", {
                 trigger: true,
                 replace: true
-=======
-
-            $.post(url, params, function(data) {
-                var iri_params = JSON.parse(data);
-                var repositories = iri_params.repositories;
-                var new_route = "status/r/" + repositories.join("|");
-                $.post(
-                    Galaxy.root + "admin_toolshed/install_repositories",
-                    iri_params,
-                    function(data) {
-                        console.log(
-                            "Initializing repository installation succeeded"
-                        );
-                    }
-                );
-                Backbone.history.navigate(new_route, {
-                    trigger: true,
-                    replace: true
-                });
->>>>>>> aacdf8d9
             });
         });
     },
@@ -121,7 +100,7 @@
             var repositories = iri_params.repositories;
             var new_route = "status/r/" + repositories.join("|");
             $.post(
-                Galaxy.root + "admin_toolshed/manage_repositories",
+                Galaxy.root + "admin_toolshed/install_repositories",
                 iri_params,
                 function(data) {
                     console.log(
