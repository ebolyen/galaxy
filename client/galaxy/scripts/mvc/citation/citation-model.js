--- conflicted
+++ resolved
@@ -14,23 +14,11 @@
  *  @name Citation
  *  @augments Backbone.Model
  */
-<<<<<<< HEAD
-var Citation = Backbone.Model.extend( baseMVC.LoggableMixin ).extend( {
+var Citation = Backbone.Model.extend( baseMVC.LoggableMixin ).extend({
     _logNamespace : logNamespace,
 
     initialize: function() {
-        var bibtex = this.get( 'content' );
-        var entry = parseBibtex(bibtex).entries[0];
-        this.entry = entry;
-        this._fields = {};
-        var rawFields = entry.Fields;
-        for(var key in rawFields) {
-            var value = rawFields[ key ];
-            var lowerKey = key.toLowerCase();
-            this._fields[ lowerKey ] = value;
-=======
-var Citation = Backbone.Model.extend( baseMVC.LoggableMixin ).extend({
-    initialize: function() {
+
         var bibtex = this.attributes.content;
         var parsed = BibtexParser( bibtex );
         // bibtex returns successfully parsed in .entries and any parsing errors in .errors
@@ -50,7 +38,6 @@
                 var lowerKey = key.toLowerCase();
                 this._fields[ lowerKey ] = value;
             }
->>>>>>> a2114fdd
         }
     },
     entryType: function() {
