--- conflicted
+++ resolved
@@ -1,9 +1,3 @@
-<<<<<<< HEAD
-/* This is the regular tool form */
-define([ 'utils/utils', 'mvc/ui/ui-misc', 'mvc/ui/ui-modal', 'mvc/tool/tool-form-base', 'mvc/webhooks' ],
-    function( Utils, Ui, Modal, ToolFormBase, Webhooks ) {
-    var View = Backbone.View.extend({
-=======
 /**
     This is the regular tool form.
 */
@@ -11,14 +5,13 @@
     function( Utils, Ui, Modal, ToolFormBase, Webhooks ) {
 
     var View = ToolFormBase.extend({
->>>>>>> 1a80a0df
         initialize: function( options ) {
             var self = this;
+            options.listen_to_history = true;
+            options.always_refresh = false;
             this.modal = parent.Galaxy.modal || new Modal.View();
-            this.form = new ToolFormBase( Utils.merge({
-                listen_to_history : true,
-                always_refresh    : false,
-                customize         : function( options ) {
+            ToolFormBase.prototype.initialize.call( this, Utils.merge({
+                customize: function( options ) {
                     // build execute button
                     options.buttons = {
                         execute: execute_btn = new Ui.Button({
@@ -29,10 +22,10 @@
                             floating : 'clear',
                             onclick  : function() {
                                 execute_btn.wait();
-                                self.form.portlet.disable();
+                                self.portlet.disable();
                                 self.submit( options, function() {
                                     execute_btn.unwait();
-                                    self.form.portlet.enable();
+                                    self.portlet.enable();
                                 } );
                             }
                         })
@@ -52,9 +45,6 @@
                     }
                 }
             }, options ) );
-            this.deferred = this.form.deferred;
-            this.setElement( '<div/>' );
-            this.$el.append( this.form.$el );
         },
 
         /** Submit a regular job.
@@ -66,9 +56,9 @@
             var job_def = {
                 tool_id         : options.id,
                 tool_version    : options.version,
-                inputs          : this.form.data.create()
+                inputs          : this.data.create()
             }
-            this.form.trigger( 'reset' );
+            this.trigger( 'reset' );
             if ( !self.validate( job_def ) ) {
                 Galaxy.emit.debug( 'tool-form::submit()', 'Submission canceled. Validation failed.' );
                 callback && callback();
@@ -106,9 +96,9 @@
                     Galaxy.emit.debug( 'tool-form::submit', 'Submission failed.', response );
                     var input_found = false;
                     if ( response && response.err_data ) {
-                        var error_messages = self.form.data.matchResponse( response.err_data );
-                        for ( var input_id in error_messages ) {
-                            self.form.highlight( input_id, error_messages[ input_id ]);
+                        var error_messages = self.data.matchResponse( response.err_data );
+                        for (var input_id in error_messages) {
+                            self.highlight( input_id, error_messages[ input_id ]);
                             input_found = true;
                             break;
                         }
@@ -116,8 +106,12 @@
                     if ( !input_found ) {
                         self.modal.show({
                             title   : 'Job submission failed',
-                            body    : self._templateError( job_def, response && response.err_msg ),
-                            buttons : { 'Close' : function() { self.modal.hide() } }
+                            body    : ( response && response.err_msg ) || self._templateError( job_def ),
+                            buttons : {
+                                'Close' : function() {
+                                    self.modal.hide();
+                                }
+                            }
                         });
                     }
                 }
@@ -133,15 +127,15 @@
             var batch_src   = null;
             for ( var job_input_id in job_inputs ) {
                 var input_value = job_inputs[ job_input_id ];
-                var input_id    = this.form.data.match( job_input_id );
-                var input_field = this.form.field_list[ input_id ];
-                var input_def   = this.form.input_list[ input_id ];
+                var input_id    = this.data.match( job_input_id );
+                var input_field = this.field_list[ input_id ];
+                var input_def   = this.input_list[ input_id ];
                 if ( !input_id || !input_def || !input_field ) {
                     Galaxy.emit.debug('tool-form::validate()', 'Retrieving input objects failed.');
                     continue;
                 }
                 if ( !input_def.optional && input_value == null ) {
-                    this.form.highlight( input_id );
+                    this.highlight( input_id );
                     return false;
                 }
                 if ( input_value && input_value.batch ) {
@@ -151,14 +145,14 @@
                         if ( batch_src === null ) {
                             batch_src = src;
                         } else if ( batch_src !== src ) {
-                            this.form.highlight( input_id, 'Please select either dataset or dataset list fields for all batch mode fields.' );
+                            this.highlight( input_id, 'Please select either dataset or dataset list fields for all batch mode fields.' );
                             return false;
                         }
                     }
                     if ( batch_n === -1 ) {
                         batch_n = n;
                     } else if ( batch_n !== n ) {
-                        this.form.highlight( input_id, 'Please make sure that you select the same number of inputs for all batch mode fields. This field contains <b>' + n + '</b> selection(s) while a previous field contains <b>' + batch_n + '</b>.' );
+                        this.highlight( input_id, 'Please make sure that you select the same number of inputs for all batch mode fields. This field contains <b>' + n + '</b> selection(s) while a previous field contains <b>' + batch_n + '</b>.' );
                         return false;
                     }
                 }
@@ -171,21 +165,21 @@
                 var njobs = response.jobs.length;
                 var njobs_text = njobs == 1 ? '1 job has' : njobs + ' jobs have';
                 var $message = $( '<div/>' ).addClass( 'donemessagelarge' )
-                                            .append( $( '<p/>' ).text( njobs_text + ' been successfully added to the queue - resulting in the following datasets:' ) );
+                                .append( $( '<p/>' ).text( njobs_text + ' been successfully added to the queue - resulting in the following datasets:' ) );
                 _.each( response.outputs, function( output ) {
                     $message.append( $( '<p/>' ).addClass( 'messagerow' ).append( $( '<b/>' ).text( output.hid + ': ' + output.name ) ) );
                 });
                 $message.append( $( '<p/>' ).append( '<b/>' ).text( 'You can check the status of queued jobs and view the resulting data by refreshing the History pane. When the job has been run the status will change from \'running\' to \'finished\' if completed successfully or \'error\' if problems were encountered.' ) );
                 return $message;
             } else {
-                return this._templateError( response, 'Invalid success response. No jobs found.' );
+                return this._templateError( response );
             }
         },
 
-        _templateError: function( response, err_msg ) {
+        _templateError: function( response ) {
             return  $( '<div/>' ).addClass( 'errormessagelarge' )
-                                 .append( $( '<p/>' ).text( 'The server could not complete the request. Please contact the Galaxy Team if this error persists. ' + ( err_msg || '' ) ) )
-                                 .append( $( '<pre/>' ).text( JSON.stringify( response, null, 4 ) ) );
+                .append( $( '<p/>' ).text( 'The server could not complete the request. Please contact the Galaxy Team if this error persists.' ) )
+                .append( $( '<pre/>' ).text( JSON.stringify( response, null, 4 ) ) );
         }
     });
 
