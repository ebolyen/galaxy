/** This is the run workflow tool form view. */
import Utils from "utils/utils";
import Deferred from "utils/deferred";
import Ui from "mvc/ui/ui-misc";
import Form from "mvc/form/form-view";
import FormData from "mvc/form/form-data";
import ToolFormBase from "mvc/tool/tool-form-base";
import Modal from "mvc/ui/ui-modal";
import Webhooks from "mvc/webhooks";
import WorkflowIcons from "mvc/workflow/workflow-icons";
var View = Backbone.View.extend({
    initialize: function(options) {
        var self = this;
        this.modal = parent.Galaxy.modal || new Modal.View();
        this.model = (options && options.model) || new Backbone.Model(options);
        this.deferred = new Deferred();
        this.setElement(
            $("<div/>")
                .addClass("ui-form-composite")
                .append((this.$message = $("<div/>")))
                .append((this.$header = $("<div/>")))
                .append((this.$steps = $("<div/>")))
        );
        $("body").append(this.$el);
        this._configure();
        this.render();
        $(window).resize(() => {
            self._refresh();
        });
    },

    /** Refresh height of scrollable div below header, handle scrolling by lazy loading steps */
    _refresh: function(step_index) {
        var margin =
            _.reduce(this.$el.children(), (memo, child) => memo + $(child).outerHeight(), 0) -
            this.$steps.height() +
            90;
        this.$steps.css("height", $(window).height() - margin);
    },

    /** Configures form/step options for each workflow step */
    _configure: function() {
        var self = this;
        this.forms = [];
        this.steps = [];
        this.links = [];
        this.parms = [];
        _.each(this.model.get("steps"), (step, i) => {
            Galaxy.emit.debug("tool-form-composite::initialize()", `${i} : Preparing workflow step.`);
            var icon = WorkflowIcons[step.step_type];
            var title = `${parseInt(i + 1)}: ${step.step_label || step.step_name}`;
            if (step.annotation) {
                title += ` - ${step.annotation}`;
            }
            if (step.step_version) {
                title += ` (Galaxy Version ${step.step_version})`;
            }
            step = Utils.merge(
                {
                    index: i,
                    fixed_title: _.escape(title),
                    icon: icon || "",
                    help: null,
                    citations: null,
                    collapsible: true,
                    collapsed: i > 0 && !self._isDataStep(step),
                    sustain_version: true,
                    sustain_repeats: true,
                    sustain_conditionals: true,
                    narrow: true,
                    text_enable: "Edit",
                    text_disable: "Undo",
                    cls_enable: "fa fa-edit",
                    cls_disable: "fa fa-undo",
                    errors: step.messages,
                    initial_errors: true,
                    cls: "ui-portlet-narrow",
                    hide_operations: true,
                    needs_refresh: false,
                    always_refresh: step.step_type != "tool"
                },
                step
            );
            self.steps[i] = step;
            self.links[i] = [];
            self.parms[i] = {};
        });

        // build linear index of step input pairs
        _.each(this.steps, (step, i) => {
            FormData.visitInputs(step.inputs, (input, name) => {
                self.parms[i][name] = input;
            });
        });

        // iterate through data input modules and collect linked sub steps
        _.each(this.steps, (step, i) => {
            _.each(step.output_connections, output_connection => {
                _.each(self.steps, (sub_step, j) => {
                    sub_step.step_index === output_connection.input_step_index && self.links[i].push(sub_step);
                });
            });
        });

        // convert all connected data inputs to hidden fields with proper labels,
        // and track the linked source step
        _.each(this.steps, (step, i) => {
            _.each(self.steps, (sub_step, j) => {
                var connections_by_name = {};
                _.each(step.output_connections, connection => {
                    sub_step.step_index === connection.input_step_index &&
                        (connections_by_name[connection.input_name] = connection);
                });
                _.each(self.parms[j], (input, name) => {
                    var connection = connections_by_name[name];
                    if (connection) {
                        input.type = "hidden";
                        input.help = input.step_linked ? `${input.help}, ` : "";
                        input.help += `Output dataset '${connection.output_name}' from step ${parseInt(i) + 1}`;
                        input.step_linked = input.step_linked || [];
                        input.step_linked.push(step);
                    }
                });
            });
        });

        // identify and configure workflow parameters
        var wp_count = 0;
        this.wp_inputs = {};
        function _handleWorkflowParameter(value, callback) {
            var re = /\$\{(.+?)\}/g;
            var match;
            while ((match = re.exec(String(value)))) {
                var wp_name = match[1];
                callback(
                    (self.wp_inputs[wp_name] = self.wp_inputs[wp_name] || {
                        label: wp_name,
                        name: wp_name,
                        type: "text",
                        color: `hsl( ${++wp_count * 100}, 70%, 30% )`,
                        style: "ui-form-wp-source",
                        links: []
                    })
                );
            }
        }
        _.each(this.steps, (step, i) => {
            _.each(self.parms[i], (input, name) => {
                _handleWorkflowParameter(input.value, wp_input => {
                    wp_input.links.push(step);
                    input.wp_linked = true;
                    input.type = "text";
                    input.backdrop = true;
                    input.style = "ui-form-wp-target";
                });
<<<<<<< HEAD
            },

            render: function() {
                var self = this;
                this.deferred.reset();
                this._renderHeader();
                this._renderMessage();
                this._renderParameters();
                this._renderHistory();
                this._renderWorkflowOptions();
                _.each(this.steps, function(step) {
                    self._renderStep(step);
=======
            });
            _.each(step.post_job_actions, pja => {
                _.each(pja.action_arguments, arg => {
                    _handleWorkflowParameter(arg, () => {});
>>>>>>> 3e2e1493
                });
            });
        });

        // select fields are shown for dynamic fields if all putative data inputs are available,
        // or if an explicit reference is specified as data_ref and available
        _.each(this.steps, (step, i) => {
            if (step.step_type == "tool") {
                var data_resolved = true;
                FormData.visitInputs(step.inputs, (input, name, context) => {
                    var is_runtime_value = input.value && input.value.__class__ == "RuntimeValue";
                    var is_data_input = ["data", "data_collection"].indexOf(input.type) != -1;
                    var data_ref = context[input.data_ref];
                    input.step_linked && !self._isDataStep(input.step_linked) && (data_resolved = false);
                    input.options &&
                        ((input.options.length == 0 && !data_resolved) || input.wp_linked) &&
                        (input.is_workflow = true);
                    data_ref &&
                        (input.is_workflow =
                            (data_ref.step_linked && !self._isDataStep(data_ref.step_linked)) || input.wp_linked);
                    (is_data_input || (input.value && input.value.__class__ == "RuntimeValue" && !input.step_linked)) &&
                        (step.collapsed = false);
                    is_runtime_value && (input.value = input.default_value);
                    input.flavor = "workflow";
                    if (!is_runtime_value && !is_data_input && input.type !== "hidden" && !input.wp_linked) {
                        if (input.optional || (!Utils.isEmpty(input.value) && input.value !== "")) {
                            input.collapsible_value = input.value;
                            input.collapsible_preview = true;
                        }
                    }
                });
            }
        });
    },

    render: function() {
        var self = this;
        this.deferred.reset();
        this._renderHeader();
        this._renderMessage();
        this._renderParameters();
        this._renderHistory();
        _.each(this.steps, step => {
            self._renderStep(step);
        });
    },

    /** Render header */
    _renderHeader: function() {
        var self = this;
        this.execute_btn = new Ui.Button({
            icon: "fa-check",
            title: "Run workflow",
            cls: "btn btn-primary",
            onclick: function() {
                self._execute();
            }
        });
        this.$header
            .addClass("ui-form-header")
            .empty()
            .append(
                new Ui.Label({
                    title: `Workflow: ${this.model.get("name")}`
                }).$el
            )
            .append(this.execute_btn.$el);
    },

    /** Render message */
    _renderMessage: function() {
        this.$message.empty();
        if (this.model.get("has_upgrade_messages")) {
            this.$message.append(
                new Ui.Message({
                    message:
                        "Some tools in this workflow may have changed since it was last saved or some errors were found. The workflow may still run, but any new options will have default values. Please review the messages below to make a decision about whether the changes will affect your analysis.",
                    status: "warning",
                    persistent: true,
                    fade: false
                }).$el
            );
        }
        var step_version_changes = this.model.get("step_version_changes");
        if (step_version_changes && step_version_changes.length > 0) {
            this.$message.append(
                new Ui.Message({
                    message:
                        "Some tools are being executed with different versions compared to those available when this workflow was last saved because the other versions are not or no longer available on this Galaxy instance. To upgrade your workflow and dismiss this message simply edit the workflow and re-save it.",
                    status: "warning",
                    persistent: true,
                    fade: false
                }).$el
            );
        }
    },

    /** Render workflow parameters */
    _renderParameters: function() {
        var self = this;
        this.wp_form = null;
        if (!_.isEmpty(this.wp_inputs)) {
            this.wp_form = new Form({
                title: "<b>Workflow Parameters</b>",
                inputs: this.wp_inputs,
                cls: "ui-portlet-narrow",
                onchange: function() {
                    _.each(self.wp_form.input_list, (input_def, i) => {
                        _.each(input_def.links, step => {
                            self._refreshStep(step);
                        });
                    });
                }
            });
            this._append(this.$steps.empty(), this.wp_form.$el);
        }
    },

    /** Render workflow parameters */
    _renderHistory: function() {
        this.history_form = new Form({
            cls: "ui-portlet-narrow",
            title: "<b>History Options</b>",
            inputs: [
                {
                    type: "conditional",
                    name: "new_history",
                    test_param: {
                        name: "check",
                        label: "Send results to a new history",
                        type: "boolean",
                        value: "false",
                        help: ""
                    },
                    cases: [
                        {
                            value: "true",
                            inputs: [
                                {
                                    name: "name",
                                    label: "History name",
                                    type: "text",
                                    value: this.model.get("name")
                                }
                            ]
                        }
                    ]
                }
            ]
        });
        this._append(this.$steps, this.history_form.$el);
    },

<<<<<<< HEAD
            /** Render Workflow Options */
            _renderWorkflowOptions: function() {
                this.workflow_options_form = null;
                if(!_.isEmpty(this.model.get('workflow_options'))){
                    this.workflow_options_form = new Form({
                        cls    : 'ui-portlet-narrow',
                        title  : '<b>Workflow Options</b>',
                        inputs : this.model.get('workflow_options')
                    });

                    this._append( this.$steps, this.workflow_options_form.$el );
                }
            },

            /** Render step */
            _renderStep: function(step) {
                var self = this;
                var form = null;
                this.deferred.execute(function(promise) {
                    self.$steps.addClass("ui-steps");
                    if (step.step_type == "tool") {
                        step.postchange = function(process, form) {
                            var self = this;
                            var current_state = {
                                tool_id: step.id,
                                tool_version: step.version,
                                inputs: $.extend(true, {}, form.data.create())
                            };
                            form.wait(true);
                            Galaxy.emit.debug(
                                "tool-form-composite::postchange()",
                                "Sending current state.",
                                current_state
                            );
                            Utils.request({
                                type: "POST",
                                url:
                                    Galaxy.root +
                                    "api/tools/" +
                                    step.id +
                                    "/build",
                                data: current_state,
                                success: function(data) {
                                    form.update(data);
                                    form.wait(false);
                                    Galaxy.emit.debug(
                                        "tool-form-composite::postchange()",
                                        "Received new model.",
                                        data
                                    );
                                    process.resolve();
                                },
                                error: function(response) {
                                    Galaxy.emit.debug(
                                        "tool-form-composite::postchange()",
                                        "Refresh request failed.",
                                        response
                                    );
                                    process.reject();
                                }
                            });
                        };
                        form = new ToolFormBase(step);
                        if (
                            step.post_job_actions &&
                            step.post_job_actions.length
                        ) {
                            form.portlet.append(
=======
    /** Render step */
    _renderStep: function(step) {
        var self = this;
        var form = null;
        this.deferred.execute(promise => {
            self.$steps.addClass("ui-steps");
            if (step.step_type == "tool") {
                step.postchange = function(process, form) {
                    var self = this;
                    var current_state = {
                        tool_id: step.id,
                        tool_version: step.version,
                        inputs: $.extend(true, {}, form.data.create())
                    };
                    form.wait(true);
                    Galaxy.emit.debug("tool-form-composite::postchange()", "Sending current state.", current_state);
                    Utils.request({
                        type: "POST",
                        url: `${Galaxy.root}api/tools/${step.id}/build`,
                        data: current_state,
                        success: function(data) {
                            form.update(data);
                            form.wait(false);
                            Galaxy.emit.debug("tool-form-composite::postchange()", "Received new model.", data);
                            process.resolve();
                        },
                        error: function(response) {
                            Galaxy.emit.debug("tool-form-composite::postchange()", "Refresh request failed.", response);
                            process.reject();
                        }
                    });
                };
                form = new ToolFormBase(step);
                if (step.post_job_actions && step.post_job_actions.length) {
                    form.portlet.append(
                        $("<div/>")
                            .addClass("ui-form-element-disabled")
                            .append(
>>>>>>> 3e2e1493
                                $("<div/>")
                                    .addClass("ui-form-title")
                                    .html("<b>Job Post Actions</b>")
                            )
                            .append(
                                $("<div/>")
                                    .addClass("ui-form-preview")
                                    .html(
                                        _.reduce(
                                            step.post_job_actions,
                                            (memo, value) => `${memo} ${value.short_str}`,
                                            ""
                                        )
                                    )
                            )
                    );
                }
            } else {
                var is_simple_input = ["data_input", "data_collection_input"].indexOf(step.step_type) != -1;
                _.each(step.inputs, input => {
                    input.flavor = "module";
                    input.hide_label = is_simple_input;
                });
                form = new Form(
                    Utils.merge(
                        {
                            title: step.fixed_title,
                            onchange: function() {
                                _.each(self.links[step.index], link => {
                                    self._refreshStep(link);
                                });
                            },
                            inputs:
                                step.inputs && step.inputs.length > 0
                                    ? step.inputs
                                    : [
                                          {
                                              type: "hidden",
                                              name: "No options available.",
                                              ignore: null
                                          }
                                      ]
                        },
                        step
                    )
                );
            }
            self.forms[step.index] = form;
            self._append(self.$steps, form.$el);
            self._refresh();
            step.needs_refresh && self._refreshStep(step);
            form.portlet[!self.show_progress ? "enable" : "disable"]();
            self.show_progress &&
                self.execute_btn.model.set({
                    wait: true,
                    wait_text: "Preparing...",
                    percentage: (step.index + 1) * 100.0 / self.steps.length
                });
            Galaxy.emit.debug("tool-form-composite::initialize()", `${step.index} : Workflow step state ready.`, step);
            setTimeout(() => {
                promise.resolve();
            }, 0);
        });
    },

    /** Refreshes step values from source step values */
    _refreshStep: function(step) {
        var self = this;
        var form = this.forms[step.index];
        if (form) {
            _.each(self.parms[step.index], (input, name) => {
                if (input.step_linked || input.wp_linked) {
                    var field = form.field_list[form.data.match(name)];
                    if (field) {
                        var new_value = undefined;
                        if (input.step_linked) {
                            new_value = { values: [] };
                            _.each(input.step_linked, source_step => {
                                if (self._isDataStep(source_step)) {
                                    var value = self.forms[source_step.index].data.create().input;
                                    value &&
                                        _.each(value.values, v => {
                                            new_value.values.push(v);
                                        });
                                }
                            });
                            if (!input.multiple && new_value.values.length > 0) {
                                new_value = {
                                    values: [new_value.values[0]]
                                };
                            }
                        } else if (input.wp_linked) {
                            new_value = input.value;
                            var re = /\$\{(.+?)\}/g;
                            var match;
                            while ((match = re.exec(input.value))) {
                                var wp_field = self.wp_form.field_list[self.wp_form.data.match(match[1])];
                                var wp_value = wp_field && wp_field.value();
                                if (wp_value) {
                                    new_value = new_value.split(match[0]).join(wp_value);
                                }
                            }
                        }
                        if (new_value !== undefined) {
                            field.value(new_value);
                        }
                    }
                }
            });
            form.trigger("change");
        } else {
            step.needs_refresh = true;
        }
    },

    /** Refresh the history after job submission while form is shown */
    _refreshHistory: function() {
        var self = this;
        var history = parent.Galaxy && parent.Galaxy.currHistoryPanel && parent.Galaxy.currHistoryPanel.model;
        this._refresh_history && clearTimeout(this._refresh_history);
        if (history) {
            history.refresh().success(() => {
                if (history.numOfUnfinishedShownContents() === 0) {
                    self._refresh_history = setTimeout(() => {
                        self._refreshHistory();
                    }, history.UPDATE_DELAY);
                }
            });
        }
    },

    /** Build remaining steps */
    _execute: function() {
        var self = this;
        this.show_progress = true;
        this._enabled(false);
        this.deferred.execute(promise => {
            setTimeout(() => {
                promise.resolve();
                self._submit();
            }, 0);
        });
    },

<<<<<<< HEAD
            /** Validate and submit workflow */
            _submit: function() {
                var self = this;
                var history_form_data = this.history_form.data.create();
                var job_def = {
                    new_history_name: history_form_data["new_history|name"]
                        ? history_form_data["new_history|name"]
                        : null,
                    history_id: !history_form_data["new_history|name"]
                        ? this.model.get("history_id")
                        : null,
                    workflow_options: this.workflow_options_form
                        ? this.workflow_options_form.data.create()
                        : {},
                    replacement_params: this.wp_form
                        ? this.wp_form.data.create()
                        : {},
                    parameters: {},
                    // Tool form will submit flat maps for each parameter
                    // (e.g. "repeat_0|cond|param": "foo" instead of nested
                    // data structures).
                    parameters_normalized: true,
                    // Tool form always wants a list of invocations back
                    // so that inputs can be batched.
                    batch: true
                };
                var validated = true;
                for (var i in this.forms) {
                    var form = this.forms[i];
                    var job_inputs = form.data.create();
                    var step = self.steps[i];
                    var step_index = step.step_index;
                    form.trigger("reset");
                    for (var job_input_id in job_inputs) {
                        var input_value = job_inputs[job_input_id];
                        var input_id = form.data.match(job_input_id);
                        var input_field = form.field_list[input_id];
                        var input_def = form.input_list[input_id];
                        if (!input_def.step_linked) {
                            if (this._isDataStep(step)) {
                                validated =
                                    input_value &&
                                    input_value.values &&
                                    input_value.values.length > 0;
                            } else {
                                validated =
                                    input_def.optional ||
                                    (input_def.is_workflow &&
                                        input_value !== "") ||
                                    (!input_def.is_workflow &&
                                        input_value !== null);
                            }
                            if (!validated) {
                                form.highlight(input_id);
                                break;
                            }
                            job_def.parameters[step_index] =
                                job_def.parameters[step_index] || {};
                            job_def.parameters[step_index][job_input_id] =
                                job_inputs[job_input_id];
                        }
=======
    /** Validate and submit workflow */
    _submit: function() {
        var self = this;
        var history_form_data = this.history_form.data.create();
        var job_def = {
            new_history_name: history_form_data["new_history|name"] ? history_form_data["new_history|name"] : null,
            history_id: !history_form_data["new_history|name"] ? this.model.get("history_id") : null,
            replacement_params: this.wp_form ? this.wp_form.data.create() : {},
            parameters: {},
            // Tool form will submit flat maps for each parameter
            // (e.g. "repeat_0|cond|param": "foo" instead of nested
            // data structures).
            parameters_normalized: true,
            // Tool form always wants a list of invocations back
            // so that inputs can be batched.
            batch: true
        };
        var validated = true;
        for (var i in this.forms) {
            var form = this.forms[i];
            var job_inputs = form.data.create();
            var step = self.steps[i];
            var step_index = step.step_index;
            form.trigger("reset");
            for (var job_input_id in job_inputs) {
                var input_value = job_inputs[job_input_id];
                var input_id = form.data.match(job_input_id);
                var input_field = form.field_list[input_id];
                var input_def = form.input_list[input_id];
                if (!input_def.step_linked) {
                    if (this._isDataStep(step)) {
                        validated = input_value && input_value.values && input_value.values.length > 0;
                    } else {
                        validated =
                            input_def.optional ||
                            (input_def.is_workflow && input_value !== "") ||
                            (!input_def.is_workflow && input_value !== null);
>>>>>>> 3e2e1493
                    }
                    if (!validated) {
                        form.highlight(input_id);
                        break;
                    }
                    job_def.parameters[step_index] = job_def.parameters[step_index] || {};
                    job_def.parameters[step_index][job_input_id] = job_inputs[job_input_id];
                }
            }
            if (!validated) {
                break;
            }
        }
        if (!validated) {
            self._enabled(true);
            Galaxy.emit.debug("tool-form-composite::submit()", "Validation failed.", job_def);
        } else {
            Galaxy.emit.debug("tool-form-composite::submit()", "Validation complete.", job_def);
            Utils.request({
                type: "POST",
                url: `${Galaxy.root}api/workflows/${this.model.id}/invocations`,
                data: job_def,
                success: function(response) {
                    Galaxy.emit.debug("tool-form-composite::submit", "Submission successful.", response);
                    self.$el.children().hide();
                    self.$el.append(self._templateSuccess(response));

                    // Show Webhook if job is running
                    if ($.isArray(response) && response.length > 0) {
                        self.$el.append($("<div/>", { id: "webhook-view" }));
                        var WebhookApp = new Webhooks.WebhookView({
                            urlRoot: `${Galaxy.root}api/webhooks/workflow`,
                            toolId: job_def.tool_id,
                            toolVersion: job_def.tool_version
                        });
                    }

                    self._refreshHistory();
                },
                error: function(response) {
                    Galaxy.emit.debug("tool-form-composite::submit", "Submission failed.", response);
                    var input_found = false;
                    if (response && response.err_data) {
                        for (var i in self.forms) {
                            var form = self.forms[i];
                            var step_related_errors = response.err_data[form.model.get("step_index")];
                            if (step_related_errors) {
                                var error_messages = form.data.matchResponse(step_related_errors);
                                for (var input_id in error_messages) {
                                    form.highlight(input_id, error_messages[input_id]);
                                    input_found = true;
                                    break;
                                }
                            }
                        }
                    }
                    if (!input_found) {
                        self.modal.show({
                            title: "Workflow submission failed",
                            body: self._templateError(job_def, response && response.err_msg),
                            buttons: {
                                Close: function() {
                                    self.modal.hide();
                                }
                            }
                        });
                    }
                },
                complete: function() {
                    self._enabled(true);
                }
            });
        }
    },

    /** Append new dom to body */
    _append: function($container, $el) {
        $container.append("<p/>").append($el);
    },

    /** Set enabled/disabled state */
    _enabled: function(enabled) {
        this.execute_btn.model.set({
            wait: !enabled,
            wait_text: "Sending...",
            percentage: -1
        });
        this.wp_form && this.wp_form.portlet[enabled ? "enable" : "disable"]();
        this.history_form && this.history_form.portlet[enabled ? "enable" : "disable"]();
        _.each(this.forms, form => {
            form && form.portlet[enabled ? "enable" : "disable"]();
        });
    },

    /** Is data input module/step */
    _isDataStep: function(steps) {
        var lst = $.isArray(steps) ? steps : [steps];
        for (var i = 0; i < lst.length; i++) {
            var step = lst[i];
            if (!step || !step.step_type || !step.step_type.startsWith("data")) {
                return false;
            }
        }
        return true;
    },

    /** Templates */
    _templateSuccess: function(response) {
        if ($.isArray(response) && response.length > 0) {
            return $("<div/>")
                .addClass("donemessagelarge")
                .append(
                    $("<p/>").html(
                        `Successfully invoked workflow <b>${Utils.sanitize(this.model.get("name"))}</b>${
                            response.length > 1 ? ` <b>${response.length} times</b>` : ""
                        }.`
                    )
                )
                .append(
                    $("<p/>")
                        .append("<b/>")
                        .text(
                            "You can check the status of queued jobs and view the resulting data by refreshing the History pane. When the job has been run the status will change from 'running' to 'finished' if completed successfully or 'error' if problems were encountered."
                        )
                );
        } else {
            return this._templateError(response, "Invalid success response. No invocations found.");
        }
    },

    _templateError: function(response, err_msg) {
        return $("<div/>")
            .addClass("errormessagelarge")
            .append(
                $("<p/>").text(
                    `The server could not complete the request. Please contact the Galaxy Team if this error persists. ${JSON.stringify(
                        err_msg
                    ) || ""}`
                )
            )
            .append($("<pre/>").text(JSON.stringify(response, null, 4)));
    }
});
export default {
    View: View
};<|MERGE_RESOLUTION|>--- conflicted
+++ resolved
@@ -153,25 +153,10 @@
                     input.backdrop = true;
                     input.style = "ui-form-wp-target";
                 });
-<<<<<<< HEAD
-            },
-
-            render: function() {
-                var self = this;
-                this.deferred.reset();
-                this._renderHeader();
-                this._renderMessage();
-                this._renderParameters();
-                this._renderHistory();
-                this._renderWorkflowOptions();
-                _.each(this.steps, function(step) {
-                    self._renderStep(step);
-=======
             });
             _.each(step.post_job_actions, pja => {
                 _.each(pja.action_arguments, arg => {
                     _handleWorkflowParameter(arg, () => {});
->>>>>>> 3e2e1493
                 });
             });
         });
@@ -214,6 +199,7 @@
         this._renderMessage();
         this._renderParameters();
         this._renderHistory();
+        this._renderWorkflowOptions();
         _.each(this.steps, step => {
             self._renderStep(step);
         });
@@ -324,77 +310,20 @@
         });
         this._append(this.$steps, this.history_form.$el);
     },
-
-<<<<<<< HEAD
-            /** Render Workflow Options */
-            _renderWorkflowOptions: function() {
-                this.workflow_options_form = null;
-                if(!_.isEmpty(this.model.get('workflow_options'))){
-                    this.workflow_options_form = new Form({
-                        cls    : 'ui-portlet-narrow',
-                        title  : '<b>Workflow Options</b>',
-                        inputs : this.model.get('workflow_options')
-                    });
-
-                    this._append( this.$steps, this.workflow_options_form.$el );
-                }
-            },
-
-            /** Render step */
-            _renderStep: function(step) {
-                var self = this;
-                var form = null;
-                this.deferred.execute(function(promise) {
-                    self.$steps.addClass("ui-steps");
-                    if (step.step_type == "tool") {
-                        step.postchange = function(process, form) {
-                            var self = this;
-                            var current_state = {
-                                tool_id: step.id,
-                                tool_version: step.version,
-                                inputs: $.extend(true, {}, form.data.create())
-                            };
-                            form.wait(true);
-                            Galaxy.emit.debug(
-                                "tool-form-composite::postchange()",
-                                "Sending current state.",
-                                current_state
-                            );
-                            Utils.request({
-                                type: "POST",
-                                url:
-                                    Galaxy.root +
-                                    "api/tools/" +
-                                    step.id +
-                                    "/build",
-                                data: current_state,
-                                success: function(data) {
-                                    form.update(data);
-                                    form.wait(false);
-                                    Galaxy.emit.debug(
-                                        "tool-form-composite::postchange()",
-                                        "Received new model.",
-                                        data
-                                    );
-                                    process.resolve();
-                                },
-                                error: function(response) {
-                                    Galaxy.emit.debug(
-                                        "tool-form-composite::postchange()",
-                                        "Refresh request failed.",
-                                        response
-                                    );
-                                    process.reject();
-                                }
-                            });
-                        };
-                        form = new ToolFormBase(step);
-                        if (
-                            step.post_job_actions &&
-                            step.post_job_actions.length
-                        ) {
-                            form.portlet.append(
-=======
+    
+    /** Render Workflow Options */
+    _renderWorkflowOptions: function() {
+        this.workflow_options_form = null;
+        if(!_.isEmpty(this.model.get('workflow_options'))){
+            this.workflow_options_form = new Form({
+                cls    : 'ui-portlet-narrow',
+                title  : '<b>Workflow Options</b>',
+                inputs : this.model.get('workflow_options')
+            });
+            this._append( this.$steps, this.workflow_options_form.$el );
+        }
+    },
+
     /** Render step */
     _renderStep: function(step) {
         var self = this;
@@ -433,7 +362,6 @@
                         $("<div/>")
                             .addClass("ui-form-element-disabled")
                             .append(
->>>>>>> 3e2e1493
                                 $("<div/>")
                                     .addClass("ui-form-title")
                                     .html("<b>Job Post Actions</b>")
@@ -578,69 +506,6 @@
         });
     },
 
-<<<<<<< HEAD
-            /** Validate and submit workflow */
-            _submit: function() {
-                var self = this;
-                var history_form_data = this.history_form.data.create();
-                var job_def = {
-                    new_history_name: history_form_data["new_history|name"]
-                        ? history_form_data["new_history|name"]
-                        : null,
-                    history_id: !history_form_data["new_history|name"]
-                        ? this.model.get("history_id")
-                        : null,
-                    workflow_options: this.workflow_options_form
-                        ? this.workflow_options_form.data.create()
-                        : {},
-                    replacement_params: this.wp_form
-                        ? this.wp_form.data.create()
-                        : {},
-                    parameters: {},
-                    // Tool form will submit flat maps for each parameter
-                    // (e.g. "repeat_0|cond|param": "foo" instead of nested
-                    // data structures).
-                    parameters_normalized: true,
-                    // Tool form always wants a list of invocations back
-                    // so that inputs can be batched.
-                    batch: true
-                };
-                var validated = true;
-                for (var i in this.forms) {
-                    var form = this.forms[i];
-                    var job_inputs = form.data.create();
-                    var step = self.steps[i];
-                    var step_index = step.step_index;
-                    form.trigger("reset");
-                    for (var job_input_id in job_inputs) {
-                        var input_value = job_inputs[job_input_id];
-                        var input_id = form.data.match(job_input_id);
-                        var input_field = form.field_list[input_id];
-                        var input_def = form.input_list[input_id];
-                        if (!input_def.step_linked) {
-                            if (this._isDataStep(step)) {
-                                validated =
-                                    input_value &&
-                                    input_value.values &&
-                                    input_value.values.length > 0;
-                            } else {
-                                validated =
-                                    input_def.optional ||
-                                    (input_def.is_workflow &&
-                                        input_value !== "") ||
-                                    (!input_def.is_workflow &&
-                                        input_value !== null);
-                            }
-                            if (!validated) {
-                                form.highlight(input_id);
-                                break;
-                            }
-                            job_def.parameters[step_index] =
-                                job_def.parameters[step_index] || {};
-                            job_def.parameters[step_index][job_input_id] =
-                                job_inputs[job_input_id];
-                        }
-=======
     /** Validate and submit workflow */
     _submit: function() {
         var self = this;
@@ -648,6 +513,7 @@
         var job_def = {
             new_history_name: history_form_data["new_history|name"] ? history_form_data["new_history|name"] : null,
             history_id: !history_form_data["new_history|name"] ? this.model.get("history_id") : null,
+            workflow_options: this.workflow_options_form ? this.workflow_options_form.data.create() : {},
             replacement_params: this.wp_form ? this.wp_form.data.create() : {},
             parameters: {},
             // Tool form will submit flat maps for each parameter
@@ -678,7 +544,6 @@
                             input_def.optional ||
                             (input_def.is_workflow && input_value !== "") ||
                             (!input_def.is_workflow && input_value !== null);
->>>>>>> 3e2e1493
                     }
                     if (!validated) {
                         form.highlight(input_id);
