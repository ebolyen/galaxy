--- conflicted
+++ resolved
@@ -14,21 +14,13 @@
 import galaxy.app
 import galaxy.model.mapping
 
-<<<<<<< HEAD
-assert sys.version_info[:2] >= (2, 4)
-=======
 assert sys.version_info[:2] >= (2, 6)
->>>>>>> 2f2acb98
 
 
 class TestApplication(object):
     """Encapsulates the state of a Universe application"""
     def __init__(self, database_connection=None, file_path=None):
-<<<<<<< HEAD
-        print >> sys.stderr, "python path is: " + ", ".join(sys.path)
-=======
         print("python path is: " + ", ".join(sys.path), file=sys.stderr)
->>>>>>> 2f2acb98
         if database_connection is None:
             raise Exception("CleanupDatasetsApplication requires a database_connection value")
         if file_path is None:
@@ -55,28 +47,16 @@
                                                 app.model.Job.table.c.state == 'ok',
                                                 app.model.Job.table.c.tool_id == 'gops_join_1',
                                                 sa.not_(app.model.Job.table.c.command_line.like('%-m 1 %')))).all():
-<<<<<<< HEAD
-            print "# processing job id %s" % str(job.id)
-            for jtoda in job.output_datasets:
-                print "# --> processing JobToOutputDatasetAssociation id %s" % str(jtoda.id)
-                hda = app.model.HistoryDatasetAssociation.get(jtoda.dataset_id)
-                print "# ----> processing HistoryDatasetAssociation id %s" % str(hda.id)
-=======
             print("# processing job id %s" % str(job.id))
             for jtoda in job.output_datasets:
                 print("# --> processing JobToOutputDatasetAssociation id %s" % str(jtoda.id))
                 hda = app.model.HistoryDatasetAssociation.get(jtoda.dataset_id)
                 print("# ----> processing HistoryDatasetAssociation id %s" % str(hda.id))
->>>>>>> 2f2acb98
                 if not hda.deleted:
                     # Probably don't need this check, since the job state should suffice, but...
                     if hda.dataset.state == 'ok':
                         history = app.model.History.get(hda.history_id)
-<<<<<<< HEAD
-                        print "# ------> processing history id %s" % str(history.id)
-=======
                         print("# ------> processing history id %s" % str(history.id))
->>>>>>> 2f2acb98
                         if history.user_id:
                             cmd_line = str(job.command_line)
                             new_output = tempfile.NamedTemporaryFile('w')
@@ -89,11 +69,7 @@
                             diff_status = os.system('diff %s %s >> /dev/null' % (new_output.name, job_output))
                             if diff_status == 0:
                                 continue
-<<<<<<< HEAD
-                            print "# --------> Outputs differ"
-=======
                             print("# --------> Outputs differ")
->>>>>>> 2f2acb98
                             user = app.model.User.get(history.user_id)
                             jobs[job.id] = {}
                             jobs[job.id]['hda_id'] = hda.id
@@ -104,22 +80,6 @@
                             jobs[job.id]['history_update_time'] = history.update_time
                             jobs[job.id]['user_email'] = user.email
     except Exception as e:
-<<<<<<< HEAD
-        print "# caught exception: %s" % str(e)
-
-    print "\n\n# Number of incorrect Jobs: %d\n\n" % (len(jobs))
-    print "#job_id\thda_id\thda_name\thda_info\thistory_id\thistory_name\thistory_update_time\tuser_email"
-    for jid in jobs:
-        print '%s\t%s\t"%s"\t"%s"\t%s\t"%s"\t"%s"\t%s' % \
-            (str(jid),
-              str(jobs[jid]['hda_id']),
-              jobs[jid]['hda_name'],
-              jobs[jid]['hda_info'],
-              str(jobs[jid]['history_id']),
-              jobs[jid]['history_name'],
-              jobs[jid]['history_update_time'],
-              jobs[jid]['user_email'])
-=======
         print("# caught exception: %s" % e)
 
     print("\n\n# Number of incorrect Jobs: %d\n\n" % (len(jobs)))
@@ -134,7 +94,6 @@
              jobs[jid]['history_name'],
              jobs[jid]['history_update_time'],
              jobs[jid]['user_email']))
->>>>>>> 2f2acb98
     sys.exit(0)
 
 
