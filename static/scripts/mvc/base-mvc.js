--- conflicted
+++ resolved
@@ -219,8 +219,6 @@
 
 
 //==============================================================================
-<<<<<<< HEAD
-=======
 var HiddenUntilActivatedViewMixin = /** @lends hiddenUntilActivatedMixin# */{
 
     /** */
@@ -266,7 +264,6 @@
 
 
 //==============================================================================
->>>>>>> 6d376aa4
 function LoadingIndicator( $where, options ){
     options = options || {};
     var self = this;
@@ -274,22 +271,14 @@
     function render(){
         var html = [
             '<div class="loading-indicator">',
-<<<<<<< HEAD
-                '<span class="fa-icon-spinner fa-icon-spin fa-icon-large" style="color: grey"></span>',
-=======
                 '<span class="fa fa-spinner fa-spin fa-lg" style="color: grey"></span>',
->>>>>>> 6d376aa4
                 '<span style="margin-left: 8px; color: grey"><i>loading...</i></span>',
             '</div>'
         ].join( '\n' );
 
         return $( html ).css( options.css || {
             'position'          : 'fixed',
-<<<<<<< HEAD
-            'margin'            : '6px 0px 0px 10px',
-=======
             'margin'            : '12px 0px 0px 10px',
->>>>>>> 6d376aa4
             'opacity'           : '0.85'
         }).hide();
     }
