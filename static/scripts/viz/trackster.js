define( ["libs/underscore","viz/trackster/slotting", "viz/trackster/painters","viz/trackster/tracks"], function( _, slotting, painters, tracks ) {

// Nothing?

<<<<<<< HEAD
exports.extend = extend;

// end class_module encapsulation
};

/**
 * Find browser's requestAnimationFrame method or fallback on a setTimeout 
 */
var requestAnimationFrame = (function(){
    return  window.requestAnimationFrame       || 
            window.webkitRequestAnimationFrame || 
            window.mozRequestAnimationFrame    || 
            window.oRequestAnimationFrame      || 
            window.msRequestAnimationFrame     || 
            function( callback, element ) {
                window.setTimeout(callback, 1000 / 60);
            };
})();

/**
 * Compute the type of overlap between two regions. They are assumed to be on the same chrom/contig.
 * The overlap is computed relative to the second region; hence, OVERLAP_START indicates that the first
 * region overlaps the start (but not the end) of the second region.
 */
var BEFORE = 1001, CONTAINS = 1002, OVERLAP_START = 1003, OVERLAP_END = 1004, CONTAINED_BY = 1005, AFTER = 1006;
var compute_overlap = function(first_region, second_region) {
    var 
        first_start = first_region[0], first_end = first_region[1],
        second_start = second_region[0], second_end = second_region[1],
        overlap;
    if (first_start < second_start) {
        if (first_end < second_start) {
            overlap = BEFORE;
        }
        else if (first_end <= second_end) {
            overlap = OVERLAP_START;
        }
        else { // first_end > second_end
            overlap = CONTAINS;
        }
    }
    else { // first_start >= second_start
        if (first_start > second_end) {
            overlap = AFTER;
        }
        else if (first_end <= second_end) {
            overlap = CONTAINED_BY;
        }
        else {
            overlap = OVERLAP_END;
        }
    }
    
    return overlap;
};

/**
 * Returns true if regions overlap.
 */
var is_overlap = function(first_region, second_region) {
    var overlap = compute_overlap(first_region, second_region);
    return (overlap !== BEFORE && overlap !== AFTER);
};

/**
 * Helper to determine if object is jQuery deferred.
 */
var is_deferred = function ( d ) {
    return ( 'isResolved' in d );
};

/**
 * Returns a random color in hexadecimal format that is sufficiently different from a single color
 * or set of colors.
 * @param colors a color or list of colors in the format '#RRGGBB'
 */
var get_random_color = function(colors) {
    // Default for colors is white.
    if (!colors) { colors = "#ffffff"; }
    
    // If needed, create list of colors.
    if ( typeof(colors) === "string" ) {
        colors = [ colors ];
    }
    
    // Convert colors to numbers.
    for (var i = 0; i < colors.length; i++) {
        colors[i] = parseInt( colors[i].slice(1), 16 );
    }
    
    // -- Perceived brightness and difference formulas are from 
    // -- http://www.w3.org/WAI/ER/WD-AERT/#color-contrast
    
    // Compute perceived color brightness (based on RGB-YIQ transformation):
    var brightness = function(r, g, b) {
        return ( (r * 299) + (g * 587) + (b * 114) ) / 1000;
    };
    
    // Compute color difference:
    var difference = function(r1, g1, b1, r2, g2, b2) {
        return ( Math.max(r1, r2) - Math.min(r1, r2) ) + 
               ( Math.max(g1, g2) - Math.min(g1, g2) ) + 
               ( Math.max(b1, b2) - Math.min(b1, b2) );
    };
    
    // Create new random color.
    var new_color, nr, ng, nb,
        other_color, or, og, ob,
        n_brightness, o_brightness,
        diff, ok = false,
        num_tries = 0;
    do {
        // New color is never white b/c random in [0,1)
        new_color = Math.round( Math.random() * 0xffffff );
        nr = ( new_color & 0xff0000 ) >> 16;
        ng = ( new_color & 0x00ff00 ) >> 8;
        nb = new_color & 0x0000ff;
        n_brightness = brightness(nr, ng, nb);
        ok = true;
        for (i = 0; i < colors.length; i++) {
            other_color = colors[i];
            or = ( other_color & 0xff0000 ) >> 16;
            og = ( other_color & 0x00ff00 ) >> 8;
            ob = other_color & 0x0000ff;
            o_brightness = brightness(or, og, ob);
            diff = difference(nr, ng, nb, or, og, ob);
            // These thresholds may need to be adjusted. Brightness difference range is 125; 
            // color difference range is 500.
            if ( ( Math.abs(n_brightness - o_brightness) < 40 ) ||
                 ( diff < 200 ) ) {
                ok = false;
                break;         
            }
        }
        
        num_tries++
;    } while (!ok && num_tries <= 10 );
    
    // Add 0x1000000 to left pad number with 0s.
    return '#' + ( 0x1000000 + new_color ).toString(16).substr(1,6);
};

/**
 * Creates an action icon.
 */
var create_action_icon =  function(title, css_class, on_click_fn) {
    return $("<a/>").attr("href", "javascript:void(0);").attr("title", title)
                    .addClass("icon-button").addClass(css_class).tooltip()
                    .click(on_click_fn);
};

// Encapsulate -- anything to be availabe outside this block is added to exports
var trackster_module = function(require, exports) {

var extend = require('class').extend,
    slotting = require('slotting'),
    painters = require('painters');

// ---- Web UI specific utilities ----

/**
 * Dictionary of HTML element-JavaScript object relationships.
 */
// TODO: probably should separate moveable objects from containers.
var html_elt_js_obj_dict = {};

/**
 * Designates an HTML as a container.
 */
var is_container = function(element, obj) {
    html_elt_js_obj_dict[element.attr("id")] = obj;
};

/** 
 * Make `element` moveable within parent and sibling elements by dragging `handle` (a selector).
 * Function manages JS objects, containers as well.
 *
 * @param element HTML element to make moveable
 * @param handle_class classname that denotes HTML element to be used as handle
 * @param container_selector selector used to identify possible containers for this element
 * @param element_js_obj JavaScript object associated with element; used 
 */
var moveable = function(element, handle_class, container_selector, element_js_obj) {
    // HACK: set default value for container selector.
    container_selector = ".group";
    var css_border_props = {};

    // Register element with its object.
    html_elt_js_obj_dict[element.attr("id")] = element_js_obj;
    
    // Need to provide selector for handle, not class.
    element.bind( "drag", { handle: "." + handle_class, relative: true }, function ( e, d ) {
        var element = $(this),
            parent = $(this).parent(),
            children = parent.children(),
            this_obj = html_elt_js_obj_dict[$(this).attr("id")],
            child,
            container,
            top,
            bottom,
            i;
            
        //
        // Enable three types of dragging: (a) out of container; (b) into container; 
        // (c) sibling movement, aka sorting. Handle in this order for simplicity.
        //
        
        // Handle dragging out of container.
        container = $(this).parents(container_selector);
        if (container.length !== 0) {
            top = container.position().top;
            bottom = top + container.outerHeight();
            if (d.offsetY < top) {
                // Moving above container.
                $(this).insertBefore(container);
                var cur_container = html_elt_js_obj_dict[container.attr("id")];
                cur_container.remove_drawable(this_obj);
                cur_container.container.add_drawable_before(this_obj, cur_container);
                return;
            }
            else if (d.offsetY > bottom) {
                // Moving below container.
                $(this).insertAfter(container);
                var cur_container = html_elt_js_obj_dict[container.attr("id")];
                cur_container.remove_drawable(this_obj);
                cur_container.container.add_drawable(this_obj);
                return;
            }            
        }
        
        // Handle dragging into container. Child is appended to container's content_div.
        container = null;
        for ( i = 0; i < children.length; i++ ) {
            child = $(children.get(i));
            top = child.position().top;
            bottom = top + child.outerHeight();
            // Dragging into container if child is a container and offset is inside container.
            if ( child.is(container_selector) && this !== child.get(0) && 
                 d.offsetY >= top && d.offsetY <= bottom ) {
                // Append/prepend based on where offsetY is closest to and return.
                if (d.offsetY - top < bottom - d.offsetY) {
                    child.find(".content-div").prepend(this);
                }
                else {
                    child.find(".content-div").append(this);
                }
                // Update containers. Object may not have container if it is being moved quickly.
                if (this_obj.container) {
                    this_obj.container.remove_drawable(this_obj);                    
                }
                html_elt_js_obj_dict[child.attr("id")].add_drawable(this_obj);
                return;
            }
        }

        // Handle sibling movement, aka sorting.
        
        // Determine new position
        for ( i = 0; i < children.length; i++ ) {
            child = $(children.get(i));
            if ( d.offsetY < child.position().top &&
                 // Cannot move tracks above reference track or intro div.
                 !(child.hasClass("reference-track") || child.hasClass("intro")) ) {
                break;
            }
        }
                
        // If not already in the right place, move. Need 
        // to handle the end specially since we don't have 
        // insert at index
        if ( i === children.length ) {
            if ( this !== children.get(i - 1) ) {
                parent.append(this);
                html_elt_js_obj_dict[parent.attr("id")].move_drawable(this_obj, i);
            }
        }
        else if ( this !== children.get(i) ) {
            $(this).insertBefore( children.get(i) );
            // Need to adjust insert position if moving down because move is changing 
            // indices of all list items.
            html_elt_js_obj_dict[parent.attr("id")].move_drawable(this_obj, (d.deltaY > 0 ? i-1 : i) );
        }
    }).bind("dragstart", function() {
        css_border_props["border-top"] = element.css("border-top");
        css_border_props["border-bottom"] = element.css("border-bottom");
        $(this).css({
            "border-top": "1px solid blue",
            "border-bottom": "1px solid blue"
        });
    }).bind("dragend", function() {
        $(this).css(css_border_props);
    });
};

// TODO: do we need to export?
exports.moveable = moveable;

/**
 * Init constants & functions used throughout trackster.
 */
var 
    // Minimum height of a track's contents; this must correspond to the .track-content's minimum height.
    MIN_TRACK_HEIGHT = 16,
    // FIXME: font size may not be static
    CHAR_HEIGHT_PX = 9,
    // Padding at the top of tracks for error messages
    ERROR_PADDING = 20,
    // Maximum number of rows un a slotted track
    MAX_FEATURE_DEPTH = 100,
    // Minimum width for window for squish to be used.
    MIN_SQUISH_VIEW_WIDTH = 12000,
    
    // Other constants.
    
    // Number of pixels per tile, not including left offset.
    TILE_SIZE = 400,
    DEFAULT_DATA_QUERY_WAIT = 5000,
    // Maximum number of chromosomes that are selectable at any one time.
    MAX_CHROMS_SELECTABLE = 100,
    DATA_ERROR = "There was an error in indexing this dataset. ",
    DATA_NOCONVERTER = "A converter for this dataset is not installed. Please check your datatypes_conf.xml file.",
    DATA_NONE = "No data for this chrom/contig.",
    DATA_PENDING = "Preparing data. This can take a while for a large dataset. " + 
                   "If the visualization is saved and closed, preparation will continue in the background.",
    DATA_CANNOT_RUN_TOOL = "Tool cannot be rerun: ",
    DATA_LOADING = "Loading data...",
    DATA_OK = "Ready for display",
    TILE_CACHE_SIZE = 10,
    DATA_CACHE_SIZE = 20;
    
/**
 * Round a number to a given number of decimal places.
 */
function round(num, places) {
    // Default rounding is to integer.
    if (!places) {
        places = 0;
    }
    
    var val = Math.pow(10, places);
    return Math.round(num * val) / val;
}

/**
 * Drawables hierarchy:
 *
 * Drawable
 *    --> DrawableCollection
 *        --> DrawableGroup
 *        --> View
 *    --> Track
 */

/**
 * Base class for all drawable objects. Drawable objects are associated with a view and live in a 
 * container. They have the following HTML elements and structure:
 *  <container_div>
 *      <header_div>
 *      <content_div>
 *
 * They optionally have a drag handle class. 
 */
var Drawable = function(view, container, obj_dict) {
    if (!Drawable.id_counter) { Drawable.id_counter = 0; }
    this.id = Drawable.id_counter++;
    this.name = obj_dict.name;
    this.view = view;
    this.container = container;
    this.config = new DrawableConfig({
        track: this,
        params: [ 
            { key: 'name', label: 'Name', type: 'text', default_value: this.name }
        ],
        saved_values: obj_dict.prefs,
        onchange: function() {
            this.track.set_name(this.track.config.values.name);
        }
    });
    this.prefs = this.config.values;
    this.drag_handle_class = obj_dict.drag_handle_class;
    this.is_overview = false;
    this.action_icons = {};
    
    // FIXME: this should be a saved setting
    this.content_visible = true;
    
    // Build Drawable HTML and behaviors.
    this.container_div = this.build_container_div();
    this.header_div = this.build_header_div();
    
    if (this.header_div) { 
        this.container_div.append(this.header_div);
        
        // Icons container.
        this.icons_div = $("<div/>").css("float", "left").hide().appendTo(this.header_div);
        this.build_action_icons(this.action_icons_def);
                
        this.header_div.append( $("<div style='clear: both'/>") );
        
        // Suppress double clicks in header so that they do not impact viz.
        this.header_div.dblclick( function(e) { e.stopPropagation(); } );
        
        // Show icons when users is hovering over track.
        var drawable = this;
        this.container_div.hover(
            function() { drawable.icons_div.show(); }, function() { drawable.icons_div.hide(); }
        );
        
        // Needed for floating elts in header.
        $("<div style='clear: both'/>").appendTo(this.container_div);
    }
};

Drawable.prototype.action_icons_def = [
    // Hide/show drawable content.
    // FIXME: make this an odict for easier lookup.
    {
        name: "toggle_icon",
        title: "Hide/show content",
        css_class: "toggle",
        on_click_fn: function(drawable) {
            if ( drawable.content_visible ) {
                drawable.action_icons.toggle_icon.addClass("toggle-expand").removeClass("toggle");
                drawable.hide_contents();
                drawable.content_visible = false;
            } else {
                drawable.action_icons.toggle_icon.addClass("toggle").removeClass("toggle-expand");
                drawable.content_visible = true;
                drawable.show_contents();
            }
        }
    },
    // Edit settings.
    {
        name: "settings_icon",
        title: "Edit settings",
        css_class: "settings-icon",
        on_click_fn: function(drawable) {
            var cancel_fn = function() { hide_modal(); $(window).unbind("keypress.check_enter_esc"); },
                ok_fn = function() { 
                    drawable.config.update_from_form( $(".dialog-box") );
                    hide_modal(); 
                    $(window).unbind("keypress.check_enter_esc"); 
                },
                check_enter_esc = function(e) {
                    if ((e.keyCode || e.which) === 27) { // Escape key
                        cancel_fn();
                    } else if ((e.keyCode || e.which) === 13) { // Enter key
                        ok_fn();
                    }
                };

            $(window).bind("keypress.check_enter_esc", check_enter_esc);        
            show_modal("Configure", drawable.config.build_form(), {
                "Cancel": cancel_fn,
                "OK": ok_fn
            });
        }
    },
    // Remove.
    {
        name: "remove_icon",
        title: "Remove",
        css_class: "remove-icon",
        on_click_fn: function(drawable) {
            // Tipsy for remove icon must be deleted when drawable is deleted.
            $(".bs-tooltip").remove();
            drawable.remove();
        }
    }
];

extend(Drawable.prototype, {
    init: function() {},
    changed: function() {
        this.view.changed();
    },
    can_draw: function() {
        if (this.enabled && this.content_visible) { 
            return true;
        }
        
        return false;
    },
    request_draw: function() {},
    _draw: function() {},
    /** 
     * Returns representation of object in a dictionary for easy saving. 
     * Use from_dict to recreate object.
     */
    to_dict: function() {},
    /**
     * Set drawable name.
     */ 
    set_name: function(new_name) {
        this.old_name = this.name;
        this.name = new_name;
        this.name_div.text(this.name);
    },
    /**
     * Revert track name; currently name can be reverted only once.
     */
    revert_name: function() {
        if (this.old_name) {
            this.name = this.old_name;
            this.name_div.text(this.name);
        }
    },
    /**
     * Remove drawable (a) from its container and (b) from the HTML.
     */
    remove: function() {
        this.changed();
        
        this.container.remove_drawable(this);
        var view = this.view;
        this.container_div.hide(0, function() { 
            $(this).remove();
            // HACK: is there a better way to update the view?
            view.update_intro_div();
        });
    },
    /**
     * Build drawable's container div; this is the parent div for all drawable's elements.
     */ 
    build_container_div: function() {},
    /**
     * Build drawable's header div.
     */
    build_header_div: function() {},
    /**
     * Add an action icon to this object. Appends icon unless prepend flag is specified.
     */
    add_action_icon: function(name, title, css_class, on_click_fn, prepend, hide) {
        var drawable = this;
        this.action_icons[name] = $("<a/>").attr("href", "javascript:void(0);").attr("title", title)
                                           .addClass("icon-button").addClass(css_class).tooltip()
                                           .click( function() { on_click_fn(drawable); } )
                                           .appendTo(this.icons_div);
        if (hide) {
            this.action_icons[name].hide();
        }
    },
    /**
     * Build drawable's icons div from object's icons_dict.
     */
    build_action_icons: function(action_icons_def) {        
        // Create icons.
        var icon_dict;
        for (var i = 0; i < action_icons_def.length; i++) {
            icon_dict = action_icons_def[i];
            this.add_action_icon(icon_dict.name, icon_dict.title, icon_dict.css_class, 
                                 icon_dict.on_click_fn, icon_dict.prepend, icon_dict.hide);
        }
    },
    
    /**
     * Update icons.
     */
    update_icons: function() {},
    
    /**
     * Hide drawable's contents.
     */
    hide_contents: function () {},
    
    /**
     * Show drawable's contents.
     */
    show_contents: function() {},

    /**
     * Returns a shallow copy of all drawables in this drawable.
     */
    get_drawables: function() {}
});

/**
 * A collection of drawable objects.
 */
var DrawableCollection = function(view, container, obj_dict) {
    Drawable.call(this, view, container, obj_dict);
    
    // Attribute init.
    this.obj_type = obj_dict.obj_type;
    this.drawables = [];
};
extend(DrawableCollection.prototype, Drawable.prototype, {
    /**
     * Unpack and add drawables to the collection.
     */
    unpack_drawables: function(drawables_array) {
        // Add drawables to collection.
        this.drawables = [];
        var drawable;
        for (var i = 0; i < drawables_array.length; i++) {
            drawable = object_from_template(drawables_array[i], this.view, this);
            this.add_drawable(drawable);
        }
    },
    
    /**
     * Init each drawable in the collection.
     */
    init: function() {
        for (var i = 0; i < this.drawables.length; i++) {
            this.drawables[i].init();
        }
    },    
    
    /**
     * Draw each drawable in the collection.
     */
    _draw: function() {
        for (var i = 0; i < this.drawables.length; i++) {
            this.drawables[i]._draw();
        }
    },
    
    /** 
     * Returns representation of object in a dictionary for easy saving. 
     * Use from_dict to recreate object.
     */
    to_dict: function() {
        var dictified_drawables = [];
        for (var i = 0; i < this.drawables.length; i++) {
            dictified_drawables.push(this.drawables[i].to_dict());
        }
        return {
            name: this.name,
            prefs: this.prefs,
            obj_type: this.obj_type,
            drawables: dictified_drawables
        };
    },
    
    /**
     * Add a drawable to the end of the collection.
     */
    add_drawable: function(drawable) {
        this.drawables.push(drawable);
        drawable.container = this;
        this.changed();
    },
    
    /**
     * Add a drawable before another drawable.
     */
    add_drawable_before: function(drawable, other) {
        this.changed();
        var index = this.drawables.indexOf(other);
        if (index !== -1) {
            this.drawables.splice(index, 0, drawable);
            return true;
        }
        return false;
    },
    
    /**
     * Replace one drawable with another.
     */
    replace_drawable: function(old_drawable, new_drawable, update_html) {
        var index = this.drawables.indexOf(old_drawable);
        if (index !== -1) {
            this.drawables[index] = new_drawable;
            if (update_html) {
                old_drawable.container_div.replaceWith(new_drawable.container_div);
            }
            this.changed();
        }
        return index;
    },
    
    /**
     * Remove drawable from this collection.
     */
    remove_drawable: function(drawable) {
        var index = this.drawables.indexOf(drawable);
        if (index !== -1) {
            // Found drawable to remove.
            this.drawables.splice(index, 1);
            drawable.container = null;
            this.changed();
            return true;        
        }
        return false;
    },
    
    /**
     * Move drawable to another location in collection.
     */
    move_drawable: function(drawable, new_position) {
        var index = this.drawables.indexOf(drawable);
        if (index !== -1) {
            // Remove from current position:
            this.drawables.splice(index, 1);
            // insert into new position:
            this.drawables.splice(new_position, 0, drawable);
            this.changed();
            return true;
        }
        return false;
    },

    /**
     * Returns all drawables in this drawable.
     */
    get_drawables: function() {
        return this.drawables;
    }
});

/**
 * A group of drawables that are moveable, visible.
 */
var DrawableGroup = function(view, container, obj_dict) {
    extend(obj_dict, {
        obj_type: "DrawableGroup",
        drag_handle_class: "group-handle" 
    });
    DrawableCollection.call(this, view, container, obj_dict);
        
    // Set up containers/moving for group: register both container_div and content div as container
    // because both are used as containers (container div to recognize container, content_div to 
    // store elements). Group can be moved.
    this.content_div = $("<div/>").addClass("content-div").attr("id", "group_" + this.id + "_content_div").appendTo(this.container_div);
    is_container(this.container_div, this);
    is_container(this.content_div, this);
    moveable(this.container_div, this.drag_handle_class, ".group", this);
    
    // Set up filters.
    this.filters_manager = new FiltersManager(this);
    this.header_div.after(this.filters_manager.parent_div);
    // For saving drawables' filter managers when group-level filtering is done:
    this.saved_filters_managers = [];
    
    // Add drawables.
    if ('drawables' in obj_dict) {
        this.unpack_drawables(obj_dict.drawables);
    }
    
    // Restore filters.
    if ('filters' in obj_dict) {
        // FIXME: Pass collection_dict to DrawableCollection/Drawable will make this easier.
        var old_manager = this.filters_manager;
        this.filters_manager = new FiltersManager(this, obj_dict.filters);
        old_manager.parent_div.replaceWith(this.filters_manager.parent_div);
    
        if (obj_dict.filters.visible) {
            this.setup_multitrack_filtering();
        }
    }
};

extend(DrawableGroup.prototype, Drawable.prototype, DrawableCollection.prototype, {
    action_icons_def: [
        Drawable.prototype.action_icons_def[0],
        Drawable.prototype.action_icons_def[1],
        // Replace group with composite track.
        {
            name: "composite_icon",
            title: "Show composite track",
            css_class: "layers-stack",
            on_click_fn: function(group) {
                $(".bs-tooltip").remove();
                group.show_composite_track();
            }
        },
        // Toggle track filters.
        {
            name: "filters_icon",
            title: "Filters",
            css_class: "filters-icon",
            on_click_fn: function(group) {
                // TODO: update tipsy text.
                if (group.filters_manager.visible()) {
                    // Hiding filters.
                    group.filters_manager.clear_filters();
                    group._restore_filter_managers();
                    // TODO: maintain current filter by restoring and setting saved manager's 
                    // settings to current/shared manager's settings.
                    // TODO: need to restore filter managers when moving drawable outside group.             
                }
                else {
                    // Showing filters.
                    group.setup_multitrack_filtering();
                    group.request_draw(true);
                }
                group.filters_manager.toggle();
            }
        },
        Drawable.prototype.action_icons_def[2]
    ],
    build_container_div: function() {
        var container_div = $("<div/>").addClass("group").attr("id", "group_" + this.id);
        if (this.container) {
            this.container.content_div.append(container_div);
        }
        return container_div;
    },
    build_header_div: function() {
        var header_div = $("<div/>").addClass("track-header");
        header_div.append($("<div/>").addClass(this.drag_handle_class));
        this.name_div = $("<div/>").addClass("track-name").text(this.name).appendTo(header_div);
        return header_div;
    },
    hide_contents: function () {
        this.tiles_div.hide();
    },
    show_contents: function() {
        // Show the contents div and labels (if present)
        this.tiles_div.show();
        // Request a redraw of the content
        this.request_draw();
    },
    update_icons: function() {
        //
        // Handle update when there are no tracks.
        //
        var num_drawables = this.drawables.length;
        if (num_drawables === 0) {
            this.action_icons.composite_icon.hide();
            this.action_icons.filters_icon.hide();
        }
        else if (num_drawables === 1) {
            if (this.drawables[0] instanceof CompositeTrack) {
                this.action_icons.composite_icon.show();
            }
            this.action_icons.filters_icon.hide();
        }
        else { // There are 2 or more tracks.
            //
            // Determine if a composite track can be created. Current criteria:
            // (a) all tracks are the same;
            //      OR
            // (b) there is a single FeatureTrack.
            //

            /// All tracks the same?
            var i, j, drawable,
                same_type = true,
                a_type = this.drawables[0].get_type(),
                num_feature_tracks = 0;
            for (i = 0; i < num_drawables; i++) {
                drawable = this.drawables[i];
                if (drawable.get_type() !== a_type) {
                    can_composite = false;
                    break;
                }
                if (drawable instanceof FeatureTrack) {
                    num_feature_tracks++;
                }
            }
        
            if (same_type || num_feature_tracks === 1) {
                this.action_icons.composite_icon.show();
            }
            else {
                this.action_icons.composite_icon.hide();
                $(".bs-tooltip").remove();
            }
        
            //
            // Set up group-level filtering and update filter icon.
            //
            if (num_feature_tracks > 1 && num_feature_tracks === this.drawables.length) {
                //
                // Find shared filters.
                //
                var shared_filters = {},
                    filter;
            
                // Init shared filters with filters from first drawable.
                drawable = this.drawables[0];
                for (j = 0; j < drawable.filters_manager.filters.length; j++) {
                    filter = drawable.filters_manager.filters[j];
                    shared_filters[filter.name] = [filter];
                }
            
                // Create lists of shared filters.
                for (i = 1; i < this.drawables.length; i++) {
                    drawable = this.drawables[i];
                    for (j = 0; j < drawable.filters_manager.filters.length; j++) {
                        filter = drawable.filters_manager.filters[j];
                        if (filter.name in shared_filters) {
                            shared_filters[filter.name].push(filter);
                        }
                    }
                }
            
                //
                // Create filters for shared filters manager. Shared filters manager is group's
                // manager.
                //
                this.filters_manager.remove_all();
                var 
                    filters,
                    new_filter,
                    min,
                    max;
                for (var filter_name in shared_filters) {
                    filters = shared_filters[filter_name];
                    if (filters.length === num_feature_tracks) {
                        // Add new filter.
                        // FIXME: can filter.copy() be used?
                        new_filter = new NumberFilter( {
                                        name: filters[0].name, 
                                        index: filters[0].index
                                        } );
                        this.filters_manager.add_filter(new_filter);
                    }
                }
            
                // Show/hide icon based on filter availability.
                if (this.filters_manager.filters.length > 0) {   
                    this.action_icons.filters_icon.show();
                }
                else {
                    this.action_icons.filters_icon.hide();
                }
            }
            else {
                this.action_icons.filters_icon.hide();
            }
        }
    },
    /**
     * Restore individual track filter managers.
     */
    _restore_filter_managers: function() {
        for (var i = 0; i < this.drawables.length; i++) {
            this.drawables[i].filters_manager = this.saved_filters_managers[i];
        }
        this.saved_filters_managers = [];
    },
    /**
     *
     */
    setup_multitrack_filtering: function() {
        // Save tracks' managers and set up shared manager.
        if (this.filters_manager.filters.length > 0) {
            // For all tracks, save current filter manager and set manager to shared (this object's) manager.
            this.saved_filters_managers = [];
            for (var i = 0; i < this.drawables.length; i++) {
                drawable = this.drawables[i];
                this.saved_filters_managers.push(drawable.filters_manager);
                drawable.filters_manager = this.filters_manager;
            }

            //TODO: hide filters icons for each drawable?
        }
        this.filters_manager.init_filters();
    },
    /**
     * Replace group with a single composite track that includes all group's tracks.
     */
    show_composite_track: function() {
        // Create composite track name.
        var drawables_names = [];
        for (var i = 0; i < this.drawables.length; i++) {
            drawables_names.push(this.drawables[i].name);
        }
        var new_track_name = "Composite Track of " + this.drawables.length + " tracks (" + drawables_names.join(", ") + ")";
        
        // Replace this group with composite track.
        var composite_track = new CompositeTrack(this.view, this.view, {
            name: new_track_name,
            drawables: this.drawables
        });
        var index = this.container.replace_drawable(this, composite_track, true);
        composite_track.request_draw();
    },
    add_drawable: function(drawable) {
        DrawableCollection.prototype.add_drawable.call(this, drawable);
        this.update_icons();
    },
    remove_drawable: function(drawable) {
        DrawableCollection.prototype.remove_drawable.call(this, drawable);
        this.update_icons();
    },
    to_dict: function() {
        // If filters are visible, need to restore original filter managers before converting to dict.        
        if (this.filters_manager.visible()) {
            this._restore_filter_managers();
        }

        var obj_dict = extend(DrawableCollection.prototype.to_dict.call(this), { "filters": this.filters_manager.to_dict() });
        
        // Setup multi-track filtering again.
        if (this.filters_manager.visible()) {
            this.setup_multitrack_filtering();
        }
        
        return obj_dict;
    },
    request_draw: function(clear_after, force) {
        for (var i = 0; i < this.drawables.length; i++) {
            this.drawables[i].request_draw(clear_after, force);
        }
    }
});

/**
 * View object manages complete viz view, including tracks and user interactions.
 * Events triggered:
 *      navigate: when browser view changes to a new locations
 */
var View = function(obj_dict) {
    extend(obj_dict, {
        obj_type: "View" 
    });
    DrawableCollection.call(this, "View", obj_dict.container, obj_dict);
    this.chrom = null;
    this.vis_id = obj_dict.vis_id;
    this.dbkey = obj_dict.dbkey;
    this.label_tracks = [];
    this.tracks_to_be_redrawn = [];
    this.max_low = 0;
    this.max_high = 0;
    this.zoom_factor = 3;
    this.min_separation = 30;
    this.has_changes = false;
    // Deferred object that indicates when view's chrom data has been loaded.
    this.load_chroms_deferred = null;
    this.init();
    this.canvas_manager = new CanvasManager( this.container.get(0).ownerDocument );
    this.reset();
};
_.extend( View.prototype, Backbone.Events);
extend( View.prototype, DrawableCollection.prototype, {
    init: function() {
        // Attribute init.
        this.requested_redraw = false;
        
        // Create DOM elements
        var parent_element = this.container,
            view = this;
        // Top container for things that are fixed at the top
        this.top_container = $("<div/>").addClass("top-container").appendTo(parent_element);
        // Browser content, primary tracks are contained in here
        this.browser_content_div = $("<div/>").addClass("content").css("position", "relative").appendTo(parent_element);
        // Bottom container for things that are fixed at the bottom
        this.bottom_container = $("<div/>").addClass("bottom-container").appendTo(parent_element);
        // Label track fixed at top 
        this.top_labeltrack = $("<div/>").addClass("top-labeltrack").appendTo(this.top_container);        
        // Viewport for dragging tracks in center    
        this.viewport_container = $("<div/>").addClass("viewport-container").attr("id", "viewport-container").appendTo(this.browser_content_div);
        // Alias viewport_container as content_div so that it matches function of DrawableCollection/Group content_div.
        this.content_div = this.viewport_container;
        is_container(this.viewport_container, view);
        // Introduction div shown when there are no tracks.
        this.intro_div = $("<div/>").addClass("intro").appendTo(this.viewport_container).hide();
        var add_tracks_button = $("<div/>").text("Add Datasets to Visualization").addClass("action-button").appendTo(this.intro_div).click(function () {
            add_datasets(add_datasets_url, add_track_async_url, function(tracks) {
                _.each(tracks, function(track) {
                    view.add_drawable( object_from_template(track, view, view) );  
                });
            });
        });
        // Another label track at bottom
        this.nav_labeltrack = $("<div/>").addClass("nav-labeltrack").appendTo(this.bottom_container);
        // Navigation at top
        this.nav_container = $("<div/>").addClass("trackster-nav-container").prependTo(this.top_container);
        this.nav = $("<div/>").addClass("trackster-nav").appendTo(this.nav_container);
        // Overview (scrollbar and overview plot) at bottom
        this.overview = $("<div/>").addClass("overview").appendTo(this.bottom_container);
        this.overview_viewport = $("<div/>").addClass("overview-viewport").appendTo(this.overview);
        this.overview_close = $("<a/>").attr("href", "javascript:void(0);").attr("title", "Close overview").addClass("icon-button overview-close tooltip").hide().appendTo(this.overview_viewport);
        this.overview_highlight = $("<div/>").addClass("overview-highlight").hide().appendTo(this.overview_viewport);
        this.overview_box_background = $("<div/>").addClass("overview-boxback").appendTo(this.overview_viewport);
        this.overview_box = $("<div/>").addClass("overview-box").appendTo(this.overview_viewport);
        this.default_overview_height = this.overview_box.height();
        
        this.nav_controls = $("<div/>").addClass("nav-controls").appendTo(this.nav);
        this.chrom_select = $("<select/>").attr({ "name": "chrom"}).css("width", "15em").append("<option value=''>Loading</option>").appendTo(this.nav_controls);
        var submit_nav = function(e) {
            if (e.type === "focusout" || (e.keyCode || e.which) === 13 || (e.keyCode || e.which) === 27 ) {
                if ((e.keyCode || e.which) !== 27) { // Not escape key
                    view.go_to( $(this).val() );
                }
                $(this).hide();
                $(this).val('');
                view.location_span.show();
                view.chrom_select.show();
            }
        };
        this.nav_input = $("<input/>").addClass("nav-input").hide().bind("keyup focusout", submit_nav).appendTo(this.nav_controls);
        this.location_span = $("<span/>").addClass("location").attr('original-title', 'Click to change location').tooltip( { placement: 'bottom' } ).appendTo(this.nav_controls);
        this.location_span.click(function() {
            view.location_span.hide();
            view.chrom_select.hide();
            view.nav_input.val(view.chrom + ":" + view.low + "-" + view.high);
            view.nav_input.css("display", "inline-block");
            view.nav_input.select();
            view.nav_input.focus();
            // Set up autocomplete for tracks' features.
            view.nav_input.autocomplete({
                source: function(request, response) {
                    // Using current text, query each track and create list of all matching features.
                    var all_features = [],
                        feature_search_deferreds = $.map(view.get_drawables(), function(drawable) {
                        return drawable.data_manager.search_features(request.term).success(function(dataset_features) {
                            all_features = all_features.concat(dataset_features);
                        });
                    });

                    // When all searching is done, fill autocomplete.
                    $.when.apply($, feature_search_deferreds).done(function() {
                        response($.map(all_features, function(feature) {
                            return { 
                                label: feature[0],
                                value: feature[1]
                            };
                        }));
                    });
                }
            });
        });
        if (this.vis_id !== undefined) {
            this.hidden_input = $("<input/>").attr("type", "hidden").val(this.vis_id).appendTo(this.nav_controls);
        }
        
        this.zo_link = $("<a/>").attr("id", "zoom-out").attr("title", "Zoom out").tooltip( {placement: 'bottom'} )
                                .click(function() { view.zoom_out(); view.request_redraw(); }).appendTo(this.nav_controls);
        this.zi_link = $("<a/>").attr("id", "zoom-in").attr("title", "Zoom in").tooltip( {placement: 'bottom'} )
                                .click(function() { view.zoom_in(); view.request_redraw(); }).appendTo(this.nav_controls);      
        
        // Get initial set of chroms.
        this.load_chroms_deferred = this.load_chroms({low: 0});
        this.chrom_select.bind("change", function() {
            view.change_chrom(view.chrom_select.val());
        });
                
        /*
        this.browser_content_div.bind("mousewheel", function( e, delta ) {
            if (Math.abs(delta) < 0.5) {
                return;
            }
            if (delta > 0) {
                view.zoom_in(e.pageX, this.viewport_container);
            } else {
                view.zoom_out();
            }
            e.preventDefault();
        });
        */
        
        // Blur tool/filter inputs when user clicks on content div.
        this.browser_content_div.click(function( e ) {
            $(this).find("input").trigger("blur"); 
        });

        // Double clicking zooms in
        this.browser_content_div.bind("dblclick", function( e ) {
            view.zoom_in(e.pageX, this.viewport_container);
        });

        // Dragging the overview box (~ horizontal scroll bar)
        this.overview_box.bind("dragstart", function( e, d ) {
            this.current_x = d.offsetX;
        }).bind("drag", function( e, d ) {
            var delta = d.offsetX - this.current_x;
            this.current_x = d.offsetX;
            var delta_chrom = Math.round(delta / view.viewport_container.width() * (view.max_high - view.max_low) );
            view.move_delta(-delta_chrom);
        });
        
        this.overview_close.click(function() {
            view.reset_overview();
        });
        
        // Dragging in the viewport scrolls
        this.viewport_container.bind( "draginit", function( e, d ) {
            // Disable interaction if started in scrollbar (for webkit)
            if ( e.clientX > view.viewport_container.width() - 16 ) {
                return false;
            }
        }).bind( "dragstart", function( e, d ) {
            d.original_low = view.low;
            d.current_height = e.clientY;
            d.current_x = d.offsetX;
        }).bind( "drag", function( e, d ) {
            var container = $(this);
            var delta = d.offsetX - d.current_x;
            var new_scroll = container.scrollTop() - (e.clientY - d.current_height);
            container.scrollTop(new_scroll);
            d.current_height = e.clientY;
            d.current_x = d.offsetX;
            var delta_chrom = Math.round(delta / view.viewport_container.width() * (view.high - view.low));
            view.move_delta(delta_chrom);
        // Also capture mouse wheel for left/right scrolling
        }).bind( 'mousewheel', function( e, d, dx, dy ) { 
            // Only act on x axis scrolling if we see if, y will be i
            // handled by the browser when the event bubbles up
            if ( dx ) {
                dx *= 50;
                var delta_chrom = Math.round( - dx / view.viewport_container.width() * (view.high - view.low) );
                view.move_delta( delta_chrom );
            }
        });
       
        // Dragging in the top label track allows selecting a region
        // to zoom in 
        this.top_labeltrack.bind( "dragstart", function( e, d ) {
            return $("<div />").css( { 
                "height": view.browser_content_div.height() + view.top_labeltrack.height() + view.nav_labeltrack.height() + 1, 
                "top": "0px", 
                "position": "absolute", 
                "background-color": "#ccf", 
                "opacity": 0.5, 
                 "z-index": 1000
            } ).appendTo( $(this) );
        }).bind( "drag", function( e, d ) {
            $( d.proxy ).css({ left: Math.min( e.pageX, d.startX ) - view.container.offset().left, width: Math.abs( e.pageX - d.startX ) });
            var min = Math.min(e.pageX, d.startX ) - view.container.offset().left,
                max = Math.max(e.pageX, d.startX ) - view.container.offset().left,
                span = (view.high - view.low),
                width = view.viewport_container.width();
            view.update_location( Math.round(min / width * span) + view.low, 
                                  Math.round(max / width * span) + view.low );
        }).bind( "dragend", function( e, d ) {
            var min = Math.min(e.pageX, d.startX),
                max = Math.max(e.pageX, d.startX),
                span = (view.high - view.low),
                width = view.viewport_container.width(),
                old_low = view.low;
            view.low = Math.round(min / width * span) + old_low;
            view.high = Math.round(max / width * span) + old_low;
            $(d.proxy).remove();
            view.request_redraw();
        });
        
        this.add_label_track( new LabelTrack( this, { content_div: this.top_labeltrack } ) );
        this.add_label_track( new LabelTrack( this, { content_div: this.nav_labeltrack } ) );
        
        $(window).bind("resize", function() {
            // Stop previous timer.
            if (this.resize_timer) {
                clearTimeout(this.resize_timer);
            }
            
            // When function activated, resize window and redraw.
            this.resize_timer = setTimeout(function () {
                view.resize_window();
            }, 500 );
        });
        $(document).bind("redraw", function() { view.redraw(); });
        
        this.reset();
        $(window).trigger("resize");
    },
    changed: function() {
        this.has_changes = true;  
    },
    /** Add or remove intro div depending on view state. */
    update_intro_div: function() {
        if (this.drawables.length === 0) {
            this.intro_div.show();
        }
        else {
            this.intro_div.hide();
        }
    },
    /**
     * Triggers navigate events as needed. If there is a delay,
     * then event is triggered only after navigation has stopped.
     */
    trigger_navigate: function(new_chrom, new_low, new_high, delay) {
        // Stop previous timer.
        if (this.timer) {
            clearTimeout(this.timer);
        }
        
        if (delay) {
            // To aggregate calls, use timer and only navigate once
            // location has stabilized.
            var self = this;
            this.timer = setTimeout(function () {
                self.trigger("navigate", new_chrom + ":" + new_low + "-" + new_high);
            }, 500 );
        }
        else {
            view.trigger("navigate", new_chrom + ":" + new_low + "-" + new_high);
        }
    },
    update_location: function(low, high) {
        this.location_span.text( commatize(low) + ' - ' + commatize(high) );
        this.nav_input.val( this.chrom + ':' + commatize(low) + '-' + commatize(high) );
        
        // Update location. Only update when there is a valid chrom; when loading vis, there may 
        // not be a valid chrom.
        var chrom = view.chrom_select.val();
        if (chrom !== "") {
            this.trigger_navigate(chrom, view.low, view.high, true);
        }
    },
    /**
     * Load chrom data for the view. Returns a jQuery Deferred.
     */
    load_chroms: function(url_parms) {
        url_parms.num = MAX_CHROMS_SELECTABLE;

        var 
            view = this,
            chrom_data = $.Deferred();
        $.ajax({
            url: chrom_url + "/" + this.dbkey, 
            data: url_parms,
            dataType: "json",
            success: function (result) {
                // Do nothing if could not load chroms.
                if (result.chrom_info.length === 0) {
                    return;
                }
                
                // Load chroms.
                if (result.reference) {
                    view.add_label_track( new ReferenceTrack(view) );
                }
                view.chrom_data = result.chrom_info;
                var chrom_options = '<option value="">Select Chrom/Contig</option>';
                for (var i = 0, len = view.chrom_data.length; i < len; i++) {
                    var chrom = view.chrom_data[i].chrom;
                    chrom_options += '<option value="' + chrom + '">' + chrom + '</option>';
                }
                if (result.prev_chroms) {
                    chrom_options += '<option value="previous">Previous ' + MAX_CHROMS_SELECTABLE + '</option>';
                }
                if (result.next_chroms) {
                    chrom_options += '<option value="next">Next ' + MAX_CHROMS_SELECTABLE + '</option>';
                }
                view.chrom_select.html(chrom_options);
                view.chrom_start_index = result.start_index;
                
                chrom_data.resolve(result);
            },
            error: function() {
                alert("Could not load chroms for this dbkey:", view.dbkey);
            }
        });
        
        return chrom_data;
    },
    change_chrom: function(chrom, low, high) {
        var view = this;
        // If chrom data is still loading, wait for it.
        if (!view.chrom_data) {
            view.load_chroms_deferred.then(function() {
                view.change_chrom(chrom, low, high);
            });
            return;
        }
        
        // Don't do anything if chrom is "None" (hackish but some browsers already have this set), or null/blank
        if (!chrom || chrom === "None") {
            return;
        }
        
        //
        // If user is navigating to previous/next set of chroms, load new chrom set and return.
        //
        if (chrom === "previous") {
            view.load_chroms({low: this.chrom_start_index - MAX_CHROMS_SELECTABLE});
            return;
        }
        if (chrom === "next") {
            view.load_chroms({low: this.chrom_start_index + MAX_CHROMS_SELECTABLE});
            return;
        }
    
        //
        // User is loading a particular chrom. Look first in current set; if not in current set, load new
        // chrom set.
        //
        var found = $.grep(view.chrom_data, function(v, i) {
            return v.chrom === chrom;
        })[0];
        if (found === undefined) {
            // Try to load chrom and then change to chrom.
            view.load_chroms({'chrom': chrom}, function() { view.change_chrom(chrom, low, high); });
            return;
        }
        else {
            // Switching to local chrom.
            if (chrom !== view.chrom) {
                view.chrom = chrom;
                view.chrom_select.val(view.chrom);
                view.max_high = found.len-1; // -1 because we're using 0-based indexing.
                view.reset();
                view.request_redraw(true);

                for (var i = 0, len = view.drawables.length; i < len; i++) {
                    var drawable = view.drawables[i];
                    if (drawable.init) {
                        drawable.init();
                    }
                }
                if (view.reference_track) {
                    view.reference_track.init();
                }
            }
            if (low !== undefined && high !== undefined) {
                view.low = Math.max(low, 0);
                view.high = Math.min(high, view.max_high);
            }
            else {
                // Low and high undefined, so view is whole chome.
                view.low = 0;
                view.high = view.max_high;
            }
            view.reset_overview();
            view.request_redraw();
        }
    },
    go_to: function(str) {
        // Preprocess str to remove spaces and commas.
        str = str.replace(/ |,/g, "");
        
        // Go to new location.
        var view = this,
            new_low, 
            new_high,
            chrom_pos = str.split(":"),
            chrom = chrom_pos[0],
            pos = chrom_pos[1];
        
        if (pos !== undefined) {
            try {
                var pos_split = pos.split("-");
                new_low = parseInt(pos_split[0], 10);
                new_high = parseInt(pos_split[1], 10);
            } catch (e) {
                return false;
            }
        }
        view.change_chrom(chrom, new_low, new_high);
    },
    move_fraction: function(fraction) {
        var view = this;
        var span = view.high - view.low;
        this.move_delta(fraction * span);
    },
    move_delta: function(delta_chrom) {
        // Update low, high.
        var view = this;
        var current_chrom_span = view.high - view.low;
        // Check for left and right boundaries
        if (view.low - delta_chrom < view.max_low) {
            view.low = view.max_low;
            view.high = view.max_low + current_chrom_span;
        } else if (view.high - delta_chrom > view.max_high) {
            view.high = view.max_high;
            view.low = view.max_high - current_chrom_span;
        } else {
            view.high -= delta_chrom;
            view.low -= delta_chrom;
        }
                
        view.request_redraw();
        
        // Navigate.
        var chrom = view.chrom_select.val();
        this.trigger_navigate(chrom, view.low, view.high, true);
    },
    /**
     * Add a drawable to the view.
     */
    add_drawable: function(drawable) {
        DrawableCollection.prototype.add_drawable.call(this, drawable);
        drawable.init();
        this.changed();
        this.update_intro_div();
    },
    add_label_track: function (label_track) {
        label_track.view = this;
        label_track.init();
        this.label_tracks.push(label_track);
    },
    /**
     * Remove drawable from the view.
     */
    remove_drawable: function(drawable, hide) {
        DrawableCollection.prototype.remove_drawable.call(this, drawable);
        if (hide) {
            var view = this;
            drawable.container_div.hide(0, function() { 
                $(this).remove();
                view.update_intro_div(); 
            });
        }
    },
    reset: function() {
        this.low = this.max_low;
        this.high = this.max_high;
        this.viewport_container.find(".yaxislabel").remove();
    },
    /**
     * Request that view redraw some or all tracks. If a track is not specificied, redraw all tracks.
     */
    // FIXME: change method call so that track is first and additional parameters are optional.
    // FIXME: is nodraw parameter needed?
    request_redraw: function(nodraw, force, clear_after, a_track) {
        var 
            view = this,
            // Either redrawing a single drawable or all view's drawables.
            track_list = (a_track ? [a_track] : view.drawables),
            track_index;
            
        // Add/update tracks in track list to redraw list.
        var track;
        for (var i = 0; i < track_list.length; i++) {
            track = track_list[i];
            
            // Because list elements are arrays, need to look for track index manually.
            track_index = -1;
            for (var j = 0; j < view.tracks_to_be_redrawn.length; j++) {
                if (view.tracks_to_be_redrawn[j][0] === track) {
                    track_index = j;
                    break;
                }
            }
            
            // Add track to list or update draw parameters.
            if (track_index < 0) {
                // Track not in list yet.
                view.tracks_to_be_redrawn.push([track, force, clear_after]);
            }
            else {
                // Track already in list; update force and clear_after.
                view.tracks_to_be_redrawn[i][1] = force;
                view.tracks_to_be_redrawn[i][2] = clear_after;
            }
        }

        // Set up redraw if it has not been requested since last redraw.
        if (!this.requested_redraw) {
            requestAnimationFrame(function() { view._redraw(nodraw); });
            this.requested_redraw = true;
        }
    },
    /**
     * Redraws view and tracks.
     * NOTE: this method should never be called directly; request_redraw() should be used so
     * that requestAnimationFrame can manage redrawing.
     */
    _redraw: function(nodraw) {
        // TODO: move this code to function that does location setting.
        
        // Clear because requested redraw is being handled now.
        this.requested_redraw = false;
        
        var low = this.low,
            high = this.high;
        
        if (low < this.max_low) {
            low = this.max_low;
        }
        if (high > this.max_high) {
            high = this.max_high;
        }
        var span = this.high - this.low;
        if (this.high !== 0 && span < this.min_separation) {
            high = low + this.min_separation;
        }
        this.low = Math.floor(low);
        this.high = Math.ceil(high);
        
        this.update_location(this.low, this.high);
        
        // -- Drawing code --
        
        // Calculate resolution in both pixels/base and bases/pixel; round bases/pixels for tile calculations.
        // TODO: require minimum difference in new resolution to update?
        this.resolution_b_px = (this.high - this.low) / this.viewport_container.width();
        this.resolution_px_b = this.viewport_container.width() / (this.high - this.low);
                    
        // Overview
        var left_px = ( this.low / (this.max_high - this.max_low) * this.overview_viewport.width() ) || 0;
        var width_px = ( (this.high - this.low)/(this.max_high - this.max_low) * this.overview_viewport.width() ) || 0;
        var min_width_px = 13;
        
        this.overview_box.css({ left: left_px, width: Math.max(min_width_px, width_px) }).show();
        if (width_px < min_width_px) {
            this.overview_box.css("left", left_px - (min_width_px - width_px)/2);
        }
        if (this.overview_highlight) {
            this.overview_highlight.css({ left: left_px, width: width_px });
        }
        
        if (!nodraw) {
            var track, force, clear_after;
            for (var i = 0, len = this.tracks_to_be_redrawn.length; i < len; i++) {
                track = this.tracks_to_be_redrawn[i][0];
                force = this.tracks_to_be_redrawn[i][1];
                clear_after = this.tracks_to_be_redrawn[i][2];
                if (track) {
                    track._draw(force, clear_after);
                }
            }
            this.tracks_to_be_redrawn = [];
            for (i = 0, len = this.label_tracks.length; i < len; i++) {
                this.label_tracks[i]._draw();
            }
        }
    },
    zoom_in: function (point, container) {
        if (this.max_high === 0 || this.high - this.low <= this.min_separation) {
            return;
        }
        var span = this.high - this.low,
            cur_center = span / 2 + this.low,
            new_half = (span / this.zoom_factor) / 2;
        if (point) {
            cur_center = point / this.viewport_container.width() * (this.high - this.low) + this.low;
        }
        this.low = Math.round(cur_center - new_half);
        this.high = Math.round(cur_center + new_half);
        this.changed();
        this.request_redraw();
    },
    zoom_out: function () {
        if (this.max_high === 0) {
            return;
        }
        var span = this.high - this.low,
            cur_center = span / 2 + this.low,
            new_half = (span * this.zoom_factor) / 2;
        this.low = Math.round(cur_center - new_half);
        this.high = Math.round(cur_center + new_half);
        this.changed();
        this.request_redraw();
    },
    resize_window: function() {
        this.viewport_container.height( this.container.height() - this.top_container.height() - this.bottom_container.height() );
        this.request_redraw();
    },
    /** Show a Drawable in the overview. */
    set_overview: function(drawable) {
        if (this.overview_drawable) {
            // If drawable to be set as overview is already in overview, do nothing.
            // Otherwise, remove overview.
            if (this.overview_drawable.dataset_id === drawable.dataset_id) {
                return;
            }
            this.overview_viewport.find(".track").remove();
        }
        
        // Set new overview.
        var 
            overview_drawable = drawable.copy( { content_div: this.overview_viewport } ),
            view = this;
        overview_drawable.header_div.hide();
        overview_drawable.is_overview = true;
        view.overview_drawable = overview_drawable;
        this.overview_drawable.postdraw_actions = function() {
            view.overview_highlight.show().height(view.overview_drawable.content_div.height());
            view.overview_viewport.height(view.overview_drawable.content_div.height() + view.overview_box.outerHeight());
            view.overview_close.show();
            view.resize_window();
        };
        view.overview_drawable.request_draw();
        this.changed();
    },
    /** Close and reset overview. */
    reset_overview: function() {
        // Update UI.
        $(".bs-tooltip").remove();
        this.overview_viewport.find(".track-tile").remove();
        this.overview_viewport.height(this.default_overview_height);
        this.overview_box.height(this.default_overview_height);
        this.overview_close.hide();
        this.overview_highlight.hide();
        view.resize_window();
        view.overview_drawable = null;
    }
});

/**
 * Encapsulation of a tool that users can apply to tracks/datasets.
 */
var Tool = function(track, tool_dict, tool_state_dict) {    
    //
    // Unpack tool information from dictionary.
    //
    this.track = track;
    this.name = tool_dict.name;
    this.params = [];
    var params_dict = tool_dict.params;
    for (var i = 0; i < params_dict.length; i++) {
        // FIXME: use dict for creating parameters.
        var param_dict = params_dict[i],
            name = param_dict.name,
            label = param_dict.label,
            html = unescape(param_dict.html),
            value = param_dict.value,
            type = param_dict.type;
        if (type === "number") {
            this.params.push(
                new NumberParameter(name, label, html, 
                                    (name in tool_state_dict ? tool_state_dict[name] : value),
                                    param_dict.min, param_dict.max)
                            );
        }
        else if (type === "select") {
            this.params.push(
                new ToolParameter(name, label, html, 
                                  (name in tool_state_dict ? tool_state_dict[name] : value))
                            );
        }
        else {
            console.log("WARNING: unrecognized tool parameter type:", name, type);
        }        
    }
    
    //
    // Create div elt for tool UI.
    //
    this.parent_div = $("<div/>").addClass("dynamic-tool").hide();
    // Disable dragging, clicking, double clicking on div so that actions on slider do not impact viz.
    this.parent_div.bind("drag", function(e) {
        e.stopPropagation();
    }).click(function(e) {
        e.stopPropagation();
    }).bind("dblclick", function(e) {
        e.stopPropagation();
    });
    var name_div = $("<div class='tool-name'>").appendTo(this.parent_div).text(this.name);
    var tool_params = this.params;
    var tool = this;
    $.each(this.params, function(index, param) {
        var param_div = $("<div>").addClass("param-row").appendTo(tool.parent_div);
        // Param label.
        var label_div = $("<div>").addClass("param-label").text(param.label).appendTo(param_div);
        // Param HTML.
        var html_div = $("<div/>").addClass("param-input").html(param.html).appendTo(param_div);
        // Set initial value.
        html_div.find(":input").val(param.value);
        
        // Add to clear floating layout.
        $("<div style='clear: both;'/>").appendTo(param_div);
    });
    
    // Highlight value for inputs for easy replacement.
    this.parent_div.find("input").click(function() { $(this).select(); });
    
    // Add buttons for running on dataset, region.
    var run_tool_row = $("<div>").addClass("param-row").appendTo(this.parent_div);
    var run_on_dataset_button = $("<input type='submit'>").attr("value", "Run on complete dataset").appendTo(run_tool_row);
    var run_on_region_button = $("<input type='submit'>").attr("value", "Run on visible region").css("margin-left", "3em").appendTo(run_tool_row);
    run_on_region_button.click( function() {
        // Run tool to create new track.
        tool.run_on_region();
    });
    run_on_dataset_button.click( function() {
        tool.run_on_dataset();
    });
    
    if ('visible' in tool_state_dict && tool_state_dict.visible) {
        this.parent_div.show();
    }
};
extend(Tool.prototype, {
    /**
     * Update tool parameters.
     */
    update_params: function() {
        for (var i = 0; i < this.params.length; i++) {
            this.params[i].update_value();
        }
    },
    /**
     * Returns a dict with tool state information.
     */
    state_dict: function() {
        // Save parameter values.
        var tool_state = {};
        for (var i = 0; i < this.params.length; i++) {
            tool_state[this.params[i].name] = this.params[i].value;
        }
        
        // Save visibility.
        tool_state.visible = this.parent_div.is(":visible");
        
        return tool_state;
    },
    /** 
     * Returns dictionary of parameter name-values.
     */
    get_param_values_dict: function() {
        var param_dict = {};
        this.parent_div.find(":input").each(function() {
            var name = $(this).attr("name"), value = $(this).val();
            param_dict[name] = value;
        });
        return param_dict;
    },
    /**
     * Returns array of parameter values.
     */
    get_param_values: function() {
        var param_values = [];
        this.parent_div.find(":input").each(function() {
            // Only include inputs with names; this excludes Run button.
            var name = $(this).attr("name"), value = $(this).val();
            if (name) {
                param_values[param_values.length] = value;
            }
        });
        return param_values;
    },
    /**
     * Run tool on dataset. Output is placed in dataset's history and no changes to viz are made.
     */
    run_on_dataset: function() {
        var tool = this;
        tool.run(
                 // URL params.
                 { 
                     target_dataset_id: this.track.original_dataset_id,
                     tool_id: tool.name
                 },
                 null,
                 // Success callback.
                 function(track_data) {
                     show_modal(tool.name + " is Running", 
                                tool.name + " is running on the complete dataset. Tool outputs are in dataset's history.", 
                                { "Close" : hide_modal } );
                 }
                );
        
    },
    /**
     * Run dataset on visible region. This creates a new track and sets the track's contents
     * to the tool's output.
     */
    run_on_region: function() {
        //
        // Create track for tool's output immediately to provide user feedback.
        //
        var 
            url_params = 
            { 
                target_dataset_id: this.track.original_dataset_id,
                action: 'rerun',
                tool_id: this.name,
                regions: [{
                    chrom: this.track.view.chrom,
                    start: this.track.view.low,
                    end: this.track.view.high
                }]
            },
            current_track = this.track,
            // Set name of track to include tool name, parameters, and region used.
            track_name = url_params.tool_id +
                         current_track.tool_region_and_parameters_str(url_params.chrom, url_params.low, url_params.high),
            container;
            
        // If track not in a group, create a group for it and add new track to group. If track 
        // already in group, add track to group.
        if (current_track.container === view) {
            // Create new group.
            var group = new DrawableGroup(view, view, { name: this.name });
            
            // Replace track with group.
            var index = current_track.container.replace_drawable(current_track, group, false);
            
            // Update HTML.
            // FIXME: this is ugly way to replace a track with a group -- make this easier via
            // a Drawable or DrawableCollection function.
            group.container_div.insertBefore(current_track.view.content_div.children()[index]);
            group.add_drawable(current_track);
            current_track.container_div.appendTo(group.content_div);
            container = group;
        }
        else {
            // Use current group.
            container = current_track.container;
        }
        
        // Create and init new track.
        var new_track = new current_track.constructor(view, container, {
            name: track_name,
            hda_ldda: "hda"
        });
        new_track.init_for_tool_data();
        new_track.change_mode(current_track.mode);
        new_track.set_filters_manager(current_track.filters_manager.copy(new_track));
        new_track.update_icons();
        container.add_drawable(new_track);
        new_track.tiles_div.text("Starting job.");
        
        // Run tool.
        this.update_params();
        this.run(url_params, new_track,
                 // Success callback.
                 function(track_data) {
                     new_track.set_dataset(new Dataset(track_data));
                     new_track.tiles_div.text("Running job.");
                     new_track.init();
                 }
                );
    },
    /**
     * Run tool using a set of URL params and a success callback.
     */
    run: function(url_params, new_track, success_callback) {
        // Run tool.
        url_params.inputs = this.get_param_values_dict();
        var ss_deferred = new ServerStateDeferred({
            ajax_settings: {
                url: galaxy_paths.get('tool_url'),
                data: JSON.stringify(url_params),
                dataType: "json",
                contentType: 'application/json',
                type: "POST"
            },
            interval: 2000,
            success_fn: function(response) {
                return response !== "pending";
            }
        });
        
        // Start with this status message.
        //new_track.container_div.addClass("pending");
        //new_track.content_div.text("Converting input data so that it can be used quickly with tool.");
        
        $.when(ss_deferred.go()).then(function(response) {
            if (response === "no converter") {
                // No converter available for input datasets, so cannot run tool.
                new_track.container_div.addClass("error");
                new_track.content_div.text(DATA_NOCONVERTER);
            }
            else if (response.error) {
                // General error.
                new_track.container_div.addClass("error");
                new_track.content_div.text(DATA_CANNOT_RUN_TOOL + response.message);
            }
            else {
                // Job submitted and running.
                success_callback(response);
            }            
        });
    }
});

/**
 * Tool parameters.
 */
var ToolParameter = function(name, label, html, value) {
    this.name = name;
    this.label = label;
    // Need to use jQuery for HTML so that value can be queried and updated dynamically.
    this.html = $(html);
    this.value = value;
};

extend(ToolParameter.prototype, {
    update_value: function() {
        this.value = $(this.html).val();
    } 
});

var NumberParameter = function(name, label, html, value, min, max) {
    ToolParameter.call(this, name, label, html, value);
    this.min = min;
    this.max = max;
};

extend(NumberParameter.prototype, ToolParameter.prototype, {
    update_value: function() {
        ToolParameter.prototype.update_value.call(this);
        this.value = parseFloat(this.value);
    }
});

/**
 * Filters that enable users to show/hide data points dynamically.
 */
var Filter = function(obj_dict) {
    this.manager = null;
    this.name = obj_dict.name;
    // Index into payload to filter.
    this.index = obj_dict.index;
    this.tool_id = obj_dict.tool_id;
    // Name to use for filter when building expression for tool.
    this.tool_exp_name = obj_dict.tool_exp_name;
};

extend(Filter.prototype, {
    /**
     * Convert filter to dictionary.
     */
    to_dict: function() {
        return {
            name: this.name,
            index: this.index,
            tool_id: this.tool_id,
            tool_exp_name: this.tool_exp_name
        };
    } 
});

/**
 * Number filters have a min, max as well as a low, high; low and high are used 
 */
var NumberFilter = function(obj_dict) {
    //
    // Attribute init.
    //
    Filter.call(this, obj_dict);
    // Filter low/high. These values are used to filter elements.
    this.low = ('low' in obj_dict ? obj_dict.low : -Number.MAX_VALUE);
    this.high = ('high' in obj_dict ? obj_dict.high : Number.MAX_VALUE);
    // Slide min/max. These values are used to set/update slider.
    this.min = ('min' in obj_dict ? obj_dict.min : Number.MAX_VALUE);
    this.max = ('max' in obj_dict ? obj_dict.max : -Number.MAX_VALUE);
    // UI elements associated with filter.
    this.container = null;
    this.slider = null;
    this.slider_label = null;
    
    //
    // Create HTML.
    //
    
    // Function that supports inline text editing of slider values.
    // Enable users to edit parameter's value via a text box.
    var edit_slider_values = function(container, span, slider) {
        container.click(function() {
            var cur_value = span.text(),
                max = parseFloat(slider.slider("option", "max")),
                input_size = (max <= 1 ? 4 : max <= 1000000 ? max.toString().length : 6),
                multi_value = false,
                slider_row = $(this).parents(".slider-row");
                
            // Row now has input.
            slider_row.addClass("input");
                
            // Increase input size if there are two values.
            if (slider.slider("option", "values")) {
                input_size = 2*input_size + 1;
                multi_value = true;
            }
            span.text("");
            // Temporary input for changing value.
            $("<input type='text'/>").attr("size", input_size).attr("maxlength", input_size)
                                     .attr("value", cur_value).appendTo(span).focus().select()
                                     .click(function(e) {
                // Don't want click to propogate up to values_span and restart everything.
                e.stopPropagation();
            }).blur(function() {
                $(this).remove();
                span.text(cur_value);
                slider_row.removeClass("input");
            }).keyup(function(e) {
                if (e.keyCode === 27) {
                    // Escape key.
                    $(this).trigger("blur");
                } else if (e.keyCode === 13) {
                    //
                    // Enter/return key initiates callback. If new value(s) are in slider range, 
                    // change value (which calls slider's change() function).
                    //
                    var slider_min = slider.slider("option", "min"),
                        slider_max = slider.slider("option", "max"),
                        invalid = function(a_val) {
                            return (isNaN(a_val) || a_val > slider_max || a_val < slider_min);
                        },
                        new_value = $(this).val();
                    if (!multi_value) {
                        new_value = parseFloat(new_value);
                        if (invalid(new_value)) {
                            alert("Parameter value must be in the range [" + slider_min + "-" + slider_max + "]");
                            return $(this);
                        }
                    }
                    else { // Multi value.
                        new_value = new_value.split("-");
                        new_value = [parseFloat(new_value[0]), parseFloat(new_value[1])];
                        if (invalid(new_value[0]) || invalid(new_value[1])) {
                            alert("Parameter value must be in the range [" + slider_min + "-" + slider_max + "]");
                            return $(this);
                        }
                    }
                    
                    // Updating the slider also updates slider values and removes input. 
                    slider.slider((multi_value ? "values" : "value"), new_value);
                    slider_row.removeClass("input");
                }
            });
        });
    };
    
    var filter = this;
    
    filter.parent_div = $("<div/>").addClass("filter-row slider-row");
    
    // Set up filter label (name, values).
    var filter_label = $("<div/>").addClass("elt-label").appendTo(filter.parent_div),
        name_span = $("<span/>").addClass("slider-name").text(filter.name + "  ").appendTo(filter_label),
        values_span = $("<span/>").text(this.low + "-" + this.high),
        values_span_container = $("<span/>").addClass("slider-value").appendTo(filter_label).append("[").append(values_span).append("]");
    filter.values_span = values_span;
            
    // Set up slider for filter.
    var slider_div = $("<div/>").addClass("slider").appendTo(filter.parent_div);
    filter.control_element = $("<div/>").attr("id", filter.name + "-filter-control").appendTo(slider_div);
    filter.control_element.slider({
        range: true,
        min: this.min,
        max: this.max,
        step: this.get_slider_step(this.min, this.max),
        values: [this.low, this.high],
        slide: function(event, ui) { 
            filter.slide(event, ui); 
        },
        change: function(event, ui) {
            filter.control_element.slider("option", "slide").call(filter.control_element, event, ui);
        }
    });
    filter.slider = filter.control_element;
    filter.slider_label = values_span;
    
    // Enable users to edit slider values via text box.
    edit_slider_values(values_span_container, values_span, filter.control_element);
    
    // Set up filter display controls.
    var display_controls_div = $("<div/>").addClass("display-controls").appendTo(filter.parent_div);
    this.transparency_icon = create_action_icon("Use filter for data transparency", "layer-transparent", 
                                                function() {
                                                    if (filter.manager.alpha_filter !== filter) {
                                                        // Setting this filter as the alpha filter.
                                                        filter.manager.alpha_filter = filter;
                                                        // Update UI for new filter.
                                                        filter.manager.parent_div.find(".layer-transparent").removeClass("active").hide();
                                                        filter.transparency_icon.addClass("active").show();
                                                    }
                                                    else {
                                                        // Clearing filter as alpha filter.
                                                        filter.manager.alpha_filter = null;
                                                        filter.transparency_icon.removeClass("active");
                                                    }
                                                    filter.manager.track.request_draw(true, true);
                                                } )
                                                .appendTo(display_controls_div).hide();
    this.height_icon = create_action_icon("Use filter for data height", "arrow-resize-090", 
                                                function() {
                                                    if (filter.manager.height_filter !== filter) {
                                                        // Setting this filter as the height filter.
                                                        filter.manager.height_filter = filter;
                                                        // Update UI for new filter.
                                                        filter.manager.parent_div.find(".arrow-resize-090").removeClass("active").hide();
                                                        filter.height_icon.addClass("active").show();
                                                    }
                                                    else {
                                                        // Clearing filter as alpha filter.
                                                        filter.manager.height_filter = null;
                                                        filter.height_icon.removeClass("active");
                                                    }
                                                    filter.manager.track.request_draw(true, true);
                                                } )
                                                .appendTo(display_controls_div).hide();
    filter.parent_div.hover( function() { 
                                filter.transparency_icon.show();
                                filter.height_icon.show(); 
                            },
                            function() {
                                if (filter.manager.alpha_filter !== filter) {
                                    filter.transparency_icon.hide();
                                }
                                if (filter.manager.height_filter !== filter) {
                                    filter.height_icon.hide();
                                }
                            } );
    
    // Add to clear floating layout.
    $("<div style='clear: both;'/>").appendTo(filter.parent_div);
};
extend(NumberFilter.prototype, {
    /**
     * Convert filter to dictionary.
     */
    to_dict: function() {
        var obj_dict = Filter.prototype.to_dict.call(this);
        return extend(obj_dict, {
            type: 'number',
            min: this.min,
            max: this.max,
            low: this.low,
            high: this.high
        });
    },
    /**
     * Return a copy of filter.
     */
    copy: function() {
        return new NumberFilter( 
            {
                name: this.name, 
                index: this.index, 
                tool_id: this.tool_id, 
                tool_exp_name: this.tool_exp_name
            });
    },
    /**
     * Get step for slider.
     */
    // FIXME: make this a "static" function.
    get_slider_step: function(min, max) {
        var range = max - min;
        return (range <= 2 ? 0.01 : 1);
    },
    /**
     * Handle slide events.
     */
    slide: function(event, ui) {
        var values = ui.values;

        // Set new values in UI.
        this.values_span.text(values[0] + "-" + values[1]);

        // Set new values in filter.
        this.low = values[0];
        this.high = values[1];
         
        // Set timeout to update if filter low, high are stable.
        var self = this;
        setTimeout(function() {
            if (values[0] === self.low && values[1] === self.high) {
                self.manager.track.request_draw(true, true);
            }
        }, 25);
         
     },
    /** 
     * Returns true if filter can be applied to element.
     */
    applies_to: function(element) {
        if (element.length > this.index) {
            return true;
        }
        return false;
    },
    /**
     * Helper function: returns true if value in in filter's [low, high] range.
     */
    _keep_val: function(val) {
        return (isNaN(val) || (val >= this.low && val <= this.high));
    },    
    /**
     * Returns true if (a) element's value(s) is in [low, high] (range is inclusive) 
     * or (b) if value is non-numeric and hence unfilterable.
     */
    keep: function(element) {
        if ( !this.applies_to( element ) ) {
            // No element to filter on.
            return true;
        }

        // Keep value function.
        var filter = this;

        // Do filtering.
        var to_filter = element[this.index];
        if (to_filter instanceof Array) {
            var returnVal = true;
            for (var i = 0; i < to_filter.length; i++) {
                if (!this._keep_val(to_filter[i])) {
                    // Exclude element.
                    returnVal = false;
                    break;
                }
            }
            return returnVal;
        }
        else {
            return this._keep_val(element[this.index]);
        }
    },
    /**
     * Update filter's min and max values based on element's values.
     */
    update_attrs: function(element) {
        var updated = false;
        if (!this.applies_to(element) ) {
            return updated;
        }
        
        //
        // Update filter's min, max based on element values.
        //
        
        // Make value(s) into an Array.
        var values = element[this.index];
        if (!(values instanceof Array)) {
            values = [values];
        }
        
        // Loop through values and update min, max.
        for (var i = 0; i < values.length; i++) {
            var value = values[i];
            if (value < this.min) {
                this.min = Math.floor(value);
                updated = true;
            }
            if (value > this.max) {
                this.max = Math.ceil(value);
                updated = true;
            }
        }
        return updated;
    },
    /**
     * Update filter's slider.
     */
    update_ui_elt: function () {
        // Only show filter if min < max because filter is not useful otherwise. This
        // covers all corner cases, such as when min, max have not been defined and
        // when min == max.
        if (this.min < this.max) {
            this.parent_div.show();
        }
        else {
            this.parent_div.hide();
        }
        
        var 
            slider_min = this.slider.slider("option", "min"),
            slider_max = this.slider.slider("option", "max");
        if (this.min < slider_min || this.max > slider_max) {
            // Update slider min, max, step.
            this.slider.slider("option", "min", this.min);
            this.slider.slider("option", "max", this.max);
            this.slider.slider("option", "step", this.get_slider_step(this.min, this.max));
            // Refresh slider:
            // TODO: do we want to keep current values or reset to min/max?
            // Currently we reset values:
            this.slider.slider("option", "values", [this.min, this.max]);
            // To use the current values.
            //var values = this.slider.slider( "option", "values" );
            //this.slider.slider( "option", "values", values );
        }
    }
});
 
/**
 * Manages a set of filters.
 */
var FiltersManager = function(track, obj_dict) {
    this.track = track;
    this.alpha_filter = null;
    this.height_filter = null;
    this.filters = [];
    
    //
    // Create HTML.
    //
        
    //
    // Create parent div.
    //
    this.parent_div = $("<div/>").addClass("filters").hide();
    // Disable dragging, double clicking, keys on div so that actions on slider do not impact viz.
    this.parent_div.bind("drag", function(e) {
        e.stopPropagation();
    }).click(function(e) {
        e.stopPropagation();
    }).bind("dblclick", function(e) {
        e.stopPropagation();
    }).bind("keydown", function(e) {
        e.stopPropagation();
    });
    
    //
    // Restore state from dict.
    //
    if (obj_dict && 'filters' in obj_dict) { // Second condition needed for backward compatibility.
        var 
            alpha_filter_name = ('alpha_filter' in obj_dict ? obj_dict.alpha_filter : null),
            height_filter_name = ('height_filter' in obj_dict ? obj_dict.height_filter : null),            
            filters_dict = obj_dict.filters,
            filter;
        for (var i = 0; i < filters_dict.length; i++) {
            if (filters_dict[i].type === 'number') {
                filter = new NumberFilter(filters_dict[i]);
                this.add_filter(filter);
                if (filter.name === alpha_filter_name) {
                    this.alpha_filter = filter;
                    filter.transparency_icon.addClass("active").show();
                }
                if (filter.name === height_filter_name) {
                    this.height_filter = filter;
                    filter.height_icon.addClass("active").show();
                }
            } 
            else {
                console.log("ERROR: unsupported filter: ", name, type);
            }
        }
        
        
        if ('visible' in obj_dict && obj_dict.visible) {
            this.parent_div.show();
        }
    }
    
    // Add button to filter complete dataset.
    if (this.filters.length !== 0) {
        var run_buttons_row = $("<div/>").addClass("param-row").appendTo(this.parent_div);
        var run_on_dataset_button = $("<input type='submit'/>").attr("value", "Run on complete dataset").appendTo(run_buttons_row);
        var filter_manager = this;
        run_on_dataset_button.click( function() {
            filter_manager.run_on_dataset();
        });
    }
        
};

extend(FiltersManager.prototype, {
    // HTML manipulation and inspection.
    show: function() { this.parent_div.show(); },
    hide: function() { this.parent_div.hide(); },
    toggle: function() { this.parent_div.toggle(); },
    visible: function() { return this.parent_div.is(":visible"); },
    /**
     * Returns dictionary for manager.
     */
    to_dict: function() {
        var obj_dict = {},
            filter_dicts = [],
            filter;
            
        // Include individual filter states.
        for (var i = 0; i < this.filters.length; i++) {
            filter = this.filters[i];
            filter_dicts.push(filter.to_dict());
        }
        obj_dict.filters = filter_dicts;
        
        // Include transparency, height filters.
        obj_dict.alpha_filter = (this.alpha_filter ? this.alpha_filter.name : null);
        obj_dict.height_filter = (this.height_filter ? this.height_filter.name : null);
        
        // Include visibility.
        obj_dict.visible = this.parent_div.is(":visible");
        
        return obj_dict;
    },
    /**
     * Return a copy of the manager.
     */
    copy: function(new_track) {
        var copy = new FiltersManager(new_track);
        for (var i = 0; i < this.filters.length; i++) {
            copy.add_filter(this.filters[i].copy());
        }
        return copy;
    },
    /**
     * Add a filter to the manager.
     */
    add_filter: function(filter) {
        filter.manager = this;
        this.parent_div.append(filter.parent_div);
        this.filters.push(filter);  
    },
    /**
     * Remove all filters from manager.
     */
    remove_all: function() {
        this.filters = [];
        this.parent_div.children().remove();
    },
    /**
     * Initialize filters.
     */ 
    init_filters: function() {
        for (var i = 0; i < this.filters.length; i++) {
            var filter = this.filters[i];
            filter.update_ui_elt();
        }
    },
    /**
     * Clear filters so that they do not impact track display.
     */
    clear_filters: function() {
        for (var i = 0; i < this.filters.length; i++) {
            var filter = this.filters[i];
            filter.slider.slider("option", "values", [filter.min, filter.max]);
        }
        this.alpha_filter = null;
        this.height_filter = null;
        
        // Hide icons for setting filters.
        this.parent_div.find(".icon-button").hide();
    },
    run_on_dataset: function() {
        // Get or create dictionary item.
        var get_or_create_dict_item = function(dict, key, new_item) {
            // Add new item to dict if 
            if (!(key in dict)) {
                dict[key] = new_item;
            }
            return dict[key];
        };
        
        //
        // Find and group active filters. Active filters are those being used to hide data.
        // Filters with the same tool id are grouped.
        //
        var active_filters = {},
            filter, 
            tool_filter_conditions;
        for (var i = 0; i < this.filters.length; i++) {
            filter = this.filters[i];
            if (filter.tool_id) {
                // Add filtering conditions if filter low/high are set.
                if (filter.min !== filter.low) {
                    tool_filter_conditions = get_or_create_dict_item(active_filters, filter.tool_id, []);
                    tool_filter_conditions[tool_filter_conditions.length] = filter.tool_exp_name + " >= " + filter.low;
                }
                if (filter.max !== filter.high) {
                    tool_filter_conditions = get_or_create_dict_item(active_filters, filter.tool_id, []);
                    tool_filter_conditions[tool_filter_conditions.length] = filter.tool_exp_name + " <= " + filter.high;
                }
            }
        }
        
        //
        // Use tools to run filters.
        //
        
        // Create list of (tool_id, tool_filters) tuples.
        var active_filters_list = [];
        for (var tool_id in active_filters) {
            active_filters_list[active_filters_list.length] = [tool_id, active_filters[tool_id]];
        }
        
        // Invoke recursive function to run filters; this enables chaining of filters via
        // iteratively application.
        (function run_filter(input_dataset_id, filters) {
            var 
                // Set up filtering info and params.
                filter_tuple = filters[0],
                tool_id = filter_tuple[0],
                tool_filters = filter_tuple[1],
                tool_filter_str = "(" + tool_filters.join(") and (") + ")",
                url_params = {
                    cond: tool_filter_str,
                    input: input_dataset_id,
                    target_dataset_id: input_dataset_id,
                    tool_id: tool_id
                },
                // Remove current filter.
                filters = filters.slice(1);
                
            $.getJSON(run_tool_url, url_params, function(response) {
                if (response.error) {
                    // General error.
                    show_modal("Filter Dataset",
                               "Error running tool " + tool_id,
                               { "Close" : hide_modal } );
                }
                else if (filters.length === 0) {
                    // No more filters to run.
                    show_modal("Filtering Dataset", 
                               "Filter(s) are running on the complete dataset. Outputs are in dataset's history.", 
                               { "Close" : hide_modal } );
                }
                else {
                    // More filters to run.
                    run_filter(response.dataset_id, filters);
                }
            });
              
        })(this.track.dataset_id, active_filters_list);        
    }
});

/**
 * Generates scale values based on filter and feature's value for filter.
 */
var FilterScaler = function(filter, default_val) {
    painters.Scaler.call(this, default_val);
    this.filter = filter;
};

FilterScaler.prototype.gen_val = function(feature_data) {
    // If filter is not initalized yet, return default val.
    if (this.filter.high === Number.MAX_VALUE || this.filter.low === -Number.MAX_VALUE || this.filter.low === this.filter.high) {
        return this.default_val;
    }
    
    // Scaling value is ratio of (filter's value compared to low) to (complete filter range).
    return ( ( parseFloat(feature_data[this.filter.index]) - this.filter.low ) / ( this.filter.high - this.filter.low ) );
};

/**
 * Container for Drawable configuration data.
 */
var DrawableConfig = function( options ) {
    this.track = options.track;
    this.params = options.params;
    this.values = {};
    this.restore_values( (options.saved_values ? options.saved_values : {}) );
    this.onchange = options.onchange;
};

extend(DrawableConfig.prototype, {
    restore_values: function( values ) {
        var track_config = this;
        $.each( this.params, function( index, param ) {
            if ( values[ param.key ] !== undefined ) {
                track_config.values[ param.key ] = values[ param.key ];
            } else {
                track_config.values[ param.key ] = param.default_value;
            }
        }); 
    },
    build_form: function() {
        var track_config = this;
        var container = $("<div />");
        var param;
        // Function to process parameters recursively
        function handle_params( params, container ) {
            for ( var index = 0; index < params.length; index++ ) {
                param = params[index];
                // Hidden params have no representation in the form
                if ( param.hidden ) { continue; }
                // Build row for param
                var id = 'param_' + index;
                var value = track_config.values[ param.key ];
                var row = $("<div class='form-row' />").appendTo( container );
                row.append( $('<label />').attr("for", id ).text( param.label + ":" ) );
                // Draw parameter as checkbox
                if ( param.type === 'bool' ) {
                    row.append( $('<input type="checkbox" />').attr("id", id ).attr("name", id ).attr( 'checked', value ) );
                // Draw parameter as textbox
                } else if ( param.type === 'text' ) {
                    row.append( $('<input type="text"/>').attr("id", id ).val(value).click( function() { $(this).select(); }));
                // Draw paramter as select area
                } else if ( param.type === 'select' ) {
                    var select = $('<select />').attr("id", id);
                    for ( var i = 0; i < param.options.length; i++ ) {
                        $("<option/>").text( param.options[i].label ).attr( "value", param.options[i].value ).appendTo( select );
                    }
                    select.val( value );
                    row.append( select );
                // Draw parameter as color picker
                } else if ( param.type === 'color' ) {
                    var 
                        container_div = $("<div/>").appendTo(row),
                        input = $('<input />').attr("id", id ).attr("name", id ).val( value ).css("float", "left")                  
                            .appendTo(container_div).click(function(e) {
                            // Hide other pickers.
                            $(".bs-tooltip").removeClass( "in" );
                            
                            // Show input's color picker.
                            var tip = $(this).siblings(".bs-tooltip").addClass( "in" );
                            tip.css( { 
                                // left: $(this).position().left + ( $(input).width() / 2 ) - 60,
                                // top: $(this).position().top + $(this.height) 
                                left: $(this).position().left + $(this).width() + 5,
                                top: $(this).position().top - ( $(tip).height() / 2 ) + ( $(this).height() / 2 )
                                } ).show();
                                
                            // Click management: 
                            
                            // Keep showing tip if clicking in tip.
                            tip.click(function(e) {
                                e.stopPropagation();
                            });
                            
                            // Hide tip if clicking outside of tip.
                            $(document).bind( "click.color-picker", function() {
                                tip.hide();
                                $(document).unbind( "click.color-picker" );
                            });
                            
                            // No propagation to avoid triggering document click (and tip hiding) above.
                            e.stopPropagation();
                        }),
                        // Icon for setting a new random color; behavior set below.
                        new_color_icon = $("<a href='javascript:void(0)'/>").addClass("icon-button arrow-circle").appendTo(container_div)
                                         .attr("title", "Set new random color").tooltip(),
                        // Color picker in tool tip style.
                        tip = $( "<div class='bs-tooltip right' style='position: absolute;' />" ).appendTo(container_div).hide(),
                        // Inner div for padding purposes
                        tip_inner = $("<div class='tooltip-inner' style='text-align: inherit'></div>").appendTo(tip),
                        tip_arrow = $("<div class='tooltip-arrow'></div>").appendTo(tip),
                        farb_obj = $.farbtastic(tip_inner, { width: 100, height: 100, callback: input, color: value });
                    
                    // Clear floating.
                    container_div.append( $("<div/>").css("clear", "both"));
                    
                    // Use function to fix farb_obj value.
                    (function(fixed_farb_obj) {
                        new_color_icon.click(function() {
                            fixed_farb_obj.setColor(get_random_color());
                        });  
                    })(farb_obj);
                      
                } 
                else {
                    row.append( $('<input />').attr("id", id ).attr("name", id ).val( value ) ); 
                }
                // Help text
                if ( param.help ) {
                    row.append( $("<div class='help'/>").text( param.help ) );
                }
            }
        }
        // Handle top level parameters in order
        handle_params( this.params, container );
        // Return element containing constructed form
        return container;
    },
    update_from_form: function( container ) {
        var track_config = this;
        var changed = false;
        $.each( this.params, function( index, param ) {
            if ( ! param.hidden ) {
                // Parse value from form element
                var id = 'param_' + index;
                var value = container.find( '#' + id ).val();
                if ( param.type === 'float' ) {
                    value = parseFloat( value );
                } else if ( param.type === 'int' ) {
                    value = parseInt( value );
                } else if ( param.type === 'bool' ) {
                    value = container.find( '#' + id ).is( ':checked' );
                }
                // Save value only if changed
                if ( value !== track_config.values[ param.key ] ) {
                    track_config.values[ param.key ] = value;
                    changed = true;
                }
            }
        });
        if ( changed ) {
            this.onchange();
            this.track.changed();
        }
    }
});

/**
 * Tiles drawn by tracks.
 */
var Tile = function(track, region, resolution, canvas, data) {
    this.track = track;
    this.region = region;
    this.low = region.get('start');
    this.high = region.get('end');
    this.resolution = resolution;
    // Wrap element in div for background and explicitly set height. Use canvas
    // height attribute because canvas may not have height if it is not in document yet.
    this.html_elt = $("<div class='track-tile'/>").append(canvas).height( $(canvas).attr("height") );
    this.data = data;
    this.stale = false;
};

/**
 * Perform pre-display actions.
 */
Tile.prototype.predisplay_actions = function() {};

var SummaryTreeTile = function(track, region, resolution, canvas, data, max_val) {
    Tile.call(this, track, region, resolution, canvas, data);
    this.max_val = max_val;
};
extend(SummaryTreeTile.prototype, Tile.prototype);

var FeatureTrackTile = function(track, region, resolution, canvas, data, w_scale, mode, message, all_slotted, feature_mapper) {
    // Attribute init.
    Tile.call(this, track, region, resolution, canvas, data);
    this.mode = mode;
    this.all_slotted = all_slotted;
    this.feature_mapper = feature_mapper;
    this.has_icons = false;
    
    // Add message + action icons to tile's html.
    if (message) {
        this.has_icons = true;
        
        var 
            tile = this;
            canvas = this.html_elt.children()[0],
            message_div = $("<div/>").addClass("tile-message")
                            // -1 to account for border.
                            .css({'height': ERROR_PADDING-1, 'width': canvas.width}).prependTo(this.html_elt);
                                                        
        // Handle message; only message currently is that only the first N elements are displayed.
        var tile_region = new GenomeRegion({
                chrom: track.view.chrom,
                start: this.low,
                end: this.high
            }),
            num_features = data.length,
            more_down_icon = $("<a href='javascript:void(0);'/>").addClass("icon more-down")
                                .attr("title", "For speed, only the first " + num_features + " features in this region were obtained from server. Click to get more data including depth")
                                .tooltip().appendTo(message_div),
            more_across_icon = $("<a href='javascript:void(0);'/>").addClass("icon more-across")
                                .attr("title", "For speed, only the first " + num_features + " features in this region were obtained from server. Click to get more data excluding depth")
                                .tooltip().appendTo(message_div);

        // Set up actions for icons.
        more_down_icon.click(function() {
            // Mark tile as stale, request more data, and redraw track.
            tile.stale = true;
            track.data_manager.get_more_data(tile_region, track.mode, tile.resolution, {}, track.data_manager.DEEP_DATA_REQ);
            $(".bs-tooltip").hide();
            track.request_draw(true);
        }).dblclick(function(e) {
            // Do not propogate as this would normally zoom in.
            e.stopPropagation();
        });

        more_across_icon.click(function() {
            // Mark tile as stale, request more data, and redraw track.
            tile.stale = true;
            track.data_manager.get_more_data(tile_region, track.mode, tile.resolution, {}, track.data_manager.BROAD_DATA_REQ);
            $(".bs-tooltip").hide();
            track.request_draw(true);
        }).dblclick(function(e) {
            // Do not propogate as this would normally zoom in.
            e.stopPropagation();
        });
    }
};
extend(FeatureTrackTile.prototype, Tile.prototype);

/**
 * Sets up support for popups.
 */
FeatureTrackTile.prototype.predisplay_actions = function() {
    //
    // Add support for popups.
    //
    var tile = this,
        popups = {};
        
    // Only show popups in Pack mode.
    if (tile.mode !== "Pack") { return; }
    
    $(this.html_elt).hover( function() { 
        this.hovered = true; 
        $(this).mousemove();
    }, function() { 
        this.hovered = false; 
        // Clear popup if it is still hanging around (this is probably not needed) 
        $(this).parents(".track-content").children(".overlay").children(".feature-popup").remove();
    } ).mousemove(function (e) {
        // Use the hover plugin to get a delay before showing popup
        if ( !this.hovered ) { return; }
        // Get feature data for position.
        var 
            this_offset = $(this).offset(),
            offsetX = e.pageX - this_offset.left,
            offsetY = e.pageY - this_offset.top,
            feature_data = tile.feature_mapper.get_feature_data(offsetX, offsetY),
            feature_uid = (feature_data ? feature_data[0] : null);
        // Hide visible popup if not over a feature or over a different feature.
        $(this).parents(".track-content").children(".overlay").children(".feature-popup").each(function() {
            if ( !feature_uid || 
                 $(this).attr("id") !== feature_uid.toString() ) {
                $(this).remove();
            }
        });
            
        if (feature_data) {
            // Get or create popup.
            var popup = popups[feature_uid];
            if (!popup) {
                // Create feature's popup element.            
                var feature_uid = feature_data[0],
                    feature_dict = {
                        name: feature_data[3],
                        start: feature_data[1],
                        end: feature_data[2],
                        strand: feature_data[4]
                    },
                    filters = tile.track.filters_manager.filters,
                    filter;
                
                // Add filter values to feature dict.   
                for (var i = 0; i < filters.length; i++) {
                    filter = filters[i];
                    feature_dict[filter.name] = feature_data[filter.index];
                }
                
                // Build popup.
                
                var popup = $("<div/>").attr("id", feature_uid).addClass("feature-popup"),
                    table = $("<table/>"),
                    key, value, row;
                for (key in feature_dict) {
                    value = feature_dict[key];
                    row = $("<tr/>").appendTo(table);
                    $("<th/>").appendTo(row).text(key);
                    $("<td/>").attr("align", "left").appendTo(row)
                              .text(typeof(value) === 'number' ? round(value, 2) : value);
                }
                popup.append( $("<div class='feature-popup-inner'>").append( table ) ); 
                popups[feature_uid] = popup;
            }
            
            // Attach popup to track's overlay.
            popup.appendTo( $(this).parents(".track-content").children(".overlay") );
            
            // Offsets are within canvas, but popup must be positioned relative to parent element.
            // parseInt strips "px" from left, top measurements. +7 so that mouse pointer does not
            // overlap popup.
            var 
                popupX = offsetX + parseInt( tile.html_elt.css("left") ) - popup.width() / 2,
                popupY = offsetY + parseInt( tile.html_elt.css("top") ) + 7;
            popup.css("left", popupX + "px").css("top", popupY + "px");
        }
        else if (!e.isPropagationStopped()) {
            // Propogate event to other tiles because overlapping tiles prevent mousemove from being 
            // called on tiles under this tile.
            e.stopPropagation();
            $(this).siblings().each(function() {
                $(this).trigger(e);
            });
        }
    })
    .mouseleave(function() {
        $(this).parents(".track-content").children(".overlay").children(".feature-popup").remove();
    });
};

/**
 * Tracks are objects can be added to the View. 
 * 
 * Track object hierarchy:
 * Track
 * -> LabelTrack 
 * -> TiledTrack
 * ----> LineTrack
 * ----> ReferenceTrack
 * ----> FeatureTrack
 * -------> ReadTrack
 * -------> VcfTrack
 */
var Track = function(view, container, obj_dict) {
    // For now, track's container is always view.
    extend(obj_dict, {
        drag_handle_class: "draghandle"
    });
    Drawable.call(this, view, container, obj_dict);
    
    //
    // Attribute init.
    //
    this.dataset = new Dataset({
        id: obj_dict.dataset_id,
        hda_ldda: obj_dict.hda_ldda
    }); 
    this.dataset_check_type = 'converted_datasets_state';
    this.data_url_extra_params = {};
    this.data_query_wait = ('data_query_wait' in obj_dict ? obj_dict.data_query_wait : DEFAULT_DATA_QUERY_WAIT);
    // A little ugly creating data manager right now due to transition to Backbone-based objects.
    this.data_manager = ('data_manager' in obj_dict ? 
                         obj_dict.data_manager : 
                         new GenomeDataManager({
                             dataset: this.dataset,
                             data_mode_compatible: this.data_and_mode_compatible,
                             can_subset: this.can_subset
                         }));
    
    // Height attributes: min height, max height, and visible height.
    this.min_height_px = 16;
    this.max_height_px = 800;
    this.visible_height_px = 0;
            
    //
    // Create content div, which is where track is displayed, and add to container if available.
    //
    this.content_div = $("<div class='track-content'>").appendTo(this.container_div);
    if (this.container) { 
        this.container.content_div.append(this.container_div);
        if ( !("resize" in obj_dict) || obj_dict.resize ) {
            this.add_resize_handle();
        }
    }
};

extend(Track.prototype, Drawable.prototype, {
    action_icons_def: [
        // Change track mode.
        {
            name: "mode_icon",
            title: "Set display mode",
            css_class: "chevron-expand",
            on_click_fn: function() {}
        },
        // Hide/show content.
        Drawable.prototype.action_icons_def[0],
        // Set track as overview.
        {
            name: "overview_icon",
            title: "Set as overview",
            css_class: "overview-icon",
            on_click_fn: function(track) {
                track.view.set_overview(track);
            }
        },
        // Edit config.
        Drawable.prototype.action_icons_def[1],
        // Toggle track filters.
        {
            name: "filters_icon",
            title: "Filters",
            css_class: "filters-icon",
            on_click_fn: function(drawable) {
                // TODO: update tipsy text.
                if (drawable.filters_manager.visible()) {
                    drawable.filters_manager.clear_filters();    
                }
                else {
                    drawable.filters_manager.init_filters();
                }
                drawable.filters_manager.toggle();
            }
        },
        // Toggle track tool.
        {
            name: "tools_icon",
            title: "Tool",
            css_class: "hammer",
            on_click_fn: function(track) {
                // TODO: update tipsy text.

                track.dynamic_tool_div.toggle();

                // Update track name.
                if (track.dynamic_tool_div.is(":visible")) {
                    track.set_name(track.name + track.tool_region_and_parameters_str());
                }
                else {
                    track.revert_name();
                }
                // HACK: name change modifies icon placement, which leaves tooltip incorrectly placed.
                $(".bs-tooltip").remove();
            }
        },
        // Go to parameter exploration visualization.
        {
            name: "param_space_viz_icon",
            title: "Tool parameter space visualization",
            css_class: "arrow-split",
            on_click_fn: function(track) {
                var template =
                    '<strong>Tool</strong>: <%= track.tool.name %><br/>' + 
                    '<strong>Dataset</strong>: <%= track.name %><br/>' +
                    '<strong>Region(s)</strong>: <select name="regions">' +
                    '<option value="cur">current viewing area</option>' +
                    '<option value="bookmarks">bookmarks</option>' +
                    '<option value="both">current viewing area and bookmarks</option>' +
                    '</select>',
                    html = _.template(template, { track: track });
                var cancel_fn = function() { hide_modal(); $(window).unbind("keypress.check_enter_esc"); },
                    ok_fn = function() {
                        var regions_to_use = $('select[name="regions"] option:selected').val(),
                            regions,
                            view_region = new GenomeRegion({
                                chrom: view.chrom,
                                start: view.low,
                                end: view.high
                            }),
                            bookmarked_regions = _.map($(".bookmark"), function(elt) { 
                                return new GenomeRegion({from_str: $(elt).children(".position").text()});
                            });

                        // Get regions for visualization.
                        if (regions_to_use === 'cur') {
                            // Use only current region.
                            regions = [ view_region ];
                        }
                        else if (regions_to_use === 'bookmarks') {
                            // Use only bookmarks.
                            regions = bookmarked_regions;
                        }
                        else {
                            // Use both current region and bookmarks.
                            regions = [ view_region ].concat(bookmarked_regions);
                        }

                        hide_modal();

                        // Go to visualization.
                        window.location.href = 
                            galaxy_paths.get('sweepster_url') + "?" + 
                            $.param({
                                dataset_id: track.dataset_id,
                                hda_ldda: track.hda_ldda,
                                regions: JSON.stringify(new Backbone.Collection(regions).toJSON())
                            });
                    },
                    check_enter_esc = function(e) {
                        if ((e.keyCode || e.which) === 27) { // Escape key
                            cancel_fn();
                        } else if ((e.keyCode || e.which) === 13) { // Enter key
                            ok_fn();
                        }
                    };

                show_modal("Visualize tool parameter space and output from different parameter settings?", html, {
                    "No": cancel_fn,
                    "Yes": ok_fn
                });
                
            }
        },
        // Remove track.
        Drawable.prototype.action_icons_def[2]
    ],
    can_draw: function() {        
        if ( this.dataset_id && Drawable.prototype.can_draw.call(this) ) { 
            return true;
        }
        return false;
    },
    build_container_div: function () {
        return $("<div/>").addClass('track').attr("id", "track_" + this.id).css("position", "relative");
    },
    build_header_div: function() {
        var header_div = $("<div class='track-header'/>");
        if (this.view.editor) { this.drag_div = $("<div/>").addClass(this.drag_handle_class).appendTo(header_div); }
        this.name_div = $("<div/>").addClass("track-name").appendTo(header_div).text(this.name)
                        .attr( "id", this.name.replace(/\s+/g,'-').replace(/[^a-zA-Z0-9\-]/g,'').toLowerCase() );
        return header_div;
    },
    /**
     * Action to take during resize.
     */
    on_resize: function() {},
    /**
     * Add resizing handle to drawable's container_div.
     */
    add_resize_handle: function () {
        var track = this;
        var in_handle = false;
        var in_drag = false;
        var drag_control = $( "<div class='track-resize'>" );
        // Control shows on hover over track, stays while dragging
        $(track.container_div).hover( function() { 
            if ( track.content_visible ) {
                in_handle = true;
                drag_control.show(); 
            }
        }, function() { 
            in_handle = false;
            if ( ! in_drag ) { drag_control.hide(); }
        });
        // Update height and force redraw of current view while dragging,
        // clear cache to force redraw of other tiles.
        drag_control.hide().bind( "dragstart", function( e, d ) {
            in_drag = true;
            d.original_height = $(track.content_div).height();
        }).bind( "drag", function( e, d ) {
            var new_height = Math.min( Math.max( d.original_height + d.deltaY, track.min_height_px ), track.max_height_px );
            $(track.tiles_div).css( 'height', new_height );
            track.visible_height_px = (track.max_height_px === new_height ? 0 : new_height);
            track.on_resize();
        }).bind( "dragend", function( e, d ) {
            track.tile_cache.clear();    
            in_drag = false;
            if (!in_handle) { drag_control.hide(); }
            track.config.values.height = track.visible_height_px;
            track.changed();
        }).appendTo(track.container_div);
    },
    /**
     * Set track's modes and update mode icon popup.
     */
    set_display_modes: function(new_modes, init_mode) {
        // Set modes, init mode.
        this.display_modes = new_modes;
        this.mode = (init_mode ? init_mode : 
                     (this.config && this.config.values['mode'] ? 
                      this.config.values['mode'] : this.display_modes[0])
                    );
        
        this.action_icons.mode_icon.attr("title", "Set display mode (now: " + this.mode + ")");

        // Setup popup menu for changing modes.
        var 
            track = this,
            mode_mapping = {};
        for (var i = 0, len = track.display_modes.length; i < len; i++) {
            var mode = track.display_modes[i];
            mode_mapping[mode] = function(mode) {
                return function() { 
                    track.change_mode(mode);
                    // HACK: the popup menu messes with the track's hover event, so manually show/hide
                    // icons div for now.
                    track.icons_div.show(); 
                    track.container_div.mouseleave(function() { track.icons_div.hide(); } ); };
            }(mode);
        }

        make_popupmenu(this.action_icons.mode_icon, mode_mapping);
    },
    build_action_icons: function() {
        Drawable.prototype.build_action_icons.call(this, this.action_icons_def);
        
        // Set up behavior for modes popup.
        if (this.display_modes !== undefined) {
            this.set_display_modes(this.display_modes);
        }
    },
    /**
     * Hide any elements that are part of the tracks contents area. Should
     * remove as approprite, the track will be redrawn by show_contents.
     */
    hide_contents: function () {
        // Hide tiles.
        this.tiles_div.hide();
        // Hide any y axis labels (common to several track types)
        this.container_div.find(".yaxislabel, .track-resize").hide();
    },
    show_contents: function() {
        // Show the contents div and labels (if present)
        this.tiles_div.show();
        this.container_div.find(".yaxislabel, .track-resize").show();
        // Request a redraw of the content
        this.request_draw();
    },
    /** 
     * Returns track type. 
     */
    get_type: function() {
        // Order is important: start with most-specific classes and go up the track hierarchy.
        if (this instanceof LabelTrack) {
            return "LabelTrack";
        }
        else if (this instanceof ReferenceTrack) {
            return "ReferenceTrack";
        }
        else if (this instanceof LineTrack) {
            return "LineTrack";
        }
        else if (this instanceof ReadTrack) {
            return "ReadTrack";
        }
        else if (this instanceof VcfTrack) {
            return "VcfTrack";
        }
        else if (this instanceof CompositeTrack) {
            return "CompositeTrack";
        }
        else if (this instanceof FeatureTrack) {
            return "FeatureTrack";
        }
        return "";
    },
    /**
     * Initialize and draw the track.
     */
    init: function() {
        var track = this;
        track.enabled = false;
        track.tile_cache.clear();    
        track.data_manager.clear();
        track.content_div.css("height", "auto");
        /*
        if (!track.content_div.text()) {
            track.content_div.text(DATA_LOADING);
        }
        */
        // Remove old track content (e.g. tiles, messages).
        track.tiles_div.children().remove();
        track.container_div.removeClass("nodata error pending");
        
        //
        // Tracks with no dataset id are handled differently.
        // FIXME: is this really necessary?
        //
        if (!track.dataset_id) {
            return;
        }
       
        // Get dataset state; if state is fine, enable and draw track. Otherwise, show message 
        // about track status.
        var init_deferred = $.Deferred(),
            params = { 
                hda_ldda: track.hda_ldda, 
                data_type: this.dataset_check_type,
                chrom: track.view.chrom };
        $.getJSON(this.dataset.url(), params, function (result) {
            if (!result || result === "error" || result.kind === "error") {
                track.container_div.addClass("error");
                track.tiles_div.text(DATA_ERROR);
                if (result.message) {
                    var error_link = $(" <a href='javascript:void(0);'></a>").text("View error").click(function() {
                        show_modal( "Trackster Error", "<pre>" + result.message + "</pre>", { "Close" : hide_modal } );
                    });
                    track.tiles_div.append(error_link);
                }
            } else if (result === "no converter") {
                track.container_div.addClass("error");
                track.tiles_div.text(DATA_NOCONVERTER);
            } else if (result === "no data" || (result.data !== undefined && (result.data === null || result.data.length === 0))) {
                track.container_div.addClass("nodata");
                track.tiles_div.text(DATA_NONE);
            } else if (result === "pending") {
                track.container_div.addClass("pending");
                track.tiles_div.html(DATA_PENDING);
                //$("<img/>").attr("src", image_path + "/yui/rel_interstitial_loading.gif").appendTo(track.tiles_div);
                setTimeout(function() { track.init(); }, track.data_query_wait);
            } else if (result === "data" || result['status'] === "data") {
                if (result['valid_chroms']) {
                    track.valid_chroms = result['valid_chroms'];
                    track.update_icons();
                }
                track.tiles_div.text(DATA_OK);
                if (track.view.chrom) {
                    track.tiles_div.text("");
                    track.tiles_div.css( "height", track.visible_height_px + "px" );
                    track.enabled = true;
                    // predraw_init may be asynchronous, wait for it and then draw
                    $.when(track.predraw_init()).done(function() {
                        init_deferred.resolve();
                        track.container_div.removeClass("nodata error pending");
                        track.request_draw();
                    });
                }
                else {
                    init_deferred.resolve();
                }
            }
        });
        
        this.update_icons();
        return init_deferred;
    },
    /**
     * Additional initialization required before drawing track for the first time.
     */
    predraw_init: function() {},

    /**
     * Returns all drawables in this drawable.
     */
    get_drawables: function() {
        return this;
    }
});

var TiledTrack = function(view, container, obj_dict) {    
    Track.call(this, view, container, obj_dict);

    var track = this;
        
    // Make track moveable.
    moveable(track.container_div, track.drag_handle_class, ".group", track);
    
    // Attribute init.
    this.filters_manager = new FiltersManager(this, ('filters' in obj_dict ? obj_dict.filters : null));
    // HACK: set filters manager for data manager.
    // FIXME: prolly need function to set filters and update data_manager reference.
    this.data_manager.set('filters_manager', this.filters_manager);
    this.filters_available = false;
    this.tool = ('tool' in obj_dict && obj_dict.tool ? new Tool(this, obj_dict.tool, obj_dict.tool_state) : null);
    this.tile_cache = new Cache(TILE_CACHE_SIZE);
    
    if (this.header_div) {
        //
        // Setup filters.
        //
        this.set_filters_manager(this.filters_manager);
        
        //
        // Create dynamic tool div.
        //
        if (this.tool) {  
            this.dynamic_tool_div = this.tool.parent_div;
            this.header_div.after(this.dynamic_tool_div);
        }
    }
    
    // Add tiles_div, overlay_div to content_div.
    this.tiles_div = $("<div/>").addClass("tiles").appendTo(this.content_div);
    this.overlay_div = $("<div/>").addClass("overlay").appendTo(this.content_div);
    
    if (obj_dict.mode) {
        this.change_mode(obj_dict.mode);
    }
};
extend(TiledTrack.prototype, Drawable.prototype, Track.prototype, {
    action_icons_def: Track.prototype.action_icons_def.concat( [
        // Show more rows when all features are not slotted.
        {
            name: "show_more_rows_icon",
            title: "To minimize track height, not all feature rows are displayed. Click to display more rows.",
            css_class: "exclamation",
            on_click_fn: function(track) {
                $(".bs-tooltip").remove();
                // HACKish: is it always reasonble to use view to get w_scale/current resolution?
                track.slotters[ track.view.resolution_px_b ].max_rows *= 2;
                track.request_draw(true);
            },
            hide: true
        }
    ] ),
    /**
     * Returns a copy of the track. The copy uses the same data manager so that the tracks can share data.
     */
    copy: function(container) {
        // Create copy.
        var obj_dict = this.to_dict();
        extend(obj_dict, {
            data_manager: this.data_manager
        });
        var new_track = new this.constructor(this.view, container, obj_dict);
        // Misc. init and return.
        new_track.change_mode(this.mode);
        new_track.enabled = this.enabled;
        return new_track;
    },
    /**
     * Set filters manager + HTML elements.
     */
    set_filters_manager: function(filters_manager) {
        this.filters_manager = filters_manager;
        this.header_div.after(this.filters_manager.parent_div);
    },
    /** 
     * Returns representation of object in a dictionary for easy saving. 
     * Use from_dict to recreate object.
     */
    to_dict: function() {
        return {
            "track_type": this.get_type(),
            "name": this.name,
            "hda_ldda": this.hda_ldda,
            "dataset_id": this.dataset_id,
            "prefs": this.prefs,
            "mode": this.mode,
            "filters": this.filters_manager.to_dict(),
            "tool_state": (this.tool ? this.tool.state_dict() : {})
        };
    },
    /**
     * Change track's mode.
     */
    change_mode: function(new_mode) {
        var track = this;
        // TODO: is it necessary to store the mode in two places (.mode and track_config)?
        track.mode = new_mode;
        track.config.values['mode'] = new_mode;
        track.tile_cache.clear();
        track.request_draw();
        this.action_icons.mode_icon.attr("title", "Set display mode (now: " + track.mode + ")");
        return track;
     },
    /**
     * Update track's buttons.
     */
    update_icons: function() {
        var track = this;
        
        //
        // Show/hide filter icon.
        //
        if (track.filters_available) {
            track.action_icons.filters_icon.show();
        }
        else {
            track.action_icons.filters_icon.hide();
        }
        
        //
        // Show/hide tool icons.
        //
        if (track.tool) {
            track.action_icons.tools_icon.show();
            track.action_icons.param_space_viz_icon.show();
        }
        else {
            track.action_icons.tools_icon.hide();
            track.action_icons.param_space_viz_icon.hide();
        }
                        
        //
        // List chrom/contigs with data option.
        //
        /*
        if (track.valid_chroms) {
            track_dropdown["List chrom/contigs with data"] = function() {
                show_modal("Chrom/contigs with data", "<p>" + track.valid_chroms.join("<br/>") + "</p>", { "Close": function() { hide_modal(); } });
            };
        }
        */
    },
    /**
     * Generate a key for the tile cache.
     * TODO: create a TileCache object (like DataCache) and generate key internally.
     */
    _gen_tile_cache_key: function(width, w_scale, tile_index) { 
        return width + '_' + w_scale + '_' + tile_index;
    },
    /**
     * Request that track be drawn.
     */
    request_draw: function(force, clear_after) {
        this.view.request_redraw(false, force, clear_after, this);
    },
    /**
     * Actions to be taken before drawing.
     */
    before_draw: function() {},
    /**
     * Draw track. It is possible to force a redraw rather than use cached tiles and/or clear old 
     * tiles after drawing new tiles.
     * NOTE: this function should never be called directly; use request_draw() so that requestAnimationFrame 
     * can manage drawing.
     */
    _draw: function(force, clear_after) {
        if ( !this.can_draw() ) { return; }
        
        var low = this.view.low,
            high = this.view.high,
            range = high - low,
            width = this.view.container.width(),
            w_scale = this.view.resolution_px_b,
            resolution = this.view.resolution_b_px;

        // For overview, adjust high, low, resolution, and w_scale.
        if (this.is_overview) {
            low = this.view.max_low;
            high = this.view.max_high;
            resolution = ( view.max_high - view.max_low ) / width;
            w_scale = 1 / resolution;
        }
        
        this.before_draw();

        //
        // Method for moving and/or removing tiles:
        // (a) mark all elements for removal using class 'remove'
        // (b) during tile drawing/placement, remove class for elements that are moved; 
        //     this occurs in show_tile()
        // (c) after drawing tiles, remove elements still marked for removal 
        //     (i.e. that still have class 'remove').
        //
        
        // Step (a) for (re)moving tiles.
        this.tiles_div.children().addClass("remove");

        var 
            // Index of first tile that overlaps visible region.
            tile_index = Math.floor( low / (resolution * TILE_SIZE) ),
            // If any tile could not be drawn yet, this will be set to false.
            all_tiles_drawn = true,
            drawn_tiles = [],
            is_tile = function(o) { return (o && 'track' in o); };
        // Draw tiles.
        while ( ( tile_index * TILE_SIZE * resolution ) < high ) {
            var draw_result = this.draw_helper( force, width, tile_index, resolution, this.tiles_div, w_scale );
            if ( is_tile(draw_result) ) {
                drawn_tiles.push( draw_result );
            } else {
                all_tiles_drawn = false;
            }
            tile_index += 1;
        }
        
        // Step (c) for (re)moving tiles when clear_after is false.
        if (!clear_after) { this.tiles_div.children(".remove").removeClass("remove").remove(); }
                
        // Use interval to check if tiles have been drawn. When all tiles are drawn, call post-draw actions.
        var track = this;
        if (all_tiles_drawn) {
            // Step (c) for (re)moving tiles when clear_after is true:
            this.tiles_div.children(".remove").remove();
            track.postdraw_actions(drawn_tiles, width, w_scale, clear_after);
        } 
    },
    /**
     * Actions to be taken after draw has been completed. Draw is completed when all tiles have been 
     * drawn/fetched and shown.
     */
    postdraw_actions: function(tiles, width, w_scale, clear_after) {
        //
        // If some tiles have icons, set padding of tiles without icons so features and rows align.
        //
        var icons_present = false;
        for (var tile_index = 0; tile_index < tiles.length; tile_index++) {
            if (tiles[tile_index].has_icons) {
                icons_present = true;
                break;
            }
        }
        if (icons_present) {
            for (var tile_index = 0; tile_index < tiles.length; tile_index++) {
                tile = tiles[tile_index];
                if (!tile.has_icons) {
                    // Need to align with other tile(s) that have icons.
                    tile.html_elt.css("padding-top", ERROR_PADDING);
                }
            }
        }        
    },
    /**
     * Retrieves from cache, draws, or sets up drawing for a single tile. Returns either a Tile object or a 
     * jQuery.Deferred object that is fulfilled when tile can be drawn again.
     */ 
    draw_helper: function(force, width, tile_index, resolution, parent_element, w_scale, kwargs) {
        var track = this,
            key = this._gen_tile_cache_key(width, w_scale, tile_index),
            region = this._get_tile_bounds(tile_index, resolution);
            
        // Init kwargs if necessary to avoid having to check if kwargs defined.
        if (!kwargs) { kwargs = {}; }
                       
        // Check tile cache, if found show existing tile in correct position
        var tile = (force ? undefined : track.tile_cache.get_elt(key));
        if (tile) {
            track.show_tile(tile, parent_element, w_scale);
            return tile;
        }
                
        // Flag to track whether we can draw everything now 
        var can_draw_now = true;
        
        // Get the track data, maybe a deferred
        var tile_data = track.data_manager.get_data(region, track.mode, resolution, track.data_url_extra_params);
        if ( is_deferred( tile_data ) ) {
            can_draw_now = false;
        }
        
        // Get seq data if needed, maybe a deferred
        var seq_data;
        if ( view.reference_track && w_scale > view.canvas_manager.char_width_px ) {
            seq_data = view.reference_track.data_manager.get_data(region, track.mode, resolution, view.reference_track.data_url_extra_params);
            if ( is_deferred( seq_data ) ) {
                can_draw_now = false;
            }
        }
                
        // If we can draw now, do so.
        if ( can_draw_now ) {
            // Set up and draw tile.
            extend(tile_data, kwargs[ 'more_tile_data' ] );
            
            // HACK: this is FeatureTrack-specific.
            // If track mode is Auto, determine mode and update.
            var mode = track.mode;
            if (mode === "Auto") {
                mode = track.get_mode(tile_data);
                track.update_auto_mode(mode);
            }
            
            // Draw canvas.
            var 
                canvas = track.view.canvas_manager.new_canvas(),
                tile_low = region.get('start'),
                tile_high = region.get('end'),
                width = Math.ceil( (tile_high - tile_low) * w_scale ) + track.left_offset,
                height = track.get_canvas_height(tile_data, mode, w_scale, width);
            
            canvas.width = width;
            canvas.height = height;
            var ctx = canvas.getContext('2d');
            ctx.translate(this.left_offset, 0);
            var tile = track.draw_tile(tile_data, ctx, mode, resolution, region, w_scale, seq_data);
            
            // Don't cache, show if no tile.
            if (tile !== undefined) {
                track.tile_cache.set_elt(key, tile);
                track.show_tile(tile, parent_element, w_scale);
            }
            return tile;
        }
         
        // Can't draw now, so trigger another redraw when the data is ready
        var can_draw = $.Deferred();
        $.when( tile_data, seq_data ).then( function() {
            view.request_redraw(false, false, false, track);
            can_draw.resolve();
        });
        
        // Returned Deferred is resolved when tile can be drawn.
        return can_draw;
    },

    /**
     * Returns canvas height needed to display data; return value is an integer that denotes the
     * number of pixels required.
     */
    get_canvas_height: function(result, mode, w_scale, canvas_width) {
        return this.visible_height_px;
    },

    /**
     * Draw a track tile.
     * @param result result from server
     * @param ctx canvas context to draw on
     * @param mode mode to draw in
     * @param resolution view resolution
     * @param region region to draw on tile
     * @param w_scale pixels per base
     * @param ref_seq reference sequence data
     */
    draw_tile: function(result, ctx, mode, resolution, region, w_scale, ref_seq) {
        console.log("Warning: TiledTrack.draw_tile() not implemented.");
    },

    /**
     * Show track tile and perform associated actions. Showing tile may actually move
     * an existing tile rather than reshowing it.
     */
    show_tile: function(tile, parent_element, w_scale) {
        var 
            track = this,
            tile_element = tile.html_elt;
        
        //
        // Show/move tile element.
        //
        
        tile.predisplay_actions();
      
        // Position tile element based on current viewport.
        var left = ( tile.low - (this.is_overview? this.view.max_low : this.view.low) ) * w_scale;
        if (this.left_offset) {
            left -= this.left_offset;
        }
        tile_element.css({ position: 'absolute', top: 0, left: left });
        
        if ( tile_element.hasClass("remove") ) {
            // Step (b) for (re)moving tiles. See _draw() function for description of algorithm
            // for removing tiles.
            tile_element.removeClass("remove");
        }
        else {
            // Showing new tile.
            parent_element.append(tile_element);
        }
        
        track.after_show_tile(tile);
    },
    
    /**
     * Actions to be taken after showing tile.
     */
    after_show_tile: function(tile) {
        // Update max height based on current tile.
        this.max_height_px = Math.max(this.max_height_px, tile.html_elt.height());
        
        // Update height for all tiles based on max height.
        tile.html_elt.parent().children().css("height", this.max_height_px + "px");
        
        // Update track height based on max height and visible height.
        var track_height = this.max_height_px;
        if (this.visible_height_px !== 0) {
            track_height = Math.min(this.max_height_px, this.visible_height_px);
        }
        this.tiles_div.css("height", track_height + "px");
    },

    /**
     * Returns a genome region that corresponds to a tile at a particular resolution
     */ 
    _get_tile_bounds: function(tile_index, resolution) {
        var tile_low = Math.floor( tile_index * TILE_SIZE * resolution ),
            tile_length = Math.ceil( TILE_SIZE * resolution ),
            // Tile high cannot be larger than view.max_high, which the chromosome length.
            tile_high = (tile_low + tile_length <= this.view.max_high ? tile_low + tile_length : this.view.max_high);
        return new GenomeRegion({
            chrom: this.view.chrom,
            start: tile_low,
            end: tile_high
        });
    },
    
    /**
     * Utility function that creates a label string describing the region and parameters of a track's tool.
     */
    tool_region_and_parameters_str: function(chrom, low, high) {
        // Region is chrom:low-high or 'all.'
        var 
            track = this,
            region = (chrom !== undefined && low !== undefined && high !== undefined ?
                      chrom + ":" + low + "-" + high : "all");
        return " - region=[" + region + "], parameters=[" + track.tool.get_param_values().join(", ") + "]";
    },
    /**
     * Returns true if data is compatible with a given mode. Defaults to true because, for many tracks,
     * all data is compatible with all modes.
     */
    data_and_mode_compatible: function(data, mode) {
        return true;
    },
    /**
     * Returns true if data can be subsetted. Defaults to false to ensure data is fetched when needed.
     */
    can_subset: function(data) {
        return false;  
    },
    /**
     * Set up track to receive tool data.
     */
    init_for_tool_data: function() {
        // Set up track to fetch raw data rather than converted data.
        this.data_manager.set('data_type', 'raw_data');
        this.data_query_wait = 1000;
        this.dataset_check_type = 'state';
        
        //
        // Set up one-time, post-draw to clear tool execution settings.
        //
        this.normal_postdraw_actions = this.postdraw_actions;
        this.postdraw_actions = function(tiles, width, w_scale, clear_after) {
            var self = this;
            
            // Do normal postdraw init.
            self.normal_postdraw_actions(tiles, width, w_scale, clear_after);
            
            // Tool-execution specific post-draw init:
            
            // Reset dataset check, wait time.
            self.dataset_check_type = 'converted_datasets_state';
            self.data_query_wait = DEFAULT_DATA_QUERY_WAIT;

            // Reset data URL when dataset indexing has completed/when not pending.
            var ss_deferred = new ServerStateDeferred({
                url: self.dataset_state_url,
                url_params: {dataset_id : self.dataset_id, hda_ldda: self.hda_ldda},
                interval: self.data_query_wait,
                // Set up deferred to check dataset state until it is not pending.
                success_fn: function(result) { return result !== "pending"; }
            });
            $.when(ss_deferred.go()).then(function() {
                // Dataset is indexed, so use converted data.
                self.data_manager.set('data_type', 'data');
            });
                        
            // Reset post-draw actions function.
            self.postdraw_actions = self.normal_postdraw_actions;
        };
    }
});

var LabelTrack = function (view, container) {
    var obj_dict = {
        resize: false
    };
    Track.call(this, view, container, obj_dict);
    this.container_div.addClass( "label-track" );
};
extend(LabelTrack.prototype, Track.prototype, {
    build_header_div: function() {},
    init: function() {
        // Enable by default because there should always be data when drawing track.
        this.enabled = true;  
    },
    _draw: function() {
        var view = this.view,
            range = view.high - view.low,
            tickDistance = Math.floor( Math.pow( 10, Math.floor( Math.log( range ) / Math.log( 10 ) ) ) ),
            position = Math.floor( view.low / tickDistance ) * tickDistance,
            width = this.view.container.width(),
            new_div = $("<div style='position: relative; height: 1.3em;'></div>");
        while ( position < view.high ) {
            var screenPosition = ( position - view.low ) / range * width;
            new_div.append( $("<div class='label'>" + commatize( position ) + "</div>").css( {
                position: "absolute",
                // Reduce by one to account for border
                left: screenPosition - 1
            }));
            position += tickDistance;
        }
        this.content_div.children( ":first" ).remove();
        this.content_div.append( new_div );
    }
});

/**
 * A tiled track composed of multiple other tracks.
 */
var CompositeTrack = function(view, container, obj_dict) {
    TiledTrack.call(this, view, container, obj_dict);
    
    // Init drawables; each drawable is a copy so that config/preferences 
    // are independent of each other. Also init left offset.
    this.drawables = [];
    this.left_offset = 0;
    if ('drawables' in obj_dict) {
        var drawable;
        for (var i = 0; i < obj_dict.drawables.length; i++) {
            drawable = obj_dict.drawables[i];
            this.drawables[i] = object_from_template(drawable, view, null);
            
            // Track's left offset is the max of all tracks.
            if (drawable.left_offset > this.left_offset) {
                this.left_offset = drawable.left_offset;
            }
        }
        this.enabled = true;
    }
    
    // HACK: modes should be static class vars for most tracks and should update as
    // needed for CompositeTracks
    if (this.drawables.length !== 0) {
        this.set_display_modes(this.drawables[0].display_modes, this.drawables[0].mode);
    }
    
    this.update_icons();
    
    // HACK: needed for saving object for now. Need to generalize get_type() to all Drawables and use
    // that for object type.
    this.obj_type = "CompositeTrack";
};

extend(CompositeTrack.prototype, TiledTrack.prototype, {
    action_icons_def:
    [
        // Create composite track from group's tracks.
        {
            name: "composite_icon",
            title: "Show individual tracks",
            css_class: "layers-stack",
            on_click_fn: function(track) {
                $(".bs-tooltip").remove();
                track.show_group();
            }
        }
    ].concat(TiledTrack.prototype.action_icons_def),
    // HACK: CompositeTrack should inherit from DrawableCollection as well.
    /** 
     * Returns representation of object in a dictionary for easy saving. 
     * Use from_dict to recreate object.
     */
    to_dict: DrawableCollection.prototype.to_dict,
    add_drawable: DrawableCollection.prototype.add_drawable,
    unpack_drawables: DrawableCollection.prototype.unpack_drawables,
    change_mode: function(new_mode) {
        TiledTrack.prototype.change_mode.call(this, new_mode);
        for (var i = 0; i < this.drawables.length; i++) {
            this.drawables[i].change_mode(new_mode);
        }
    },
    /**
     * Initialize component tracks and draw composite track when all components are initialized.
     */
    init: function() {
        // Init components.
        var init_deferreds = [];
        for (var i = 0; i < this.drawables.length; i++) {
            init_deferreds.push(this.drawables[i].init());
        }
        
        // Draw composite when all tracks available.
        var track = this;
        $.when.apply($, init_deferreds).then(function() {
            track.enabled = true;
            track.request_draw();
        });
    },
    update_icons: function() {
        // For now, hide filters and tool.
        this.action_icons.filters_icon.hide();
        this.action_icons.tools_icon.hide();  
        this.action_icons.param_space_viz_icon.hide();
    },
    can_draw: Drawable.prototype.can_draw,
    draw_helper: function(force, width, tile_index, resolution, parent_element, w_scale, kwargs) {
        // FIXME: this function is similar to TiledTrack.draw_helper -- can the two be merged/refactored?
        var track = this,
            key = this._gen_tile_cache_key(width, w_scale, tile_index),
            region = this._get_tile_bounds(tile_index, resolution);
            
        // Init kwargs if necessary to avoid having to check if kwargs defined.
        if (!kwargs) { kwargs = {}; }
                       
        // Check tile cache, if found show existing tile in correct position
        var tile = (force ? undefined : track.tile_cache.get_elt(key));
        if (tile) { 
            track.show_tile(tile, parent_element, w_scale);
            return tile;
        }
                
        // Try to get drawables' data.
        var all_data = [],
            track,
            // Flag to track whether we can draw everything now 
            can_draw_now = true,
            tile_data,
            seq_data;
        for (var i = 0; i < this.drawables.length; i++) {
            track = this.drawables[i];
            // Get the track data, maybe a deferred.
            tile_data = track.data_manager.get_data(region, track.mode, resolution, track.data_url_extra_params);
            if ( is_deferred( tile_data ) ) {
                can_draw_now = false;
            }
            all_data.push(tile_data);

            // Get seq data if needed, maybe a deferred.
            seq_data = null;
            if ( view.reference_track && w_scale > view.canvas_manager.char_width_px ) {
                seq_data = view.reference_track.data_manager.get_data(region, track.mode, resolution, view.reference_track.data_url_extra_params);
                if ( is_deferred( seq_data ) ) {
                    can_draw_now = false;
                }
            }
            all_data.push(seq_data);
        }
                
        // If we can draw now, do so.
        if ( can_draw_now ) {
            // Set up and draw tile.
            extend(tile_data, kwargs[ 'more_tile_data' ] );
            
            this.tile_predraw_init();
            
            var canvas = track.view.canvas_manager.new_canvas(),
                tile_bounds = track._get_tile_bounds(tile_index, resolution),
                tile_low = region.get('start'),
                tile_high = region.get('end'),
                all_data_index = 0,
                width = Math.ceil( (tile_high - tile_low) * w_scale ) + this.left_offset,
                height = 0,
                track_modes = [],
                i;
                
            // Get max height for all tracks and record track modes.
            var track_canvas_height = 0;
            for (i = 0; i < this.drawables.length; i++, all_data_index += 2) {
                track = this.drawables[i];
                tile_data = all_data[ all_data_index ];

                // HACK: this is FeatureTrack-specific.
                // If track mode is Auto, determine mode and update.
                var mode = track.mode;
                if (mode === "Auto") {
                    mode = track.get_mode(tile_data);
                    track.update_auto_mode(mode);
                }
                track_modes.push(mode);

                track_canvas_height = track.get_canvas_height(tile_data, mode, w_scale, width);
                if (track_canvas_height > height) { height = track_canvas_height; }
            }
            
            //
            // Draw all tracks on a single tile.
            //
            canvas.width = width;
            // Height is specified in kwargs or is the height found above.
            canvas.height = (kwargs.height ? kwargs.height : height);
            all_data_index = 0;
            var ctx = canvas.getContext('2d');
            ctx.translate(this.left_offset, 0);
            ctx.globalAlpha = 0.5;
            ctx.globalCompositeOperation = "source-over";
            for (i = 0; i < this.drawables.length; i++, all_data_index += 2) {
                track = this.drawables[i];
                tile_data = all_data[ all_data_index ];
                seq_data = all_data[ all_data_index + 1 ];
                tile = track.draw_tile(tile_data, ctx, track_modes[i], resolution, region, w_scale, seq_data);
            }
            
            // Don't cache, show if no tile.
            this.tile_cache.set_elt(key, tile);
            this.show_tile(tile, parent_element, w_scale);
            return tile;
        }
         
        // Can't draw now, so trigger another redraw when the data is ready
        var can_draw = $.Deferred(),
            track = this;
        $.when.apply($, all_data).then(function() {
            view.request_redraw(false, false, false, track);
            can_draw.resolve();
        });
        
        // Returned Deferred that is resolved when tile can be drawn.
        return can_draw;
    },
    /**
     * Replace this track with group that includes individual tracks.
     */
    show_group: function() {
        // Create group with individual tracks.
        var group = new DrawableGroup(this.view, this.container, {
                name: this.name
            }),
            track;
        for (var i = 0; i < this.drawables.length; i++) {
            track = this.drawables[i];
            track.update_icons();
            group.add_drawable(track);
            track.container = group;
            group.content_div.append(track.container_div);
        }
        
        // Replace track with group.
        var index = this.container.replace_drawable(this, group, true);
        group.request_draw();
    },
    /**
     * Actions taken before drawing a tile.
     */
    tile_predraw_init: function() {
        //
        // Set min, max for LineTracks to be largest min, max.
        //
        
        // Get smallest min, biggest max.
        var 
            min = Number.MAX_VALUE,
            max = -min,
            track;
        for (var i = 0; i < this.drawables.length; i++) {
            track = this.drawables[i];
            if (track instanceof LineTrack) {
                if (track.prefs.min_value < min) {
                    min = track.prefs.min_value;
                }
                if (track.prefs.max_value > max) {
                    max = track.prefs.max_value;
                }
            }
        }
        
        // Set all tracks to smallest min, biggest max.
        for (var i = 0; i < this.drawables.length; i++) {
            track = this.drawables[i];
            track.prefs.min_value = min;
            track.prefs.max_value = max;
        }
    },
    /**
     * Actions to be taken after draw has been completed. Draw is completed when all tiles have been 
     * drawn/fetched and shown.
     */
    postdraw_actions: function(tiles, width, w_scale, clear_after) {
        TiledTrack.prototype.postdraw_actions.call(this, tiles, width, w_scale, clear_after);
        
        // All tiles must be the same height in order to draw LineTracks, so redraw tiles as needed.
        var max_height = -1;
        for (var i = 0; i < tiles.length; i++) {
            var height = tiles[i].html_elt.find("canvas").height();
            if (height > max_height) {
                max_height = height;
            }
        }
        
        for (var i = 0; i < tiles.length; i++) {
            var tile = tiles[i];
            if (tile.html_elt.find("canvas").height() !== max_height) {
                this.draw_helper(true, width, tile.index, tile.resolution, tile.html_elt.parent(), w_scale, { height: max_height } );
                tile.html_elt.remove();
            }
        }        
    }
});

var ReferenceTrack = function (view) {
    TiledTrack.call(this, view, { content_div: view.top_labeltrack }, { resize: false });
    
    view.reference_track = this;
    this.left_offset = 200;
    this.visible_height_px = 12;
    this.container_div.addClass("reference-track");
    this.content_div.css("background", "none");
    this.content_div.css("min-height", "0px");
    this.content_div.css("border", "none");
    this.data_url = reference_url + "/" + this.view.dbkey;
    this.data_url_extra_params = {reference: true};
    this.data_manager = new ReferenceTrackDataManager({
        data_url: this.data_url
    });
    this.hide_contents();
};
extend(ReferenceTrack.prototype, Drawable.prototype, TiledTrack.prototype, {
    build_header_div: function() {},

    init: function() {
        this.data_manager.clear();
        // Enable by default because there should always be data when drawing track.
        this.enabled = true;
    },

    can_draw: Drawable.prototype.can_draw,

    /**
     * Only retrieves data and draws tile if reference data can be displayed.
     */
    draw_helper: function(force, width, tile_index, resolution, parent_element, w_scale, kwargs) {
        if (w_scale > this.view.canvas_manager.char_width_px) {
            return TiledTrack.prototype.draw_helper.call(this, force, width, tile_index, resolution, parent_element, w_scale, kwargs);
        }
        else {
            this.hide_contents();
            return null;
        }
    },

    /**
     * Draw ReferenceTrack tile.
     */
    draw_tile: function(seq, ctx, mode, resolution, region, w_scale) {
        var track = this;        
        
        if (w_scale > this.view.canvas_manager.char_width_px) {
            if (seq.data === null) {
                this.hide_contents();
                return;
            }
            var canvas = ctx.canvas;
            ctx.font = ctx.canvas.manager.default_font;
            ctx.textAlign = "center";
            seq = seq.data;
            for (var c = 0, str_len = seq.length; c < str_len; c++) {
                var c_start = Math.floor(c * w_scale);
                ctx.fillText(seq[c], c_start, 10);
            }
            this.show_contents();
            return new Tile(track, region, resolution, canvas, seq);
        }
        this.hide_contents();
    }
});

/**
 * Track displays continuous/numerical data. Track expects position data in 1-based format, i.e. wiggle format.
 */
var LineTrack = function (view, container, obj_dict) {
    var track = this;
    this.display_modes = ["Histogram", "Line", "Filled", "Intensity"];
    this.mode = "Histogram";
    TiledTrack.call(this, view, container, obj_dict);
       
    this.hda_ldda = obj_dict.hda_ldda;
    this.dataset_id = obj_dict.dataset_id;
    this.original_dataset_id = this.dataset_id;
    this.left_offset = 0;

    // Define track configuration
    this.config = new DrawableConfig( {
        track: this,
        params: [
            { key: 'name', label: 'Name', type: 'text', default_value: this.name },
            { key: 'color', label: 'Color', type: 'color', default_value: get_random_color() },
            { key: 'min_value', label: 'Min Value', type: 'float', default_value: undefined },
            { key: 'max_value', label: 'Max Value', type: 'float', default_value: undefined },
            { key: 'mode', type: 'string', default_value: this.mode, hidden: true },
            { key: 'height', type: 'int', default_value: 32, hidden: true }
        ], 
        saved_values: obj_dict.prefs,
        onchange: function() {
            track.set_name(track.prefs.name);
            track.vertical_range = track.prefs.max_value - track.prefs.min_value;
            track.set_min_value(track.prefs.min_value);
            track.set_max_value(track.prefs.max_value);
        }
    });

    this.prefs = this.config.values;
    this.visible_height_px = this.config.values.height;
    this.vertical_range = this.config.values.max_value - this.config.values.min_value;
};
extend(LineTrack.prototype, Drawable.prototype, TiledTrack.prototype, {
    /**
     * Action to take during resize.
     */
    on_resize: function() {
        this.request_draw(true);
    },
    /**
     * Set track minimum value.
     */
    set_min_value: function(new_val) {
        this.prefs.min_value = new_val;
        $('#linetrack_' + this.dataset_id + '_minval').text(this.prefs.min_value);
        this.tile_cache.clear();
        this.request_draw();
    },
    /**
     * Set track maximum value.
     */
    set_max_value: function(new_val) {
        this.prefs.max_value = new_val;
        $('#linetrack_' + this.dataset_id + '_maxval').text(this.prefs.max_value);
        this.tile_cache.clear();
        this.request_draw();
    },
    predraw_init: function() {
        var track = this;
        track.vertical_range = undefined;
        return $.getJSON( track.dataset.url(), 
            {  data_type: 'data', stats: true, chrom: track.view.chrom, low: 0, 
               high: track.view.max_high, hda_ldda: track.hda_ldda, dataset_id: 
               track.dataset_id }, function(result) {
            track.container_div.addClass( "line-track" );
            var data = result.data;
            if ( isNaN(parseFloat(track.prefs.min_value)) || isNaN(parseFloat(track.prefs.max_value)) ) {
                // Compute default minimum and maximum values
                var min_value = data.min,
                    max_value = data.max;
                // If mean and sd are present, use them to compute a ~95% window
                // but only if it would shrink the range on one side
                min_value = Math.floor( Math.min( 0, Math.max( min_value, data.mean - 2 * data.sd ) ) );
                max_value = Math.ceil( Math.max( 0, Math.min( max_value, data.mean + 2 * data.sd ) ) );
                // Update the prefs
                track.prefs.min_value = min_value;
                track.prefs.max_value = max_value;
                // Update the config
                // FIXME: we should probably only save this when the user explicately sets it
                //        since we lose the ability to compute it on the fly (when changing 
                //        chromosomes for example).
                $('#track_' + track.dataset_id + '_minval').val(track.prefs.min_value);
                $('#track_' + track.dataset_id + '_maxval').val(track.prefs.max_value);
            }
            track.vertical_range = track.prefs.max_value - track.prefs.min_value;
            track.total_frequency = data.total_frequency;
        
            // Draw y-axis labels if necessary
            track.container_div.find(".yaxislabel").remove();
            
            // Add min, max labels.
            var 
            min_label = $("<div/>").text(round(track.prefs.min_value, 3)).make_text_editable({
                num_cols: 6,
                on_finish: function(new_val) {
                    $(".bs-tooltip").remove();
                    var new_val = parseFloat(new_val);
                    if (!isNaN(new_val)) {
                        track.set_min_value(new_val);
                    }
                },
                help_text: "Set min value"
            }).addClass('yaxislabel bottom').attr("id", 'linetrack_' + track.dataset_id + '_minval')
              .prependTo(track.container_div),
            max_label = $("<div/>").text(round(track.prefs.max_value, 3)).make_text_editable({
                  num_cols: 6,
                  on_finish: function(new_val) {
                      $(".bs-tooltip").remove();
                      var new_val = parseFloat(new_val);
                      if (!isNaN(new_val)) {
                          track.set_max_value(new_val);
                      }
                  },
                  help_text: "Set max value"
              }).addClass('yaxislabel top').attr("id", 'linetrack_' + track.dataset_id + '_maxval')
                .prependTo(track.container_div);
        });
    },
    /**
     * Draw LineTrack tile.
     */
    draw_tile: function(result, ctx, mode, resolution, region, w_scale) {
        // Paint onto canvas.
        var 
            canvas = ctx.canvas,
            tile_low = region.get('start'),
            tile_high = region.get('end'),
            painter = new painters.LinePainter(result.data, tile_low, tile_high, this.prefs, mode);
        painter.draw(ctx, canvas.width, canvas.height, w_scale);
        
        return new Tile(this, region, resolution, canvas, result.data);
    },
    /**
     * LineTrack data cannot currently be subsetted.
     */
    can_subset: function(data) {
        return false;
    }
});

var DiagonalHeatmapTrack = function (view, container, obj_dict) {
    var track = this;
    this.display_modes = ["Heatmap"];
    this.mode = "Heatmap";
    TiledTrack.call(this, view, container, obj_dict);
       
    // This all seems to be duplicated 
    this.hda_ldda = obj_dict.hda_ldda;
    this.dataset_id = obj_dict.dataset_id;
    this.original_dataset_id = this.dataset_id;
    this.left_offset = 0;

    // Define track configuration
    this.config = new DrawableConfig( {
        track: this,
        params: [
            { key: 'name', label: 'Name', type: 'text', default_value: this.name },
            { key: 'pos_color', label: 'Positive Color', type: 'color', default_value: "4169E1" },
            { key: 'negative_color', label: 'Negative Color', type: 'color', default_value: "FF8C00" },
            { key: 'min_value', label: 'Min Value', type: 'float', default_value: 0 },
            { key: 'max_value', label: 'Max Value', type: 'float', default_value: 1 },
            { key: 'mode', type: 'string', default_value: this.mode, hidden: true },
            { key: 'height', type: 'int', default_value: 500, hidden: true }
        ], 
        saved_values: obj_dict.prefs,
        onchange: function() {
            track.set_name(track.prefs.name);
            track.vertical_range = track.prefs.max_value - track.prefs.min_value;
            track.set_min_value(track.prefs.min_value);
            track.set_max_value(track.prefs.max_value);
        }
    });

    this.prefs = this.config.values;
    this.visible_height_px = this.config.values.height;
    this.vertical_range = this.config.values.max_value - this.config.values.min_value;
};
extend(DiagonalHeatmapTrack.prototype, Drawable.prototype, TiledTrack.prototype, {
    /**
     * Action to take during resize.
     */
    on_resize: function() {
        this.request_draw(true);
    },
    /**
     * Set track minimum value.
     */
    set_min_value: function(new_val) {
        this.prefs.min_value = new_val;
        this.tile_cache.clear();
        this.request_draw();
    },
    /**
     * Set track maximum value.
     */
    set_max_value: function(new_val) {
        this.prefs.max_value = new_val;
        this.tile_cache.clear();
        this.request_draw();
    },
    
    /**
     * Draw LineTrack tile.
     */
    draw_tile: function(result, ctx, mode, resolution, tile_index, w_scale) {
        // Paint onto canvas.
        var 
            canvas = ctx.canvas,
            tile_bounds = this._get_tile_bounds(tile_index, resolution),
            tile_low = tile_bounds[0],
            tile_high = tile_bounds[1],
            painter = new painters.DiagonalHeatmapPainter(result.data, tile_low, tile_high, this.prefs, mode);
        painter.draw(ctx, canvas.width, canvas.height, w_scale);
        
        return new Tile(this, tile_index, resolution, canvas, result.data);
    }
});

/**
 * A track that displays features/regions. Track expects position data in BED format, i.e. 0-based, half-open.
 */
var FeatureTrack = function(view, container, obj_dict) {
    //
    // Preinitialization: do things that need to be done before calling Track and TiledTrack
    // initialization code.
    //
    var track = this;
    this.display_modes = ["Auto", "Coverage", "Dense", "Squish", "Pack"];
    
    //
    // Initialization.
    //    
    TiledTrack.call(this, view, container, obj_dict);

    // Define and restore track configuration.
    var 
        block_color = get_random_color(),
        reverse_strand_color = get_random_color( [ block_color, "#ffffff" ] );
    this.config = new DrawableConfig( {
        track: this,
        params: [
            { key: 'name', label: 'Name', type: 'text', default_value: this.name },
            { key: 'block_color', label: 'Block color', type: 'color', default_value: block_color },
            { key: 'reverse_strand_color', label: 'Antisense strand color', type: 'color', default_value: reverse_strand_color },
            { key: 'label_color', label: 'Label color', type: 'color', default_value: 'black' },
            { key: 'show_counts', label: 'Show summary counts', type: 'bool', default_value: true, 
              help: 'Show the number of items in each bin when drawing summary histogram' },
            { key: 'histogram_max', label: 'Histogram maximum', type: 'float', default_value: null, help: 'clear value to set automatically' },
            { key: 'connector_style', label: 'Connector style', type: 'select', default_value: 'fishbones',
                options: [ { label: 'Line with arrows', value: 'fishbone' }, { label: 'Arcs', value: 'arcs' } ] },
            { key: 'mode', type: 'string', default_value: this.mode, hidden: true },
            { key: 'height', type: 'int', default_value: this.visible_height_px, hidden: true}
        ], 
        saved_values: obj_dict.prefs,
        onchange: function() {
            track.set_name(track.prefs.name);
            track.tile_cache.clear();
            track.set_painter_from_config();
            track.request_draw();
        }
    });
    this.prefs = this.config.values;
    this.visible_height_px = this.config.values.height;
        
    this.container_div.addClass( "feature-track" );
    this.hda_ldda = obj_dict.hda_ldda;
    this.dataset_id = obj_dict.dataset_id;
    this.original_dataset_id = obj_dict.dataset_id;
    this.show_labels_scale = 0.001;
    this.showing_details = false;
    this.summary_draw_height = 30;
    this.slotters = {};
    this.start_end_dct = {};
    this.left_offset = 200;

    // this.painter = painters.LinkedFeaturePainter;
    this.set_painter_from_config();
};
extend(FeatureTrack.prototype, Drawable.prototype, TiledTrack.prototype, {
    set_dataset: function(dataset) {
        this.dataset_id = dataset.get('id');
        this.hda_ldda = dataset.get('hda_ldda');
        this.dataset = dataset;
        this.data_manager.set('dataset', dataset);
    },
    
    set_painter_from_config: function() {
        if ( this.config.values['connector_style'] === 'arcs' ) {
            this.painter = painters.ArcLinkedFeaturePainter;
        } else {
            this.painter = painters.LinkedFeaturePainter;
        }
    },
    /**
     * Actions to be taken before drawing.
     */
    before_draw: function() {
        // Clear because this is set when drawing.
        this.max_height_px = 0;
    },

    /**
     * Actions to be taken after draw has been completed. Draw is completed when all tiles have been 
     * drawn/fetched and shown.
     */
    postdraw_actions: function(tiles, width, w_scale, clear_after) {
        TiledTrack.prototype.postdraw_actions.call(this, tiles, clear_after);
        
        var track = this,
            i;
                
        // If mode is Coverage and tiles do not share max, redraw tiles as necessary using new max.
        if (track.mode === "Coverage") {
            // Get global max.
            var global_max = -1;
            for (i = 0; i < tiles.length; i++) {
                var cur_max = tiles[i].max_val;
                if (cur_max > global_max) {
                    global_max = cur_max;
                }
            }
            
            for (i = 0; i < tiles.length; i++) {
                var tile = tiles[i];
                if (tile.max_val !== global_max) {
                    tile.html_elt.remove();
                    track.draw_helper(true, width, tile.index, tile.resolution, tile.html_elt.parent(), w_scale, { more_tile_data: { max: global_max } } );
                }
            }
        }            
        
        //
        // Update filter attributes, UI.
        //

        // Update filtering UI.
        if (track.filters_manager) {
            var filters = track.filters_manager.filters;
            for (var f = 0; f < filters.length; f++) {
                filters[f].update_ui_elt();
            }

            // Determine if filters are available; this is based on the tiles' data.
            // Criteria for filter to be available: (a) it is applicable to tile data and (b) filter min != filter max.
            var filters_available = false,
                example_feature,
                filter;
            for (i = 0; i < tiles.length; i++) {
                if (tiles[i].data.length) {
                    example_feature = tiles[i].data[0];
                    for (var f = 0; f < filters.length; f++) {
                        filter = filters[f];
                        if ( filter.applies_to(example_feature) && 
                             filter.min !== filter.max ) {
                            filters_available = true;
                            break;
                        }
                    }
                }
            }

            // If filter availability changed, hide filter div if necessary and update menu.
            if (track.filters_available !== filters_available) {
                track.filters_available = filters_available;
                if (!track.filters_available) {
                    track.filters_manager.hide();
                }
                track.update_icons();
            }
        }
        
        //
        // If using SummaryTree tiles, show max and make it editable.
        //
        this.container_div.find(".yaxislabel").remove();
        var first_tile = tiles[0];
        if (first_tile instanceof SummaryTreeTile) {
            var max_val = (this.prefs.histogram_max ? this.prefs.histogram_max : first_tile.max_val),
                max_label = $("<div/>").text(max_val).make_text_editable({
                    num_cols: 12,
                    on_finish: function(new_val) {
                        $(".bs-tooltip").remove();
                        var new_val = parseFloat(new_val);
                        track.prefs.histogram_max = (!isNaN(new_val) ? new_val : null);
                        track.tile_cache.clear();
                        track.request_draw();
                    },
                    help_text: "Set max value; leave blank to use default"
                }).addClass('yaxislabel top').css("color", this.prefs.label_color);
            this.container_div.prepend(max_label);
        }
        
        //
        // If not all features slotted, show icon for showing more rows (slots).
        //
        if (first_tile instanceof FeatureTrackTile) {
            var all_slotted = true;
            for (i = 0; i < tiles.length; i++) {
                if (!tiles[i].all_slotted) {
                    all_slotted = false;
                    break;
                }
            }
            if (!all_slotted) {
                this.action_icons.show_more_rows_icon.show();
            }
            else {
                this.action_icons.show_more_rows_icon.hide();
            }
        }
        else {
            this.action_icons.show_more_rows_icon.hide();
        }
    },
    update_auto_mode: function( mode ) {
        var mode;
        if ( this.mode === "Auto" ) {
            if ( mode === "no_detail" ) {
                mode = "feature spans";
            } else if ( mode === "summary_tree" ) {
                mode = "coverage histogram";
            }
            this.action_icons.mode_icon.attr("title", "Set display mode (now: Auto/" + mode + ")");
        }
    },
    /**
     * Place features in slots for drawing (i.e. pack features).
     * this.slotters[level] is created in this method. this.slotters[level]
     * is a Slotter object. Returns the number of slots used to pack features.
     */
    incremental_slots: function(level, features, mode) {
        
        // Get/create incremental slots for level. If display mode changed,
        // need to create new slots.
        
        var dummy_context = this.view.canvas_manager.dummy_context,
            slotter = this.slotters[level];
        if (!slotter || (slotter.mode !== mode)) {
            slotter = new (slotting.FeatureSlotter)( level, mode, MAX_FEATURE_DEPTH, function ( x ) { return dummy_context.measureText( x ); } );
            this.slotters[level] = slotter;
        }

        return slotter.slot_features( features );
    },
    /**
     * Returns appropriate display mode based on data.
     */
    get_mode: function(data) {
        if (data.dataset_type === "summary_tree") {
            mode = "summary_tree";
        } 
        // HACK: use no_detail mode track is in overview to prevent overview from being too large.
        else if (data.extra_info === "no_detail" || this.is_overview) {
            mode = "no_detail";
        } 
        else {
            // Choose b/t Squish and Pack.
            // Proxy measures for using Squish: 
            // (a) error message re: limiting number of features shown; 
            // (b) X number of features shown;
            // (c) size of view shown.
            // TODO: cannot use (a) and (b) because it requires coordinating mode across tiles;
            // fix this so that tiles are redrawn as necessary to use the same mode.
            //if ( (result.message && result.message.match(/^Only the first [\d]+/)) ||
            //     (result.data && result.data.length > 2000) ||
            //var data = result.data;
            // if ( (data.length && data.length < 4) ||
            //      (this.view.high - this.view.low > MIN_SQUISH_VIEW_WIDTH) ) {
            if ( this.view.high - this.view.low > MIN_SQUISH_VIEW_WIDTH ) {
                mode = "Squish";
            } else {
                mode = "Pack";
            }
        }
        return mode;
    },
    /**
     * Returns canvas height needed to display data; return value is an integer that denotes the
     * number of pixels required.
     */
    get_canvas_height: function(result, mode, w_scale, canvas_width) {
        if (mode === "summary_tree" || mode === "Coverage") {
            return this.summary_draw_height;
        }
        else {
            // All other modes require slotting.
            var rows_required = this.incremental_slots(w_scale, result.data, mode);
            // HACK: use dummy painter to get required height. Painter should be extended so that get_required_height
            // works as a static function.
            var dummy_painter = new (this.painter)(null, null, null, this.prefs, mode);
            return Math.max(MIN_TRACK_HEIGHT, dummy_painter.get_required_height(rows_required, canvas_width) );
        }
    },
    /**
     * Draw FeatureTrack tile.
     * @param result result from server
     * @param cxt canvas context to draw on
     * @param mode mode to draw in
     * @param resolution view resolution
     * @param region region to draw on tile
     * @param w_scale pixels per base
     * @param ref_seq reference sequence data
     */
    draw_tile: function(result, ctx, mode, resolution, region, w_scale, ref_seq) {
        var track = this,
            canvas = ctx.canvas,
            tile_low = region.get('start'),
            tile_high = region.get('end'),
            left_offset = this.left_offset;
        
        // Drawing the summary tree.
        if (mode === "summary_tree" || mode === "Coverage") {
            // Paint summary tree into canvas
            var painter = new painters.SummaryTreePainter(result, tile_low, tile_high, this.prefs);
            painter.draw(ctx, canvas.width, canvas.height, w_scale);
            return new SummaryTreeTile(track, region, resolution, canvas, result.data, result.max);
        }

        // Handle row-by-row tracks

        // Preprocessing: filter features and determine whether all unfiltered features have been slotted.
        var 
            filtered = [],
            slots = this.slotters[w_scale].slots;
            all_slotted = true;
        if ( result.data ) {
            var filters = this.filters_manager.filters;
            for (var i = 0, len = result.data.length; i < len; i++) {
                var feature = result.data[i];
                var hide_feature = false;
                var filter;
                for (var f = 0, flen = filters.length; f < flen; f++) {
                    filter = filters[f];
                    filter.update_attrs(feature);
                    if (!filter.keep(feature)) {
                        hide_feature = true;
                        break;
                    }
                }
                if (!hide_feature) {
                    // Feature visible.
                    filtered.push(feature);
                    // Set flag if not slotted.
                    if ( !(feature[0] in slots) ) {
                        all_slotted = false;
                    }
                }
            }
        }        
        
        // Create painter.
        var filter_alpha_scaler = (this.filters_manager.alpha_filter ? new FilterScaler(this.filters_manager.alpha_filter) : null);
        var filter_height_scaler = (this.filters_manager.height_filter ? new FilterScaler(this.filters_manager.height_filter) : null);
        // HACK: ref_seq will only be defined for ReadTracks, and only the ReadPainter accepts that argument
        var painter = new (this.painter)(filtered, tile_low, tile_high, this.prefs, mode, filter_alpha_scaler, filter_height_scaler, ref_seq);
        var feature_mapper = null;

        // console.log(( tile_low - this.view.low ) * w_scale, tile_index, w_scale);
        ctx.fillStyle = this.prefs.block_color;
        ctx.font = ctx.canvas.manager.default_font;
        ctx.textAlign = "right";
        
        if (result.data) {
            // Draw features.
            feature_mapper = painter.draw(ctx, canvas.width, canvas.height, w_scale, slots);
            feature_mapper.translation = -left_offset;
        }
        
        return new FeatureTrackTile(track, region, resolution, canvas, result.data, w_scale, mode, result.message, all_slotted, feature_mapper);        
    },
    /**
     * Returns true if data is compatible with a given mode.
     */
    data_and_mode_compatible: function(data, mode) {
        // Only handle modes that user can set.
        if (mode === "Auto") {
            return true;
        }
        // Histogram mode requires summary_tree data.
        else if (mode === "Coverage") {
            return data.dataset_type === "summary_tree";
        }
        // All other modes--Dense, Squish, Pack--require data + details.
        else if (data.extra_info === "no_detail" || data.dataset_type === "summary_tree") {
            return false;
        }
        else {
            return true;
        }
    },
    /**
     * Returns true if data can be subsetted.
     */
    can_subset: function(data) {
        // Do not subset summary tree data, entries with a message, or data with no detail.
        if (data.dataset_type === "summary_tree" || data.message || data.extra_info === "no_detail")  {
            return false;
        }

        return true;
    }
});

var VcfTrack = function(view, container, obj_dict) {
    FeatureTrack.call(this, view, container, obj_dict);
    
    this.config = new DrawableConfig( {
        track: this,
        params: [
            { key: 'name', label: 'Name', type: 'text', default_value: this.name },
            { key: 'block_color', label: 'Block color', type: 'color', default_value: get_random_color() },
            { key: 'label_color', label: 'Label color', type: 'color', default_value: 'black' },
            { key: 'show_insertions', label: 'Show insertions', type: 'bool', default_value: false },
            { key: 'show_counts', label: 'Show summary counts', type: 'bool', default_value: true },
            { key: 'mode', type: 'string', default_value: this.mode, hidden: true }
        ], 
        saved_values: obj_dict.prefs,
        onchange: function() {
            this.track.set_name(this.track.prefs.name);
            this.track.tile_cache.clear();
            this.track.request_draw();
        }
    });
    this.prefs = this.config.values;
    
    this.painter = painters.ReadPainter;
};

extend(VcfTrack.prototype, Drawable.prototype, TiledTrack.prototype, FeatureTrack.prototype);

/**
 * Track that displays mapped reads. Track expects position data in 1-based, closed format, i.e. SAM/BAM format.
 */
var ReadTrack = function (view, container, obj_dict) {
    FeatureTrack.call(this, view, container, obj_dict);
    
    var 
        block_color = get_random_color(),
        reverse_strand_color = get_random_color( [ block_color, "#ffffff" ] );
    this.config = new DrawableConfig( {
        track: this,
        params: [
            { key: 'name', label: 'Name', type: 'text', default_value: this.name },
            { key: 'block_color', label: 'Block and sense strand color', type: 'color', default_value: block_color },
            { key: 'reverse_strand_color', label: 'Antisense strand color', type: 'color', default_value: reverse_strand_color },
            { key: 'label_color', label: 'Label color', type: 'color', default_value: 'black' },
            { key: 'show_insertions', label: 'Show insertions', type: 'bool', default_value: false },
            { key: 'show_differences', label: 'Show differences only', type: 'bool', default_value: true },
            { key: 'show_counts', label: 'Show summary counts', type: 'bool', default_value: true },
            { key: 'histogram_max', label: 'Histogram maximum', type: 'float', default_value: null, help: 'Clear value to set automatically' },
            { key: 'mode', type: 'string', default_value: this.mode, hidden: true }
        ], 
        saved_values: obj_dict.prefs,
        onchange: function() {
            this.track.set_name(this.track.prefs.name);
            this.track.tile_cache.clear();
            this.track.request_draw();
        }
    });
    this.prefs = this.config.values;
    
    this.painter = painters.ReadPainter;
    this.update_icons();
};
extend(ReadTrack.prototype, Drawable.prototype, TiledTrack.prototype, FeatureTrack.prototype);

// Exports
exports.View = View;
exports.DrawableGroup = DrawableGroup;
exports.LineTrack = LineTrack;
exports.FeatureTrack = FeatureTrack;
exports.DiagonalHeatmapTrack = DiagonalHeatmapTrack;
exports.ReadTrack = ReadTrack;
exports.VcfTrack = VcfTrack;
exports.CompositeTrack = CompositeTrack;

// End trackster_module encapsulation
};

// ---- To be extracted ------------------------------------------------------

// ---- Feature Packing ----

// Encapsulation
var slotting_module = function(require, exports) {
    
var extend = require('class').extend;

// HACK: LABEL_SPACING is currently duplicated between here and painters
var LABEL_SPACING = 2,
    PACK_SPACING = 5;

/**
 * FeatureSlotter determines slots in which to draw features for vertical
 * packing.
 *
 * This implementation is incremental, any feature assigned a slot will be
 * retained for slotting future features.
 */
exports.FeatureSlotter = function (w_scale, mode, max_rows, measureText) {
    this.slots = {};
    this.start_end_dct = {};
    this.w_scale = w_scale;
    this.mode = mode;
    this.include_label = (mode === "Pack");
    this.max_rows = max_rows;
    this.measureText = measureText;
};

/**
 * Slot a set of features, `this.slots` will be updated with slots by id, and
 * the largest slot required for the passed set of features is returned
 */
extend( exports.FeatureSlotter.prototype, {
    slot_features: function( features ) {
        var w_scale = this.w_scale, 
            start_end_dct = this.start_end_dct,
            undone = [], 
            slotted = [], 
            highest_slot = 0, 
            max_rows = this.max_rows;
        
        // If feature already exists in slots (from previously seen tiles), use the same slot,
        // otherwise if not seen, add to "undone" list for slot calculation.
    
        // TODO: Should calculate zoom tile index, which will improve performance
        // by only having to look at a smaller subset
        // if (this.start_end_dct[0] === undefined) { this.start_end_dct[0] = []; }
        for (var i = 0, len = features.length; i < len; i++) {
            var feature = features[i],
                feature_uid = feature[0];
            if (this.slots[feature_uid] !== undefined) {
                highest_slot = Math.max(highest_slot, this.slots[feature_uid]);
                slotted.push(this.slots[feature_uid]);
            } else {
                undone.push(i);
            }
        }
                
        // Slot unslotted features.
        
        // Find the first slot such that current feature doesn't overlap any other features in that slot.
        // Returns -1 if no slot was found.
        var find_slot = function(f_start, f_end) {
            // TODO: Fix constants
            for (var slot_num = 0; slot_num <= max_rows; slot_num++) {
                var has_overlap = false,
                    slot = start_end_dct[slot_num];
                if (slot !== undefined) {
                    // Iterate through features already in slot to see if current feature will fit.
                    for (var k = 0, k_len = slot.length; k < k_len; k++) {
                        var s_e = slot[k];
                        if (f_end > s_e[0] && f_start < s_e[1]) {
                            // There is overlap
                            has_overlap = true;
                            break;
                        }
                    }
                }
                if (!has_overlap) {
                    return slot_num;
                }
            }
            return -1;
        };
        
        // Do slotting.
        for (var i = 0, len = undone.length; i < len; i++) {
            var feature = features[undone[i]],
                feature_uid = feature[0],
                feature_start = feature[1],
                feature_end = feature[2],
                feature_name = feature[3],
                // Where to start, end drawing on screen.
                f_start = Math.floor( feature_start * w_scale ),
                f_end = Math.ceil( feature_end * w_scale ),
                text_len = this.measureText(feature_name).width,
                text_align;
            
            // Update start, end drawing locations to include feature name.
            // Try to put the name on the left, if not, put on right.
            if (feature_name !== undefined && this.include_label ) {
                // Add gap for label spacing and extra pack space padding
                // TODO: Fix constants
                text_len += (LABEL_SPACING + PACK_SPACING);
                if (f_start - text_len >= 0) {
                    f_start -= text_len;
                    text_align = "left";
                } else {
                    f_end += text_len;
                    text_align = "right";
                }
            }
                        
            // Find slot.
            var slot_num = find_slot(f_start, f_end);

            /*
            if (slot_num < 0) {
                
                TODO: this is not yet working --
                console.log(feature_uid, "looking for slot with text on the right");
                // Slot not found. If text was on left, try on right and see
                // if slot can be found.
                // TODO: are there any checks we need to do to ensure that text
                // will fit on tile?
                if (text_align === "left") {
                    f_start -= text_len;
                    f_end -= text_len;
                    text_align = "right";
                    slot_num = find_slot(f_start, f_end);
                }
                if (slot_num >= 0) {
                    console.log(feature_uid, "found slot with text on the right");
                }
    
            }
            */
            // Do slotting.
            if (slot_num >= 0) {
                // Add current feature to slot.
                if (start_end_dct[slot_num] === undefined) { 
                    start_end_dct[slot_num] = [];
                }
                start_end_dct[slot_num].push([f_start, f_end]);
                this.slots[feature_uid] = slot_num;
                highest_slot = Math.max(highest_slot, slot_num);
            }
        }
        
        // Debugging: view slots data.
        /*
        for (var i = 0; i < MAX_FEATURE_DEPTH; i++) {
            var slot = start_end_dct[i];
            if (slot !== undefined) {
                console.log(i, "*************");
                for (var k = 0, k_len = slot.length; k < k_len; k++) {
                    console.log("\t", slot[k][0], slot[k][1]);
                }
            }
        }
        */
        return highest_slot + 1;
    }
});

// End slotting_module encapsulation
};

// ---- Painters ----

var painters_module = function(require, exports){
    
var extend = require('class').extend;

/**
 * Draw a dashed line on a canvas using filled rectangles. This function is based on:
 * http://vetruvet.blogspot.com/2010/10/drawing-dashed-lines-on-html5-canvas.html
 * However, that approach uses lines, which don't seem to render as well, so use
 * rectangles instead.
 */
var dashedLine = function(ctx, x1, y1, x2, y2, dashLen) {
    if (dashLen === undefined) { dashLen = 4; }
    var dX = x2 - x1;
    var dY = y2 - y1;
    var dashes = Math.floor(Math.sqrt(dX * dX + dY * dY) / dashLen);
    var dashX = dX / dashes;
    var dashY = dY / dashes;
    var q;
    
    for (q = 0; q < dashes; q++, x1 += dashX, y1 += dashY) {
        if (q % 2 !== 0) {
            continue;
        }
        ctx.fillRect(x1, y1, dashLen, 1);
    }
};

/**
 * Draw an isosceles triangle that points down.
 */
var drawDownwardEquilateralTriangle = function(ctx, down_vertex_x, down_vertex_y, side_len) {
    // Compute other two points of triangle.
    var 
        x1 = down_vertex_x - side_len/2,
        x2 = down_vertex_x + side_len/2,
        y = down_vertex_y - Math.sqrt( side_len*3/2 );
        
    // Draw and fill.
    ctx.beginPath();
    ctx.moveTo(x1, y);
    ctx.lineTo(x2, y);
    ctx.lineTo(down_vertex_x, down_vertex_y);
    ctx.lineTo(x1, y);

    ctx.strokeStyle = this.fillStyle;
    ctx.fill();
    ctx.stroke();
    ctx.closePath();
};

/**
 * Base class for all scalers. Scalers produce values that are used to change (scale) drawing attributes.
 */
var Scaler = function(default_val) {
    this.default_val = (default_val ? default_val : 1);
};

/**
 * Produce a scaling value.
 */
Scaler.prototype.gen_val = function(input) {
    return this.default_val;
};

/**
 * Base class for painters
 *
 * -- Mode and prefs are both optional
 */
var Painter = function(data, view_start, view_end, prefs, mode) {
    // Data and data properties
    this.data = data;
    // View
    this.view_start = view_start;
    this.view_end = view_end;
    // Drawing prefs
    this.prefs = extend( {}, this.default_prefs, prefs );
    this.mode = mode;
};

Painter.prototype.default_prefs = {};

/**
 * Draw on the context using a rectangle of width x height. w_scale is 
 * needed because it cannot be computed from width and view size alone
 * as a left_offset may be present.
 */
Painter.prototype.draw = function(ctx, width, height, w_scale) {};

/**
 * SummaryTreePainter, a histogram showing number of intervals in a region
 */
var SummaryTreePainter = function(data, view_start, view_end, prefs, mode) {
    Painter.call(this, data, view_start, view_end, prefs, mode);
};

SummaryTreePainter.prototype.default_prefs = { show_counts: false };

SummaryTreePainter.prototype.draw = function(ctx, width, height, w_scale) {
    var view_start = this.view_start,
        points = this.data.data,
        max = (this.prefs.histogram_max ? this.prefs.histogram_max : this.data.max),
        // Set base Y so that max label and data do not overlap. Base Y is where rectangle bases
        // start. However, height of each rectangle is relative to required_height; hence, the
        // max rectangle is required_height.
        base_y = height;
        delta_x_px = Math.ceil(this.data.delta * w_scale);
    ctx.save();
    
    for (var i = 0, len = points.length; i < len; i++) {
        var x = Math.floor( (points[i][0] - view_start) * w_scale );
        var y = points[i][1];
        
        if (!y) { continue; }
        var y_px = y / max * height;
        if (y !== 0 && y_px < 1) { y_px = 1; }

        ctx.fillStyle = this.prefs.block_color;
        ctx.fillRect( x, base_y - y_px, delta_x_px, y_px );
        
        // Draw number count if it can fit the number with some padding, otherwise things clump up
        var text_padding_req_x = 4;
        if (this.prefs.show_counts && (ctx.measureText(y).width + text_padding_req_x) < delta_x_px) {
            ctx.fillStyle = this.prefs.label_color;
            ctx.textAlign = "center";
            ctx.fillText(y, x + (delta_x_px/2), 10);
        }
    }
    
    ctx.restore();
};

var LinePainter = function(data, view_start, view_end, prefs, mode) {
    Painter.call( this, data, view_start, view_end, prefs, mode );
    var i, len;
    if ( this.prefs.min_value === undefined ) {
        var min_value = Infinity;
        for (i = 0, len = this.data.length; i < len; i++) {
            min_value = Math.min( min_value, this.data[i][1] );
        }
        this.prefs.min_value = min_value;
    }
    if ( this.prefs.max_value === undefined ) {
        var max_value = -Infinity;
        for (i = 0, len = this.data.length; i < len; i++) {
            max_value = Math.max( max_value, this.data[i][1] );
        }
        this.prefs.max_value = max_value;
    }
};

LinePainter.prototype.default_prefs = { min_value: undefined, max_value: undefined, mode: "Histogram", color: "#000", overflow_color: "#F66" };

LinePainter.prototype.draw = function(ctx, width, height, w_scale) {
    var 
        in_path = false,
        min_value = this.prefs.min_value,
        max_value = this.prefs.max_value,
        vertical_range = max_value - min_value,
        height_px = height,
        view_start = this.view_start,
        mode = this.mode,
        data = this.data;

    ctx.save();

    // Pixel position of 0 on the y axis
    var y_zero = Math.round( height + min_value / vertical_range * height );

    // Horizontal line to denote x-axis
    if ( mode !== "Intensity" ) {
        ctx.fillStyle = "#aaa";
        ctx.fillRect( 0, y_zero, width, 1 );
    }
    
    ctx.beginPath();
    var x_scaled, y, delta_x_px;
    if (data.length > 1) {
        delta_x_px = Math.ceil((data[1][0] - data[0][0]) * w_scale);
    } else {
        delta_x_px = 10;
    }
    
    // Extract RGB from preference color.
    var
        pref_color = parseInt( this.prefs.color.slice(1), 16 ),
        pref_r = (pref_color & 0xff0000) >> 16,
        pref_g = (pref_color & 0x00ff00) >> 8,
        pref_b = pref_color & 0x0000ff;
    
    // Paint track.
    for (var i = 0, len = data.length; i < len; i++) {
        ctx.fillStyle = ctx.strokeStyle = this.prefs.color;
        // -1 because LineTrack data uses 1-based coordinate system but painter 
        // uses 0-based system.
        x_scaled = Math.round((data[i][0] - view_start - 1) * w_scale);
        y = data[i][1];
        var top_overflow = false, bot_overflow = false;
        if (y === null) {
            if (in_path && mode === "Filled") {
                ctx.lineTo(x_scaled, height_px);
            }
            in_path = false;
            continue;
        }
        if (y < min_value) {
            bot_overflow = true;
            y = min_value;
        } else if (y > max_value) {
            top_overflow = true;
            y = max_value;
        }
    
        if (mode === "Histogram") {
            // y becomes the bar height in pixels, which is the negated for canvas coords
            y = Math.round( y / vertical_range * height_px );
            ctx.fillRect(x_scaled, y_zero, delta_x_px, - y );
        } else if (mode === "Intensity") {
            var 
                saturation = (y - min_value) / vertical_range,
                // Range is [pref_color, 255] where saturation = 0 --> 255 and saturation = 1 --> pref color
                new_r = Math.round( pref_r + (255 - pref_r) * (1 - saturation) ),
                new_g = Math.round( pref_g + (255 - pref_g) * (1 - saturation) ),
                new_b = Math.round( pref_b + (255 - pref_b) * (1 - saturation) );
            ctx.fillStyle = "rgb(" + new_r + "," + new_g + "," + new_b + ")";
            ctx.fillRect(x_scaled, 0, delta_x_px, height_px);
        } else {
            // console.log(y, track.min_value, track.vertical_range, (y - track.min_value) / track.vertical_range * track.height_px);
            y = Math.round( height_px - (y - min_value) / vertical_range * height_px );
            // console.log(canvas.get(0).height, canvas.get(0).width);
            if (in_path) {
                ctx.lineTo(x_scaled, y);
            } else {
                in_path = true;
                if (mode === "Filled") {
                    ctx.moveTo(x_scaled, height_px);
                    ctx.lineTo(x_scaled, y);
                } else {
                    ctx.moveTo(x_scaled, y);
                }
            }
        }
        // Draw lines at boundaries if overflowing min or max
        ctx.fillStyle = this.prefs.overflow_color;
        if (top_overflow || bot_overflow) {
            var overflow_x;
            if (mode === "Histogram" || mode === "Intensity") {
                overflow_x = delta_x_px;
            } else { // Line and Filled, which are points
                x_scaled -= 2; // Move it over to the left so it's centered on the point
                overflow_x = 4;
            }
            if (top_overflow) {
                ctx.fillRect(x_scaled, 0, overflow_x, 3);
            }
            if (bot_overflow) {
                ctx.fillRect(x_scaled, height_px - 3, overflow_x, 3);
            }
        }
        ctx.fillStyle = this.prefs.color;
    }
    if (mode === "Filled") {
        if (in_path) {
            ctx.lineTo( x_scaled, y_zero );
            ctx.lineTo( 0, y_zero );
        }
        ctx.fill();
    } else {
        ctx.stroke();
    }
    
    ctx.restore();
};

/**
 * Mapper that contains information about feature locations and data.
 */
var FeaturePositionMapper = function(slot_height) {
    this.feature_positions = {};
    this.slot_height = slot_height;
    this.translation = 0;
    this.y_translation = 0;
};

/**
 * Map feature data to a position defined by <slot, x_start, x_end>.
 */
FeaturePositionMapper.prototype.map_feature_data = function(feature_data, slot, x_start, x_end) {
    if (!this.feature_positions[slot]) {
        this.feature_positions[slot] = [];
    }
    this.feature_positions[slot].push({
        data: feature_data,
        x_start: x_start,
        x_end: x_end
    });
};

/**
 * Get feature data for position <x, y>
 */
FeaturePositionMapper.prototype.get_feature_data = function(x, y) {
    // Find slot using Y.
    var slot = Math.floor( (y-this.y_translation)/this.slot_height ),
        feature_dict;

    // May not be over a slot due to padding, margin, etc.
    if (!this.feature_positions[slot]) {
        return null;
    }
    
    // Find feature using X.
    x += this.translation;
    for (var i = 0; i < this.feature_positions[slot].length; i++) {
        feature_dict = this.feature_positions[slot][i];
        if (x >= feature_dict.x_start && x <= feature_dict.x_end) {
            return feature_dict.data;
        }
    }
};

/**
 * Abstract object for painting feature tracks. Subclasses must implement draw_element() for painting to work.
 * Painter uses a 0-based, half-open coordinate system; start coordinate is closed--included--and the end is open.
 * This coordinate system matches the BED format.
 */
var FeaturePainter = function(data, view_start, view_end, prefs, mode, alpha_scaler, height_scaler) {
    Painter.call(this, data, view_start, view_end, prefs, mode);
    this.alpha_scaler = (alpha_scaler ? alpha_scaler : new Scaler());
    this.height_scaler = (height_scaler ? height_scaler : new Scaler());
};

FeaturePainter.prototype.default_prefs = { block_color: "#FFF", connector_color: "#FFF" };

extend(FeaturePainter.prototype, {
    get_required_height: function(rows_required, width) {
        // y_scale is the height per row
        var required_height = this.get_row_height(),
            y_scale = required_height,
            mode = this.mode;
        // If using a packing mode, need to multiply by the number of slots used
        if (mode === "no_detail" || mode === "Squish" || mode === "Pack") {
            required_height = rows_required * y_scale;
        }
        return required_height + this.get_top_padding(width) + this.get_bottom_padding(width);
    },
    /** Extra padding before first row of features */
    get_top_padding: function(width) {
        return 0;
    },
    /** Extra padding after last row of features */
    get_bottom_padding: function(width) {
        // Pad bottom by half a row, at least 5 px
        return Math.max( Math.round( this.get_row_height() / 2 ), 5 );
    },
    /**
     * Draw data on ctx using slots and within the rectangle defined by width and height. Returns
     * a FeaturePositionMapper object with information about where features were drawn.
     */
    draw: function(ctx, width, height, w_scale, slots) {
        var data = this.data, view_start = this.view_start, view_end = this.view_end;

        ctx.save();

        ctx.fillStyle = this.prefs.block_color;
        ctx.textAlign = "right";

        var y_scale = this.get_row_height(),
            feature_mapper = new FeaturePositionMapper(y_scale),
            x_draw_coords;

        for (var i = 0, len = data.length; i < len; i++) {
            var feature = data[i],
                feature_uid = feature[0],
                feature_start = feature[1],
                feature_end = feature[2],
                // Slot valid only if features are slotted and this feature is slotted; 
                // feature may not be due to lack of space.
                slot = (slots && slots[feature_uid] !== undefined ? slots[feature_uid] : null);
                
            // Draw feature if there's overlap and mode is dense or feature is slotted (as it must be for all non-dense modes).
            if ( ( feature_start < view_end && feature_end > view_start ) && (this.mode === "Dense" || slot !== null) ) {
                x_draw_coords = this.draw_element(ctx, this.mode, feature, slot, view_start, view_end, w_scale, y_scale, width);
                feature_mapper.map_feature_data(feature, slot, x_draw_coords[0], x_draw_coords[1]);
            }
        }

        ctx.restore();
        feature_mapper.y_translation = this.get_top_padding(width);
        return feature_mapper;
    },
    /** 
     * Abstract function for drawing an individual feature.
     */
    draw_element: function(ctx, mode, feature, slot, tile_low, tile_high, w_scale, y_scale, width ) {
        console.log("WARNING: Unimplemented function.");
        return [0, 0];
    }
});

// Constants specific to feature tracks moved here (HACKING, these should
// basically all be configuration options)
var DENSE_TRACK_HEIGHT = 10,
    NO_DETAIL_TRACK_HEIGHT = 3,
    SQUISH_TRACK_HEIGHT = 5,
    PACK_TRACK_HEIGHT = 10,
    NO_DETAIL_FEATURE_HEIGHT = 1,
    DENSE_FEATURE_HEIGHT = 9,
    SQUISH_FEATURE_HEIGHT = 3,
    PACK_FEATURE_HEIGHT = 9,
    LABEL_SPACING = 2,
    CONNECTOR_COLOR = "#ccc";

var LinkedFeaturePainter = function(data, view_start, view_end, prefs, mode, alpha_scaler, height_scaler) {
    FeaturePainter.call(this, data, view_start, view_end, prefs, mode, alpha_scaler, height_scaler);
    // Whether to draw a single connector in the background that spans the entire feature (the intron fishbone)
    this.draw_background_connector = true;
    // Whether to call draw_connector for every pair of blocks
    this.draw_individual_connectors = false;
};

extend(LinkedFeaturePainter.prototype, FeaturePainter.prototype, {

    /**
     * Height of a single row, depends on mode
     */
    get_row_height: function() {
        var mode = this.mode, height;
           if (mode === "Dense") {
            height = DENSE_TRACK_HEIGHT;            
        }
        else if (mode === "no_detail") {
            height = NO_DETAIL_TRACK_HEIGHT;
        }
        else if (mode === "Squish") {
            height = SQUISH_TRACK_HEIGHT;
        }
        else { // mode === "Pack"
            height = PACK_TRACK_HEIGHT;
        }
        return height;
    },

    /**
     * Draw a feature. Returns an array with feature's start and end X coordinates.
     */
    draw_element: function(ctx, mode, feature, slot, tile_low, tile_high, w_scale, y_scale, width) {
        var 
            feature_uid = feature[0],
            feature_start = feature[1],
            // -1 because end is not included in feature; see FeaturePainter documentation for details.
            feature_end = feature[2] - 1,
            feature_name = feature[3],
            feature_strand = feature[4],
            f_start = Math.floor( Math.max(0, (feature_start - tile_low) * w_scale) ),
            f_end   = Math.ceil( Math.min(width, Math.max(0, (feature_end - tile_low) * w_scale)) ),
            draw_start = f_start,
            draw_end = f_end,
            y_center = (mode === "Dense" ? 0 : (0 + slot)) * y_scale + this.get_top_padding(width),
            thickness, y_start, thick_start = null, thick_end = null,
            // TODO: is there any reason why block, label color cannot be set at the Painter level?
            // For now, assume '.' === '+'
            block_color = (!feature_strand || feature_strand === "+" || feature_strand === "." ? this.prefs.block_color : this.prefs.reverse_strand_color);
            label_color = this.prefs.label_color;
        
        // Set global alpha.
        ctx.globalAlpha = this.alpha_scaler.gen_val(feature);
        
        // In dense mode, put all data in top slot.
        if (mode === "Dense") {
            slot = 1;
        }
        
        if (mode === "no_detail") {
            // No details for feature, so only one way to display.
            ctx.fillStyle = block_color;
            ctx.fillRect(f_start, y_center + 5, f_end - f_start, NO_DETAIL_FEATURE_HEIGHT);
        } 
        else { // Mode is either Squish or Pack:
            // Feature details.
            var feature_ts = feature[5],
                feature_te = feature[6],
                feature_blocks = feature[7],
                // Whether we are drawing full height or squished features
                full_height = true;
            
            if (feature_ts && feature_te) {
                thick_start = Math.floor( Math.max(0, (feature_ts - tile_low) * w_scale) );
                thick_end = Math.ceil( Math.min(width, Math.max(0, (feature_te - tile_low) * w_scale)) );
            }
            
            // Set vars that depend on mode.
            var thin_height, thick_height;
            if (mode === "Squish" ) {
                thin_height = 1;
                thick_height = SQUISH_FEATURE_HEIGHT;
                full_height = false;
            } else if ( mode === "Dense" ) {
                thin_height = 5;
                thick_height = DENSE_FEATURE_HEIGHT;
            } else { // mode === "Pack"
                thin_height = 5;
                thick_height = PACK_FEATURE_HEIGHT;
            }
            
            // Draw feature/feature blocks + connectors.
            if (!feature_blocks) {
                // If there are no blocks, treat the feature as one big exon.
                ctx.fillStyle = block_color;
                ctx.fillRect(f_start, y_center + 1, f_end - f_start, thick_height);
                // If strand is specified, draw arrows over feature
                if ( feature_strand && full_height ) {
                    if (feature_strand === "+") {
                        ctx.fillStyle = ctx.canvas.manager.get_pattern( 'right_strand_inv' );
                    } else if (feature_strand === "-") {
                        ctx.fillStyle = ctx.canvas.manager.get_pattern( 'left_strand_inv' );
                    }
                    ctx.fillRect(f_start, y_center + 1, f_end - f_start, thick_height);
                }
            } else { 
                //
                // There are feature blocks and mode is either Squish or Pack.
                //
                // Approach: (a) draw whole feature as connector/intron and (b) draw blocks as 
                // needed. This ensures that whole feature, regardless of whether it starts with
                // a block, is visible.
                //
               
                // Compute y axis center position and height
                var cur_y_center, cur_height;
                if (mode === "Squish" || mode === "Dense") {
                    cur_y_center = y_center + Math.floor(SQUISH_FEATURE_HEIGHT/2) + 1;
                    cur_height = 1;
                }
                else { // mode === "Pack"
                    if (feature_strand) {
                        cur_y_center = y_center;
                        cur_height = thick_height;
                    }
                    else {
                        cur_y_center += (SQUISH_FEATURE_HEIGHT/2) + 1;
                        cur_height = 1;
                    }
                }

                // Draw whole feature as connector/intron.
                if ( this.draw_background_connector ) {
                    if (mode === "Squish" || mode === "Dense") {
                        ctx.fillStyle = CONNECTOR_COLOR;
                    }
                    else { // mode === "Pack"
                        if (feature_strand) {
                            if (feature_strand === "+") {
                                ctx.fillStyle = ctx.canvas.manager.get_pattern( 'right_strand' );
                            } else if (feature_strand === "-") {
                                ctx.fillStyle = ctx.canvas.manager.get_pattern( 'left_strand' );
                            }
                        }
                        else {
                            ctx.fillStyle = CONNECTOR_COLOR;
                        }
                    }
                    ctx.fillRect(f_start, cur_y_center, f_end - f_start, cur_height);
                }
                
                // Draw blocks.
                var start_and_height;
                for (var k = 0, k_len = feature_blocks.length; k < k_len; k++) {
                    var block = feature_blocks[k],
                        block_start = Math.floor( Math.max(0, (block[0] - tile_low) * w_scale) ),
                        // -1 because end is not included in feature; see FeaturePainter documentation for details.
                        block_end = Math.ceil( Math.min(width, Math.max((block[1] - 1 - tile_low) * w_scale)) ),
                        last_block_start, last_block_end;

                    // Skip drawing if block not on tile.    
                    if (block_start > block_end) { continue; }

                    // Draw thin block.
                    ctx.fillStyle = block_color;
                    ctx.fillRect(block_start, y_center + (thick_height-thin_height)/2 + 1, block_end - block_start, thin_height);

                    // If block intersects with thick region, draw block as thick.
                    // - No thick is sometimes encoded as thick_start == thick_end, so don't draw in that case
                    if (thick_start !== undefined && feature_te > feature_ts && !(block_start > thick_end || block_end < thick_start) ) {
                        var block_thick_start = Math.max(block_start, thick_start),
                            block_thick_end = Math.min(block_end, thick_end);
                        ctx.fillRect(block_thick_start, y_center + 1, block_thick_end - block_thick_start, thick_height);
                        if ( feature_blocks.length === 1 && mode === "Pack") {
                            // Exactly one block means we have no introns, but do have a distinct "thick" region,
                            // draw arrows over it if in pack mode.
                            if (feature_strand === "+") {
                                ctx.fillStyle = ctx.canvas.manager.get_pattern( 'right_strand_inv' );
                            } else if (feature_strand === "-") {
                                ctx.fillStyle = ctx.canvas.manager.get_pattern( 'left_strand_inv' );
                            }
                            // If region is wide enough in pixels, pad a bit
                            if ( block_thick_start + 14 < block_thick_end ) {
                                block_thick_start += 2;
                                block_thick_end -= 2;
                            }
                            ctx.fillRect(block_thick_start, y_center + 1, block_thick_end - block_thick_start, thick_height);
                        }
                    }
                    // Draw individual connectors if required
                    if ( this.draw_individual_connectors && last_block_start ) {
                        this.draw_connector( ctx, last_block_start, last_block_end, block_start, block_end, y_center );
                    }
                    last_block_start = block_start;
                    last_block_end = block_end;
                }
                                
                // FIXME: Height scaling only works in Pack mode right now.
                if (mode === "Pack") {
                    // Reset alpha so height scaling is not impacted by alpha scaling.
                    ctx.globalAlpha = 1;
                    
                    // Height scaling: draw white lines to reduce height according to height scale factor.
                    ctx.fillStyle = "white"; // TODO: set this to background color.
                    var 
                        hscale_factor = this.height_scaler.gen_val(feature),
                        // Ceil ensures that min height is >= 1.
                        new_height = Math.ceil(thick_height * hscale_factor),
                        ws_height = Math.round( (thick_height-new_height)/2 );
                    if (hscale_factor !== 1) {
                        ctx.fillRect(f_start, cur_y_center + 1, f_end - f_start, ws_height);
                        ctx.fillRect(f_start, cur_y_center + thick_height - ws_height + 1, f_end - f_start, ws_height);
                    }   
                }                
            }
            
            // Reset alpha so that label is not transparent.
            ctx.globalAlpha = 1;
                        
            // Draw label for Pack mode.
            if (feature_name && mode === "Pack" && feature_start > tile_low) {
                ctx.fillStyle = label_color;
                // FIXME: assumption here that the entire view starts at 0
                if (tile_low === 0 && f_start - ctx.measureText(feature_name).width < 0) {
                    ctx.textAlign = "left";
                    ctx.fillText(feature_name, f_end + LABEL_SPACING, y_center + 8);
                    draw_end += ctx.measureText(feature_name).width + LABEL_SPACING;
                } else {
                    ctx.textAlign = "right";
                    ctx.fillText(feature_name, f_start - LABEL_SPACING, y_center + 8);
                    draw_start -= ctx.measureText(feature_name).width + LABEL_SPACING;
                }
                //ctx.fillStyle = block_color;
            }
        }
        
        // Reset global alpha.
        ctx.globalAlpha = 1;
        
        return [draw_start, draw_end];
    }
});

var ReadPainter = function(data, view_start, view_end, prefs, mode, alpha_scaler, height_scaler, ref_seq) {
    FeaturePainter.call(this, data, view_start, view_end, prefs, mode, alpha_scaler, height_scaler);
    this.ref_seq = (ref_seq ? ref_seq.data : null);
};

extend(ReadPainter.prototype, FeaturePainter.prototype, {
    /**
     * Returns height based on mode.
     */
    get_row_height: function() {
        var height, mode = this.mode;
        if (mode === "Dense") {
            height = DENSE_TRACK_HEIGHT;            
        }
        else if (mode === "Squish") {
            height = SQUISH_TRACK_HEIGHT;
        }
        else { // mode === "Pack"
            height = PACK_TRACK_HEIGHT;
            if (this.prefs.show_insertions) {
                height *= 2;
            }
        }
        return height;
    },
    
    /**
     * Draw a single read.
     */
    draw_read: function(ctx, mode, w_scale, y_center, tile_low, tile_high, feature_start, cigar, strand, orig_seq) {
        ctx.textAlign = "center";
        var tile_region = [tile_low, tile_high],
            base_offset = 0,
            seq_offset = 0,
            gap = 0,
            char_width_px = ctx.canvas.manager.char_width_px,
            block_color = (strand === "+" ? this.prefs.block_color : this.prefs.reverse_strand_color);
            
        // Keep list of items that need to be drawn on top of initial drawing layer.
        var draw_last = [];
        
        // Gap is needed so that read is offset and hence first base can be drawn on read.
        // TODO-FIX: using this gap offsets reads so that their start is not visually in sync with other tracks.
        if ((mode === "Pack" || this.mode === "Auto") && orig_seq !== undefined && w_scale > char_width_px) {
            gap = Math.round(w_scale/2);
        }
        if (!cigar) {
            // If no cigar string, then assume all matches
            cigar = [ [0, orig_seq.length] ];
        }
        for (var cig_id = 0, len = cigar.length; cig_id < len; cig_id++) {
            var cig = cigar[cig_id],
                cig_op = "MIDNSHP=X"[cig[0]],
                cig_len = cig[1];
            
            if (cig_op === "H" || cig_op === "S") {
                // Go left if it clips
                base_offset -= cig_len;
            }
            // -1 for feature start because data is using 1-based offset but display is 0-based.
            var seq_start = (feature_start - 1) + base_offset,
                s_start = Math.floor( Math.max(0, (seq_start - tile_low) * w_scale) ),
                s_end = Math.floor( Math.max(0, (seq_start + cig_len - tile_low) * w_scale) );
            
            // Make sure that read is drawn even if it too small to be rendered officially; in this case,
            // read is drawn at 1px.
            // TODO: need to ensure that s_start, s_end are calcuated the same for both slotting
            // and drawing.
            if (s_start === s_end) {
                s_end += 1;
            }
                
            switch (cig_op) {
                case "H": // Hard clipping.
                    // TODO: draw anything?
                    // Sequence not present, so do not increment seq_offset.
                    break;
                case "S": // Soft clipping.
                case "M": // Match.
                case "=": // Equals.
                    if (is_overlap([seq_start, seq_start + cig_len], tile_region)) {
                        // Draw.
                        var seq = orig_seq.slice(seq_offset, seq_offset + cig_len);
                        if (gap > 0) {
                            ctx.fillStyle = block_color;
                            ctx.fillRect(s_start - gap, y_center + 1, s_end - s_start, 9);
                            ctx.fillStyle = CONNECTOR_COLOR;
                            // TODO: this can be made much more efficient by computing the complete sequence
                            // to draw and then drawing it.
                            for (var c = 0, str_len = seq.length; c < str_len; c++) {
                                if (this.prefs.show_differences) {
                                    if (this.ref_seq) {
                                        var ref_char = this.ref_seq[seq_start - tile_low + c];
                                        if (!ref_char || ref_char.toLowerCase() === seq[c].toLowerCase()) {
                                            continue;
                                        }
                                    }
                                    else {
                                        // No reference so cannot show differences.
                                        continue;
                                    }
                                }
                                if (seq_start + c >= tile_low && seq_start + c <= tile_high) {
                                    var c_start = Math.floor( Math.max(0, (seq_start + c - tile_low) * w_scale) );
                                    ctx.fillText(seq[c], c_start, y_center + 9);
                                }
                            }
                        } else {
                            ctx.fillStyle = block_color;
                            // TODO: This is a pretty hack-ish way to fill rectangle based on mode.
                            ctx.fillRect(s_start, y_center + 4, s_end - s_start, SQUISH_FEATURE_HEIGHT);
                        }
                    }
                    seq_offset += cig_len;
                    base_offset += cig_len;
                    break;
                case "N": // Skipped bases.
                    ctx.fillStyle = CONNECTOR_COLOR;
                    ctx.fillRect(s_start - gap, y_center + 5, s_end - s_start, 1);
                    //ctx.dashedLine(s_start + this.left_offset, y_center + 5, this.left_offset + s_end, y_center + 5);
                    // No change in seq_offset because sequence not used when skipping.
                    base_offset += cig_len;
                    break;
                case "D": // Deletion.
                    ctx.fillStyle = "red";
                    ctx.fillRect(s_start - gap, y_center + 4, s_end - s_start, 3);
                    // TODO: is this true? No change in seq_offset because sequence not used when skipping.
                    base_offset += cig_len;
                    break;
                case "P": // TODO: No good way to draw insertions/padding right now, so ignore
                    // Sequences not present, so do not increment seq_offset.
                    break;
                case "I": // Insertion.
                    // Check to see if sequence should be drawn at all by looking at the overlap between
                    // the sequence region and the tile region.
                    var insert_x_coord = s_start - gap;
                    
                    if (is_overlap([seq_start, seq_start + cig_len], tile_region)) {
                        var seq = orig_seq.slice(seq_offset, seq_offset + cig_len);
                        // Insertion point is between the sequence start and the previous base: (-gap) moves
                        // back from sequence start to insertion point.
                        if (this.prefs.show_insertions) {
                            //
                            // Show inserted sequence above, centered on insertion point.
                            //

                            // Draw sequence.
                            // X center is offset + start - <half_sequence_length>
                            var x_center = s_start - (s_end - s_start)/2;
                            if ( (mode === "Pack" || this.mode === "Auto") && orig_seq !== undefined && w_scale > char_width_px) {
                                // Draw sequence container.
                                ctx.fillStyle = "yellow";
                                ctx.fillRect(x_center - gap, y_center - 9, s_end - s_start, 9);
                                draw_last[draw_last.length] = {type: "triangle", data: [insert_x_coord, y_center + 4, 5]};
                                ctx.fillStyle = CONNECTOR_COLOR;
                                // Based on overlap b/t sequence and tile, get sequence to be drawn.
                                switch( compute_overlap( [seq_start, seq_start + cig_len], tile_region ) ) {
                                    case(OVERLAP_START):
                                        seq = seq.slice(tile_low-seq_start);
                                        break;
                                    case(OVERLAP_END):
                                        seq = seq.slice(0, seq_start-tile_high);
                                        break;
                                    case(CONTAINED_BY):
                                        // All of sequence drawn.
                                        break;
                                    case(CONTAINS):
                                        seq = seq.slice(tile_low-seq_start, seq_start-tile_high);
                                        break;
                                }
                                // Draw sequence.
                                for (var c = 0, str_len = seq.length; c < str_len; c++) {
                                    var c_start = Math.floor( Math.max(0, (seq_start + c -  tile_low) * w_scale) );
                                    ctx.fillText(seq[c], c_start - (s_end - s_start)/2, y_center);
                                }
                            }
                            else {
                                // Draw block.
                                ctx.fillStyle = "yellow";
                                // TODO: This is a pretty hack-ish way to fill rectangle based on mode.
                                ctx.fillRect(x_center, y_center + (this.mode !== "Dense" ? 2 : 5), 
                                             s_end - s_start, (mode !== "Dense" ? SQUISH_FEATURE_HEIGHT : DENSE_FEATURE_HEIGHT));
                            }
                        }
                        else {
                            if ( (mode === "Pack" || this.mode === "Auto") && orig_seq !== undefined && w_scale > char_width_px) {
                                // Show insertions with a single number at the insertion point.
                                draw_last.push( { type: "text", data: [seq.length, insert_x_coord, y_center + 9] } );
                            }
                            else {
                                // TODO: probably can merge this case with code above.
                            }
                        }
                    }
                    seq_offset += cig_len;
                    // No change to base offset because insertions are drawn above sequence/read.
                    break;
                case "X":
                    // TODO: draw something?
                    seq_offset += cig_len;
                    break;
            }
        }
        
        //
        // Draw last items.
        //
        ctx.fillStyle = "yellow";
        var item, type, data;
        for (var i = 0; i < draw_last.length; i++) {
            item = draw_last[i];
            type = item.type;
            data = item.data;
            if (type === "text") {
                ctx.save();
                ctx.font = "bold " + ctx.font;
                ctx.fillText(data[0], data[1], data[2]);
                ctx.restore();
            }
            else if (type === "triangle") {
                drawDownwardEquilateralTriangle(ctx, data[0], data[1], data[2]);
            }
        }
    },
    
    /**
     * Draw a complete read pair
     */
    draw_element: function(ctx, mode, feature, slot, tile_low, tile_high, w_scale, y_scale, width ) {
        // All features need a start, end, and vertical center.
        var feature_uid = feature[0],
            feature_start = feature[1],
            feature_end = feature[2],
            feature_name = feature[3],
            f_start = Math.floor( Math.max(0, (feature_start - tile_low) * w_scale) ),
            f_end   = Math.ceil( Math.min(width, Math.max(0, (feature_end - tile_low) * w_scale)) ),
            y_center = (mode === "Dense" ? 0 : (0 + slot)) * y_scale,
            label_color = this.prefs.label_color,
            // Left-gap for label text since we align chrom text to the position tick.
            gap = 0;

        // TODO: fix gap usage; also see note on gap in draw_read.
        if ((mode === "Pack" || this.mode === "Auto") && w_scale > ctx.canvas.manager.char_width_px) {
            var gap = Math.round(w_scale/2);
        }
        
        // Draw read.
        if (feature[5] instanceof Array) {
            // Read is paired.
            var b1_start = Math.floor( Math.max(0, (feature[4][0] - tile_low) * w_scale) ),
                b1_end   = Math.ceil( Math.min(width, Math.max(0, (feature[4][1] - tile_low) * w_scale)) ),
                b2_start = Math.floor( Math.max(0, (feature[5][0] - tile_low) * w_scale) ),
                b2_end   = Math.ceil( Math.min(width, Math.max(0, (feature[5][1] - tile_low) * w_scale)) ),
                connector = true;

            // Draw left/forward read.
            if (feature[4][1] >= tile_low && feature[4][0] <= tile_high && feature[4][2]) {                
                this.draw_read(ctx, mode, w_scale, y_center, tile_low, tile_high, feature[4][0], feature[4][2], feature[4][3], feature[4][4]);
            }
            else {
                connector = false;
            }

            // Draw right/reverse read.
            if (feature[5][1] >= tile_low && feature[5][0] <= tile_high && feature[5][2]) {
                this.draw_read(ctx, mode, w_scale, y_center, tile_low, tile_high, feature[5][0], feature[5][2], feature[5][3], feature[5][4]);
            }
            else {
                connector = false;
            }

            // Draw connector if both reads were drawn.
            // TODO: currently, there is no way to connect reads drawn on different tiles; to connect reads on different tiles, data manager
            // code is needed to join mate pairs from different regions. Alternatively, requesting multiple regions of data at once would
            // make it possible to put together more easily.
            if (connector && b2_start > b1_end) {
                ctx.fillStyle = CONNECTOR_COLOR;
                dashedLine(ctx, b1_end - gap, y_center + 5, b2_start - gap, y_center + 5);
            }
        } else {
            // Read is single.
            this.draw_read(ctx, mode, w_scale, y_center, tile_low, tile_high, feature_start, feature[4], feature[5], feature[6]);
        }
        if (mode === "Pack" && feature_start > tile_low && feature_name !== ".") {
            // Draw label.
            ctx.fillStyle = this.prefs.label_color;
            // FIXME: eliminate tile_index
            var tile_index = 1;
            if (tile_index === 0 && f_start - ctx.measureText(feature_name).width < 0) {
                ctx.textAlign = "left";
                ctx.fillText(feature_name, f_end + LABEL_SPACING - gap, y_center + 8);
            } else {
                ctx.textAlign = "right";
                ctx.fillText(feature_name, f_start - LABEL_SPACING - gap, y_center + 8);
            }
        }
        
        // FIXME: provide actual coordinates for drawn read.
        return [0,0];
    }
});

var ArcLinkedFeaturePainter = function(data, view_start, view_end, prefs, mode, alpha_scaler, height_scaler) {
    LinkedFeaturePainter.call(this, data, view_start, view_end, prefs, mode, alpha_scaler, height_scaler);
    // Need to know the longest feature length for adding spacing
    this.longest_feature_length = this.calculate_longest_feature_length();
    this.draw_background_connector = false;
    this.draw_individual_connectors = true;
};

extend(ArcLinkedFeaturePainter.prototype, FeaturePainter.prototype, LinkedFeaturePainter.prototype, {

    calculate_longest_feature_length: function () {
        var longest_feature_length = 0;
        for (var i = 0, len = this.data.length; i < len; i++) {
            var feature = this.data[i], feature_start = feature[1], feature_end = feature[2];
            longest_feature_length = Math.max( longest_feature_length, feature_end - feature_start );
        }
        return longest_feature_length;
    },

    get_top_padding: function( width ) { 
        var view_range = this.view_end - this.view_start,
            w_scale = width / view_range;
        return Math.min( 128, Math.ceil( ( this.longest_feature_length / 2 ) * w_scale ) );
    },

    draw_connector: function( ctx, block1_start, block1_end, block2_start, block2_end, y_center ) {
        // Arc drawing -- from closest endpoints
        var x_center = ( block1_end + block2_start ) / 2,
            radius = block2_start - x_center; 
        // For full half circles
        var angle1 = Math.PI, angle2 = 0;
        if ( radius > 0 ) {
            ctx.beginPath();
            ctx.arc( x_center, y_center, block2_start - x_center, Math.PI, 0 );
            ctx.stroke();
        }
    }
});

// Color stuff from less.js

var Color = function (rgb, a) {
    /**
     * The end goal here, is to parse the arguments
     * into an integer triplet, such as `128, 255, 0`
     *
     * This facilitates operations and conversions.
     */
    if (Array.isArray(rgb)) {
        this.rgb = rgb;
    } else if (rgb.length == 6) {
        this.rgb = rgb.match(/.{2}/g).map(function (c) {
            return parseInt(c, 16);
        });
    } else {
        this.rgb = rgb.split('').map(function (c) {
            return parseInt(c + c, 16);
        });
    }
    this.alpha = typeof(a) === 'number' ? a : 1;
};
Color.prototype = {
    eval: function () { return this; },

    //
    // If we have some transparency, the only way to represent it
    // is via `rgba`. Otherwise, we use the hex representation,
    // which has better compatibility with older browsers.
    // Values are capped between `0` and `255`, rounded and zero-padded.
    //
    toCSS: function () {
        if (this.alpha < 1.0) {
            return "rgba(" + this.rgb.map(function (c) {
                return Math.round(c);
            }).concat(this.alpha).join(', ') + ")";
        } else {
            return '#' + this.rgb.map(function (i) {
                i = Math.round(i);
                i = (i > 255 ? 255 : (i < 0 ? 0 : i)).toString(16);
                return i.length === 1 ? '0' + i : i;
            }).join('');
        }
    },

    toHSL: function () {
        var r = this.rgb[0] / 255,
            g = this.rgb[1] / 255,
            b = this.rgb[2] / 255,
            a = this.alpha;

        var max = Math.max(r, g, b), min = Math.min(r, g, b);
        var h, s, l = (max + min) / 2, d = max - min;

        if (max === min) {
            h = s = 0;
        } else {
            s = l > 0.5 ? d / (2 - max - min) : d / (max + min);

            switch (max) {
                case r: h = (g - b) / d + (g < b ? 6 : 0); break;
                case g: h = (b - r) / d + 2;               break;
                case b: h = (r - g) / d + 4;               break;
            }
            h /= 6;
        }
        return { h: h * 360, s: s, l: l, a: a };
    },

    toARGB: function () {
        var argb = [Math.round(this.alpha * 255)].concat(this.rgb);
        return '#' + argb.map(function (i) {
            i = Math.round(i);
            i = (i > 255 ? 255 : (i < 0 ? 0 : i)).toString(16);
            return i.length === 1 ? '0' + i : i;
        }).join('');
    },

    mix: function (color2, weight) {
        color1 = this;

        var p = weight; // .value / 100.0;
        var w = p * 2 - 1;
        var a = color1.toHSL().a - color2.toHSL().a;

        var w1 = (((w * a == -1) ? w : (w + a) / (1 + w * a)) + 1) / 2.0;
        var w2 = 1 - w1;

        var rgb = [color1.rgb[0] * w1 + color2.rgb[0] * w2,
                   color1.rgb[1] * w1 + color2.rgb[1] * w2,
                   color1.rgb[2] * w1 + color2.rgb[2] * w2];

        var alpha = color1.alpha * p + color2.alpha * (1 - p);

        return new Color(rgb, alpha);
    }
};


// End colors from less.js

var LinearRamp = function( start_color, end_color, start_value, end_value ) {
    /**
     * Simple linear gradient
     */
    this.start_color = new Color( start_color );
    this.end_color = new Color( end_color );
    this.start_value = start_value;
    this.end_value = end_value;
    this.value_range = end_value - start_value;
};

LinearRamp.prototype.map_value = function( value ) {
    value = Math.max( value, this.start_value );
    value = Math.min( value, this.end_value );
    value = ( value - this.start_value ) / this.value_range;
    // HACK: just red for now
    // return "hsl(0,100%," + (value * 100) + "%)"
    return this.start_color.mix( this.end_color, 1 - value ).toCSS();
};

var SplitRamp = function( start_color, middle_color, end_color, start_value, end_value ) {
    /**
     * Two gradients split away from 0
     */
    this.positive_ramp = new LinearRamp( middle_color, end_color, 0, end_value );
    this.negative_ramp = new LinearRamp( middle_color, start_color, 0, -start_value );
    this.start_value = start_value;
    this.end_value = end_value;
};

SplitRamp.prototype.map_value = function( value ) {
    value = Math.max( value, this.start_value );
    value = Math.min( value, this.end_value );
    if ( value >= 0 ) {
        return this.positive_ramp.map_value( value );
    } else {
        return this.negative_ramp.map_value( -value );
    }
};

var DiagonalHeatmapPainter = function(data, view_start, view_end, prefs, mode) {
    Painter.call( this, data, view_start, view_end, prefs, mode );
    var i, len;
    if ( this.prefs.min_value === undefined ) {
        var min_value = Infinity;
        for (i = 0, len = this.data.length; i < len; i++) {
            min_value = Math.min( min_value, this.data[i][5] );
        }
        this.prefs.min_value = min_value;
    }
    if ( this.prefs.max_value === undefined ) {
        var max_value = -Infinity;
        for (i = 0, len = this.data.length; i < len; i++) {
            max_value = Math.max( max_value, this.data[i][5] );
        }
        this.prefs.max_value = max_value;
    }
};

DiagonalHeatmapPainter.prototype.default_prefs = { 
    min_value: undefined, 
    max_value: undefined, 
    mode: "Heatmap", 
    pos_color: "4169E1",
    neg_color: "FF8C00" 
};

DiagonalHeatmapPainter.prototype.draw = function(ctx, width, height, w_scale) {
    var 
        min_value = this.prefs.min_value,
        max_value = this.prefs.max_value,
        value_range = max_value - min_value,
        height_px = height,
        view_start = this.view_start,
        mode = this.mode,
        data = this.data,
        invsqrt2 = 1 / Math.sqrt(2);

    var ramp = ( new SplitRamp( this.prefs.neg_color, "FFFFFF", this.prefs.pos_color, min_value, max_value ) );

    var d, s1, e1, s2, e2, value;

    var scale = function( p ) { return ( p - view_start ) * w_scale; };

    ctx.save();

    // Draw into triangle, then rotate and scale
    ctx.rotate(-45 * Math.PI / 180);
    ctx.scale( invsqrt2, invsqrt2 );
    
    // Paint track.
    for (var i = 0, len = data.length; i < len; i++) {

        d = data[i];

        // Ensure the cell is visible
        // if ( )

        s1 = scale( d[1] );
        e1 = scale( d[2] );
        s2 = scale( d[4] );
        e2 = scale( d[5] );
        value = d[6];

        ctx.fillStyle = ( ramp.map_value( value ) );

        ctx.fillRect( s1, s2, ( e1 - s1 ), ( e2 - s2 ) );
    }
    
    ctx.restore();
};

exports.Scaler = Scaler;
exports.SummaryTreePainter = SummaryTreePainter;
exports.LinePainter = LinePainter;
exports.LinkedFeaturePainter = LinkedFeaturePainter;
exports.ReadPainter = ReadPainter;
exports.ArcLinkedFeaturePainter = ArcLinkedFeaturePainter;
exports.DiagonalHeatmapPainter = DiagonalHeatmapPainter;

// End painters_module encapsulation
};

// Finally, compose and export trackster module exports into globals
// These will be replaced with require statements in CommonJS
(function(target){
    // Faking up a CommonJS like loader here, each module gets a require and
    // and exports. We avoid resolution problems by just ordering carefully.
    var modules = {};
    // Provide a require function
    var require = function( name ) {
        return modules[name];
    };
    // Run module will run the module_function provided and store in the
    // require dict using key
    var run_module = function( key, module_function ) {
        var exports = {};
        module_function( require, exports );
        modules[key] = exports;
    };
    // Run all modules
    run_module( 'class', class_module );
    run_module( 'slotting', slotting_module );
    run_module( 'painters', painters_module );
    run_module( 'trackster', trackster_module );
    // Export trackster stuff
    for ( key in modules.trackster ) {
        target[key] = modules.trackster[key];
    }
})(window);
=======
});
>>>>>>> 207ec0bf
<|MERGE_RESOLUTION|>--- conflicted
+++ resolved
@@ -2,6343 +2,4 @@
 
 // Nothing?
 
-<<<<<<< HEAD
-exports.extend = extend;
-
-// end class_module encapsulation
-};
-
-/**
- * Find browser's requestAnimationFrame method or fallback on a setTimeout 
- */
-var requestAnimationFrame = (function(){
-    return  window.requestAnimationFrame       || 
-            window.webkitRequestAnimationFrame || 
-            window.mozRequestAnimationFrame    || 
-            window.oRequestAnimationFrame      || 
-            window.msRequestAnimationFrame     || 
-            function( callback, element ) {
-                window.setTimeout(callback, 1000 / 60);
-            };
-})();
-
-/**
- * Compute the type of overlap between two regions. They are assumed to be on the same chrom/contig.
- * The overlap is computed relative to the second region; hence, OVERLAP_START indicates that the first
- * region overlaps the start (but not the end) of the second region.
- */
-var BEFORE = 1001, CONTAINS = 1002, OVERLAP_START = 1003, OVERLAP_END = 1004, CONTAINED_BY = 1005, AFTER = 1006;
-var compute_overlap = function(first_region, second_region) {
-    var 
-        first_start = first_region[0], first_end = first_region[1],
-        second_start = second_region[0], second_end = second_region[1],
-        overlap;
-    if (first_start < second_start) {
-        if (first_end < second_start) {
-            overlap = BEFORE;
-        }
-        else if (first_end <= second_end) {
-            overlap = OVERLAP_START;
-        }
-        else { // first_end > second_end
-            overlap = CONTAINS;
-        }
-    }
-    else { // first_start >= second_start
-        if (first_start > second_end) {
-            overlap = AFTER;
-        }
-        else if (first_end <= second_end) {
-            overlap = CONTAINED_BY;
-        }
-        else {
-            overlap = OVERLAP_END;
-        }
-    }
-    
-    return overlap;
-};
-
-/**
- * Returns true if regions overlap.
- */
-var is_overlap = function(first_region, second_region) {
-    var overlap = compute_overlap(first_region, second_region);
-    return (overlap !== BEFORE && overlap !== AFTER);
-};
-
-/**
- * Helper to determine if object is jQuery deferred.
- */
-var is_deferred = function ( d ) {
-    return ( 'isResolved' in d );
-};
-
-/**
- * Returns a random color in hexadecimal format that is sufficiently different from a single color
- * or set of colors.
- * @param colors a color or list of colors in the format '#RRGGBB'
- */
-var get_random_color = function(colors) {
-    // Default for colors is white.
-    if (!colors) { colors = "#ffffff"; }
-    
-    // If needed, create list of colors.
-    if ( typeof(colors) === "string" ) {
-        colors = [ colors ];
-    }
-    
-    // Convert colors to numbers.
-    for (var i = 0; i < colors.length; i++) {
-        colors[i] = parseInt( colors[i].slice(1), 16 );
-    }
-    
-    // -- Perceived brightness and difference formulas are from 
-    // -- http://www.w3.org/WAI/ER/WD-AERT/#color-contrast
-    
-    // Compute perceived color brightness (based on RGB-YIQ transformation):
-    var brightness = function(r, g, b) {
-        return ( (r * 299) + (g * 587) + (b * 114) ) / 1000;
-    };
-    
-    // Compute color difference:
-    var difference = function(r1, g1, b1, r2, g2, b2) {
-        return ( Math.max(r1, r2) - Math.min(r1, r2) ) + 
-               ( Math.max(g1, g2) - Math.min(g1, g2) ) + 
-               ( Math.max(b1, b2) - Math.min(b1, b2) );
-    };
-    
-    // Create new random color.
-    var new_color, nr, ng, nb,
-        other_color, or, og, ob,
-        n_brightness, o_brightness,
-        diff, ok = false,
-        num_tries = 0;
-    do {
-        // New color is never white b/c random in [0,1)
-        new_color = Math.round( Math.random() * 0xffffff );
-        nr = ( new_color & 0xff0000 ) >> 16;
-        ng = ( new_color & 0x00ff00 ) >> 8;
-        nb = new_color & 0x0000ff;
-        n_brightness = brightness(nr, ng, nb);
-        ok = true;
-        for (i = 0; i < colors.length; i++) {
-            other_color = colors[i];
-            or = ( other_color & 0xff0000 ) >> 16;
-            og = ( other_color & 0x00ff00 ) >> 8;
-            ob = other_color & 0x0000ff;
-            o_brightness = brightness(or, og, ob);
-            diff = difference(nr, ng, nb, or, og, ob);
-            // These thresholds may need to be adjusted. Brightness difference range is 125; 
-            // color difference range is 500.
-            if ( ( Math.abs(n_brightness - o_brightness) < 40 ) ||
-                 ( diff < 200 ) ) {
-                ok = false;
-                break;         
-            }
-        }
-        
-        num_tries++
-;    } while (!ok && num_tries <= 10 );
-    
-    // Add 0x1000000 to left pad number with 0s.
-    return '#' + ( 0x1000000 + new_color ).toString(16).substr(1,6);
-};
-
-/**
- * Creates an action icon.
- */
-var create_action_icon =  function(title, css_class, on_click_fn) {
-    return $("<a/>").attr("href", "javascript:void(0);").attr("title", title)
-                    .addClass("icon-button").addClass(css_class).tooltip()
-                    .click(on_click_fn);
-};
-
-// Encapsulate -- anything to be availabe outside this block is added to exports
-var trackster_module = function(require, exports) {
-
-var extend = require('class').extend,
-    slotting = require('slotting'),
-    painters = require('painters');
-
-// ---- Web UI specific utilities ----
-
-/**
- * Dictionary of HTML element-JavaScript object relationships.
- */
-// TODO: probably should separate moveable objects from containers.
-var html_elt_js_obj_dict = {};
-
-/**
- * Designates an HTML as a container.
- */
-var is_container = function(element, obj) {
-    html_elt_js_obj_dict[element.attr("id")] = obj;
-};
-
-/** 
- * Make `element` moveable within parent and sibling elements by dragging `handle` (a selector).
- * Function manages JS objects, containers as well.
- *
- * @param element HTML element to make moveable
- * @param handle_class classname that denotes HTML element to be used as handle
- * @param container_selector selector used to identify possible containers for this element
- * @param element_js_obj JavaScript object associated with element; used 
- */
-var moveable = function(element, handle_class, container_selector, element_js_obj) {
-    // HACK: set default value for container selector.
-    container_selector = ".group";
-    var css_border_props = {};
-
-    // Register element with its object.
-    html_elt_js_obj_dict[element.attr("id")] = element_js_obj;
-    
-    // Need to provide selector for handle, not class.
-    element.bind( "drag", { handle: "." + handle_class, relative: true }, function ( e, d ) {
-        var element = $(this),
-            parent = $(this).parent(),
-            children = parent.children(),
-            this_obj = html_elt_js_obj_dict[$(this).attr("id")],
-            child,
-            container,
-            top,
-            bottom,
-            i;
-            
-        //
-        // Enable three types of dragging: (a) out of container; (b) into container; 
-        // (c) sibling movement, aka sorting. Handle in this order for simplicity.
-        //
-        
-        // Handle dragging out of container.
-        container = $(this).parents(container_selector);
-        if (container.length !== 0) {
-            top = container.position().top;
-            bottom = top + container.outerHeight();
-            if (d.offsetY < top) {
-                // Moving above container.
-                $(this).insertBefore(container);
-                var cur_container = html_elt_js_obj_dict[container.attr("id")];
-                cur_container.remove_drawable(this_obj);
-                cur_container.container.add_drawable_before(this_obj, cur_container);
-                return;
-            }
-            else if (d.offsetY > bottom) {
-                // Moving below container.
-                $(this).insertAfter(container);
-                var cur_container = html_elt_js_obj_dict[container.attr("id")];
-                cur_container.remove_drawable(this_obj);
-                cur_container.container.add_drawable(this_obj);
-                return;
-            }            
-        }
-        
-        // Handle dragging into container. Child is appended to container's content_div.
-        container = null;
-        for ( i = 0; i < children.length; i++ ) {
-            child = $(children.get(i));
-            top = child.position().top;
-            bottom = top + child.outerHeight();
-            // Dragging into container if child is a container and offset is inside container.
-            if ( child.is(container_selector) && this !== child.get(0) && 
-                 d.offsetY >= top && d.offsetY <= bottom ) {
-                // Append/prepend based on where offsetY is closest to and return.
-                if (d.offsetY - top < bottom - d.offsetY) {
-                    child.find(".content-div").prepend(this);
-                }
-                else {
-                    child.find(".content-div").append(this);
-                }
-                // Update containers. Object may not have container if it is being moved quickly.
-                if (this_obj.container) {
-                    this_obj.container.remove_drawable(this_obj);                    
-                }
-                html_elt_js_obj_dict[child.attr("id")].add_drawable(this_obj);
-                return;
-            }
-        }
-
-        // Handle sibling movement, aka sorting.
-        
-        // Determine new position
-        for ( i = 0; i < children.length; i++ ) {
-            child = $(children.get(i));
-            if ( d.offsetY < child.position().top &&
-                 // Cannot move tracks above reference track or intro div.
-                 !(child.hasClass("reference-track") || child.hasClass("intro")) ) {
-                break;
-            }
-        }
-                
-        // If not already in the right place, move. Need 
-        // to handle the end specially since we don't have 
-        // insert at index
-        if ( i === children.length ) {
-            if ( this !== children.get(i - 1) ) {
-                parent.append(this);
-                html_elt_js_obj_dict[parent.attr("id")].move_drawable(this_obj, i);
-            }
-        }
-        else if ( this !== children.get(i) ) {
-            $(this).insertBefore( children.get(i) );
-            // Need to adjust insert position if moving down because move is changing 
-            // indices of all list items.
-            html_elt_js_obj_dict[parent.attr("id")].move_drawable(this_obj, (d.deltaY > 0 ? i-1 : i) );
-        }
-    }).bind("dragstart", function() {
-        css_border_props["border-top"] = element.css("border-top");
-        css_border_props["border-bottom"] = element.css("border-bottom");
-        $(this).css({
-            "border-top": "1px solid blue",
-            "border-bottom": "1px solid blue"
-        });
-    }).bind("dragend", function() {
-        $(this).css(css_border_props);
-    });
-};
-
-// TODO: do we need to export?
-exports.moveable = moveable;
-
-/**
- * Init constants & functions used throughout trackster.
- */
-var 
-    // Minimum height of a track's contents; this must correspond to the .track-content's minimum height.
-    MIN_TRACK_HEIGHT = 16,
-    // FIXME: font size may not be static
-    CHAR_HEIGHT_PX = 9,
-    // Padding at the top of tracks for error messages
-    ERROR_PADDING = 20,
-    // Maximum number of rows un a slotted track
-    MAX_FEATURE_DEPTH = 100,
-    // Minimum width for window for squish to be used.
-    MIN_SQUISH_VIEW_WIDTH = 12000,
-    
-    // Other constants.
-    
-    // Number of pixels per tile, not including left offset.
-    TILE_SIZE = 400,
-    DEFAULT_DATA_QUERY_WAIT = 5000,
-    // Maximum number of chromosomes that are selectable at any one time.
-    MAX_CHROMS_SELECTABLE = 100,
-    DATA_ERROR = "There was an error in indexing this dataset. ",
-    DATA_NOCONVERTER = "A converter for this dataset is not installed. Please check your datatypes_conf.xml file.",
-    DATA_NONE = "No data for this chrom/contig.",
-    DATA_PENDING = "Preparing data. This can take a while for a large dataset. " + 
-                   "If the visualization is saved and closed, preparation will continue in the background.",
-    DATA_CANNOT_RUN_TOOL = "Tool cannot be rerun: ",
-    DATA_LOADING = "Loading data...",
-    DATA_OK = "Ready for display",
-    TILE_CACHE_SIZE = 10,
-    DATA_CACHE_SIZE = 20;
-    
-/**
- * Round a number to a given number of decimal places.
- */
-function round(num, places) {
-    // Default rounding is to integer.
-    if (!places) {
-        places = 0;
-    }
-    
-    var val = Math.pow(10, places);
-    return Math.round(num * val) / val;
-}
-
-/**
- * Drawables hierarchy:
- *
- * Drawable
- *    --> DrawableCollection
- *        --> DrawableGroup
- *        --> View
- *    --> Track
- */
-
-/**
- * Base class for all drawable objects. Drawable objects are associated with a view and live in a 
- * container. They have the following HTML elements and structure:
- *  <container_div>
- *      <header_div>
- *      <content_div>
- *
- * They optionally have a drag handle class. 
- */
-var Drawable = function(view, container, obj_dict) {
-    if (!Drawable.id_counter) { Drawable.id_counter = 0; }
-    this.id = Drawable.id_counter++;
-    this.name = obj_dict.name;
-    this.view = view;
-    this.container = container;
-    this.config = new DrawableConfig({
-        track: this,
-        params: [ 
-            { key: 'name', label: 'Name', type: 'text', default_value: this.name }
-        ],
-        saved_values: obj_dict.prefs,
-        onchange: function() {
-            this.track.set_name(this.track.config.values.name);
-        }
-    });
-    this.prefs = this.config.values;
-    this.drag_handle_class = obj_dict.drag_handle_class;
-    this.is_overview = false;
-    this.action_icons = {};
-    
-    // FIXME: this should be a saved setting
-    this.content_visible = true;
-    
-    // Build Drawable HTML and behaviors.
-    this.container_div = this.build_container_div();
-    this.header_div = this.build_header_div();
-    
-    if (this.header_div) { 
-        this.container_div.append(this.header_div);
-        
-        // Icons container.
-        this.icons_div = $("<div/>").css("float", "left").hide().appendTo(this.header_div);
-        this.build_action_icons(this.action_icons_def);
-                
-        this.header_div.append( $("<div style='clear: both'/>") );
-        
-        // Suppress double clicks in header so that they do not impact viz.
-        this.header_div.dblclick( function(e) { e.stopPropagation(); } );
-        
-        // Show icons when users is hovering over track.
-        var drawable = this;
-        this.container_div.hover(
-            function() { drawable.icons_div.show(); }, function() { drawable.icons_div.hide(); }
-        );
-        
-        // Needed for floating elts in header.
-        $("<div style='clear: both'/>").appendTo(this.container_div);
-    }
-};
-
-Drawable.prototype.action_icons_def = [
-    // Hide/show drawable content.
-    // FIXME: make this an odict for easier lookup.
-    {
-        name: "toggle_icon",
-        title: "Hide/show content",
-        css_class: "toggle",
-        on_click_fn: function(drawable) {
-            if ( drawable.content_visible ) {
-                drawable.action_icons.toggle_icon.addClass("toggle-expand").removeClass("toggle");
-                drawable.hide_contents();
-                drawable.content_visible = false;
-            } else {
-                drawable.action_icons.toggle_icon.addClass("toggle").removeClass("toggle-expand");
-                drawable.content_visible = true;
-                drawable.show_contents();
-            }
-        }
-    },
-    // Edit settings.
-    {
-        name: "settings_icon",
-        title: "Edit settings",
-        css_class: "settings-icon",
-        on_click_fn: function(drawable) {
-            var cancel_fn = function() { hide_modal(); $(window).unbind("keypress.check_enter_esc"); },
-                ok_fn = function() { 
-                    drawable.config.update_from_form( $(".dialog-box") );
-                    hide_modal(); 
-                    $(window).unbind("keypress.check_enter_esc"); 
-                },
-                check_enter_esc = function(e) {
-                    if ((e.keyCode || e.which) === 27) { // Escape key
-                        cancel_fn();
-                    } else if ((e.keyCode || e.which) === 13) { // Enter key
-                        ok_fn();
-                    }
-                };
-
-            $(window).bind("keypress.check_enter_esc", check_enter_esc);        
-            show_modal("Configure", drawable.config.build_form(), {
-                "Cancel": cancel_fn,
-                "OK": ok_fn
-            });
-        }
-    },
-    // Remove.
-    {
-        name: "remove_icon",
-        title: "Remove",
-        css_class: "remove-icon",
-        on_click_fn: function(drawable) {
-            // Tipsy for remove icon must be deleted when drawable is deleted.
-            $(".bs-tooltip").remove();
-            drawable.remove();
-        }
-    }
-];
-
-extend(Drawable.prototype, {
-    init: function() {},
-    changed: function() {
-        this.view.changed();
-    },
-    can_draw: function() {
-        if (this.enabled && this.content_visible) { 
-            return true;
-        }
-        
-        return false;
-    },
-    request_draw: function() {},
-    _draw: function() {},
-    /** 
-     * Returns representation of object in a dictionary for easy saving. 
-     * Use from_dict to recreate object.
-     */
-    to_dict: function() {},
-    /**
-     * Set drawable name.
-     */ 
-    set_name: function(new_name) {
-        this.old_name = this.name;
-        this.name = new_name;
-        this.name_div.text(this.name);
-    },
-    /**
-     * Revert track name; currently name can be reverted only once.
-     */
-    revert_name: function() {
-        if (this.old_name) {
-            this.name = this.old_name;
-            this.name_div.text(this.name);
-        }
-    },
-    /**
-     * Remove drawable (a) from its container and (b) from the HTML.
-     */
-    remove: function() {
-        this.changed();
-        
-        this.container.remove_drawable(this);
-        var view = this.view;
-        this.container_div.hide(0, function() { 
-            $(this).remove();
-            // HACK: is there a better way to update the view?
-            view.update_intro_div();
-        });
-    },
-    /**
-     * Build drawable's container div; this is the parent div for all drawable's elements.
-     */ 
-    build_container_div: function() {},
-    /**
-     * Build drawable's header div.
-     */
-    build_header_div: function() {},
-    /**
-     * Add an action icon to this object. Appends icon unless prepend flag is specified.
-     */
-    add_action_icon: function(name, title, css_class, on_click_fn, prepend, hide) {
-        var drawable = this;
-        this.action_icons[name] = $("<a/>").attr("href", "javascript:void(0);").attr("title", title)
-                                           .addClass("icon-button").addClass(css_class).tooltip()
-                                           .click( function() { on_click_fn(drawable); } )
-                                           .appendTo(this.icons_div);
-        if (hide) {
-            this.action_icons[name].hide();
-        }
-    },
-    /**
-     * Build drawable's icons div from object's icons_dict.
-     */
-    build_action_icons: function(action_icons_def) {        
-        // Create icons.
-        var icon_dict;
-        for (var i = 0; i < action_icons_def.length; i++) {
-            icon_dict = action_icons_def[i];
-            this.add_action_icon(icon_dict.name, icon_dict.title, icon_dict.css_class, 
-                                 icon_dict.on_click_fn, icon_dict.prepend, icon_dict.hide);
-        }
-    },
-    
-    /**
-     * Update icons.
-     */
-    update_icons: function() {},
-    
-    /**
-     * Hide drawable's contents.
-     */
-    hide_contents: function () {},
-    
-    /**
-     * Show drawable's contents.
-     */
-    show_contents: function() {},
-
-    /**
-     * Returns a shallow copy of all drawables in this drawable.
-     */
-    get_drawables: function() {}
-});
-
-/**
- * A collection of drawable objects.
- */
-var DrawableCollection = function(view, container, obj_dict) {
-    Drawable.call(this, view, container, obj_dict);
-    
-    // Attribute init.
-    this.obj_type = obj_dict.obj_type;
-    this.drawables = [];
-};
-extend(DrawableCollection.prototype, Drawable.prototype, {
-    /**
-     * Unpack and add drawables to the collection.
-     */
-    unpack_drawables: function(drawables_array) {
-        // Add drawables to collection.
-        this.drawables = [];
-        var drawable;
-        for (var i = 0; i < drawables_array.length; i++) {
-            drawable = object_from_template(drawables_array[i], this.view, this);
-            this.add_drawable(drawable);
-        }
-    },
-    
-    /**
-     * Init each drawable in the collection.
-     */
-    init: function() {
-        for (var i = 0; i < this.drawables.length; i++) {
-            this.drawables[i].init();
-        }
-    },    
-    
-    /**
-     * Draw each drawable in the collection.
-     */
-    _draw: function() {
-        for (var i = 0; i < this.drawables.length; i++) {
-            this.drawables[i]._draw();
-        }
-    },
-    
-    /** 
-     * Returns representation of object in a dictionary for easy saving. 
-     * Use from_dict to recreate object.
-     */
-    to_dict: function() {
-        var dictified_drawables = [];
-        for (var i = 0; i < this.drawables.length; i++) {
-            dictified_drawables.push(this.drawables[i].to_dict());
-        }
-        return {
-            name: this.name,
-            prefs: this.prefs,
-            obj_type: this.obj_type,
-            drawables: dictified_drawables
-        };
-    },
-    
-    /**
-     * Add a drawable to the end of the collection.
-     */
-    add_drawable: function(drawable) {
-        this.drawables.push(drawable);
-        drawable.container = this;
-        this.changed();
-    },
-    
-    /**
-     * Add a drawable before another drawable.
-     */
-    add_drawable_before: function(drawable, other) {
-        this.changed();
-        var index = this.drawables.indexOf(other);
-        if (index !== -1) {
-            this.drawables.splice(index, 0, drawable);
-            return true;
-        }
-        return false;
-    },
-    
-    /**
-     * Replace one drawable with another.
-     */
-    replace_drawable: function(old_drawable, new_drawable, update_html) {
-        var index = this.drawables.indexOf(old_drawable);
-        if (index !== -1) {
-            this.drawables[index] = new_drawable;
-            if (update_html) {
-                old_drawable.container_div.replaceWith(new_drawable.container_div);
-            }
-            this.changed();
-        }
-        return index;
-    },
-    
-    /**
-     * Remove drawable from this collection.
-     */
-    remove_drawable: function(drawable) {
-        var index = this.drawables.indexOf(drawable);
-        if (index !== -1) {
-            // Found drawable to remove.
-            this.drawables.splice(index, 1);
-            drawable.container = null;
-            this.changed();
-            return true;        
-        }
-        return false;
-    },
-    
-    /**
-     * Move drawable to another location in collection.
-     */
-    move_drawable: function(drawable, new_position) {
-        var index = this.drawables.indexOf(drawable);
-        if (index !== -1) {
-            // Remove from current position:
-            this.drawables.splice(index, 1);
-            // insert into new position:
-            this.drawables.splice(new_position, 0, drawable);
-            this.changed();
-            return true;
-        }
-        return false;
-    },
-
-    /**
-     * Returns all drawables in this drawable.
-     */
-    get_drawables: function() {
-        return this.drawables;
-    }
-});
-
-/**
- * A group of drawables that are moveable, visible.
- */
-var DrawableGroup = function(view, container, obj_dict) {
-    extend(obj_dict, {
-        obj_type: "DrawableGroup",
-        drag_handle_class: "group-handle" 
-    });
-    DrawableCollection.call(this, view, container, obj_dict);
-        
-    // Set up containers/moving for group: register both container_div and content div as container
-    // because both are used as containers (container div to recognize container, content_div to 
-    // store elements). Group can be moved.
-    this.content_div = $("<div/>").addClass("content-div").attr("id", "group_" + this.id + "_content_div").appendTo(this.container_div);
-    is_container(this.container_div, this);
-    is_container(this.content_div, this);
-    moveable(this.container_div, this.drag_handle_class, ".group", this);
-    
-    // Set up filters.
-    this.filters_manager = new FiltersManager(this);
-    this.header_div.after(this.filters_manager.parent_div);
-    // For saving drawables' filter managers when group-level filtering is done:
-    this.saved_filters_managers = [];
-    
-    // Add drawables.
-    if ('drawables' in obj_dict) {
-        this.unpack_drawables(obj_dict.drawables);
-    }
-    
-    // Restore filters.
-    if ('filters' in obj_dict) {
-        // FIXME: Pass collection_dict to DrawableCollection/Drawable will make this easier.
-        var old_manager = this.filters_manager;
-        this.filters_manager = new FiltersManager(this, obj_dict.filters);
-        old_manager.parent_div.replaceWith(this.filters_manager.parent_div);
-    
-        if (obj_dict.filters.visible) {
-            this.setup_multitrack_filtering();
-        }
-    }
-};
-
-extend(DrawableGroup.prototype, Drawable.prototype, DrawableCollection.prototype, {
-    action_icons_def: [
-        Drawable.prototype.action_icons_def[0],
-        Drawable.prototype.action_icons_def[1],
-        // Replace group with composite track.
-        {
-            name: "composite_icon",
-            title: "Show composite track",
-            css_class: "layers-stack",
-            on_click_fn: function(group) {
-                $(".bs-tooltip").remove();
-                group.show_composite_track();
-            }
-        },
-        // Toggle track filters.
-        {
-            name: "filters_icon",
-            title: "Filters",
-            css_class: "filters-icon",
-            on_click_fn: function(group) {
-                // TODO: update tipsy text.
-                if (group.filters_manager.visible()) {
-                    // Hiding filters.
-                    group.filters_manager.clear_filters();
-                    group._restore_filter_managers();
-                    // TODO: maintain current filter by restoring and setting saved manager's 
-                    // settings to current/shared manager's settings.
-                    // TODO: need to restore filter managers when moving drawable outside group.             
-                }
-                else {
-                    // Showing filters.
-                    group.setup_multitrack_filtering();
-                    group.request_draw(true);
-                }
-                group.filters_manager.toggle();
-            }
-        },
-        Drawable.prototype.action_icons_def[2]
-    ],
-    build_container_div: function() {
-        var container_div = $("<div/>").addClass("group").attr("id", "group_" + this.id);
-        if (this.container) {
-            this.container.content_div.append(container_div);
-        }
-        return container_div;
-    },
-    build_header_div: function() {
-        var header_div = $("<div/>").addClass("track-header");
-        header_div.append($("<div/>").addClass(this.drag_handle_class));
-        this.name_div = $("<div/>").addClass("track-name").text(this.name).appendTo(header_div);
-        return header_div;
-    },
-    hide_contents: function () {
-        this.tiles_div.hide();
-    },
-    show_contents: function() {
-        // Show the contents div and labels (if present)
-        this.tiles_div.show();
-        // Request a redraw of the content
-        this.request_draw();
-    },
-    update_icons: function() {
-        //
-        // Handle update when there are no tracks.
-        //
-        var num_drawables = this.drawables.length;
-        if (num_drawables === 0) {
-            this.action_icons.composite_icon.hide();
-            this.action_icons.filters_icon.hide();
-        }
-        else if (num_drawables === 1) {
-            if (this.drawables[0] instanceof CompositeTrack) {
-                this.action_icons.composite_icon.show();
-            }
-            this.action_icons.filters_icon.hide();
-        }
-        else { // There are 2 or more tracks.
-            //
-            // Determine if a composite track can be created. Current criteria:
-            // (a) all tracks are the same;
-            //      OR
-            // (b) there is a single FeatureTrack.
-            //
-
-            /// All tracks the same?
-            var i, j, drawable,
-                same_type = true,
-                a_type = this.drawables[0].get_type(),
-                num_feature_tracks = 0;
-            for (i = 0; i < num_drawables; i++) {
-                drawable = this.drawables[i];
-                if (drawable.get_type() !== a_type) {
-                    can_composite = false;
-                    break;
-                }
-                if (drawable instanceof FeatureTrack) {
-                    num_feature_tracks++;
-                }
-            }
-        
-            if (same_type || num_feature_tracks === 1) {
-                this.action_icons.composite_icon.show();
-            }
-            else {
-                this.action_icons.composite_icon.hide();
-                $(".bs-tooltip").remove();
-            }
-        
-            //
-            // Set up group-level filtering and update filter icon.
-            //
-            if (num_feature_tracks > 1 && num_feature_tracks === this.drawables.length) {
-                //
-                // Find shared filters.
-                //
-                var shared_filters = {},
-                    filter;
-            
-                // Init shared filters with filters from first drawable.
-                drawable = this.drawables[0];
-                for (j = 0; j < drawable.filters_manager.filters.length; j++) {
-                    filter = drawable.filters_manager.filters[j];
-                    shared_filters[filter.name] = [filter];
-                }
-            
-                // Create lists of shared filters.
-                for (i = 1; i < this.drawables.length; i++) {
-                    drawable = this.drawables[i];
-                    for (j = 0; j < drawable.filters_manager.filters.length; j++) {
-                        filter = drawable.filters_manager.filters[j];
-                        if (filter.name in shared_filters) {
-                            shared_filters[filter.name].push(filter);
-                        }
-                    }
-                }
-            
-                //
-                // Create filters for shared filters manager. Shared filters manager is group's
-                // manager.
-                //
-                this.filters_manager.remove_all();
-                var 
-                    filters,
-                    new_filter,
-                    min,
-                    max;
-                for (var filter_name in shared_filters) {
-                    filters = shared_filters[filter_name];
-                    if (filters.length === num_feature_tracks) {
-                        // Add new filter.
-                        // FIXME: can filter.copy() be used?
-                        new_filter = new NumberFilter( {
-                                        name: filters[0].name, 
-                                        index: filters[0].index
-                                        } );
-                        this.filters_manager.add_filter(new_filter);
-                    }
-                }
-            
-                // Show/hide icon based on filter availability.
-                if (this.filters_manager.filters.length > 0) {   
-                    this.action_icons.filters_icon.show();
-                }
-                else {
-                    this.action_icons.filters_icon.hide();
-                }
-            }
-            else {
-                this.action_icons.filters_icon.hide();
-            }
-        }
-    },
-    /**
-     * Restore individual track filter managers.
-     */
-    _restore_filter_managers: function() {
-        for (var i = 0; i < this.drawables.length; i++) {
-            this.drawables[i].filters_manager = this.saved_filters_managers[i];
-        }
-        this.saved_filters_managers = [];
-    },
-    /**
-     *
-     */
-    setup_multitrack_filtering: function() {
-        // Save tracks' managers and set up shared manager.
-        if (this.filters_manager.filters.length > 0) {
-            // For all tracks, save current filter manager and set manager to shared (this object's) manager.
-            this.saved_filters_managers = [];
-            for (var i = 0; i < this.drawables.length; i++) {
-                drawable = this.drawables[i];
-                this.saved_filters_managers.push(drawable.filters_manager);
-                drawable.filters_manager = this.filters_manager;
-            }
-
-            //TODO: hide filters icons for each drawable?
-        }
-        this.filters_manager.init_filters();
-    },
-    /**
-     * Replace group with a single composite track that includes all group's tracks.
-     */
-    show_composite_track: function() {
-        // Create composite track name.
-        var drawables_names = [];
-        for (var i = 0; i < this.drawables.length; i++) {
-            drawables_names.push(this.drawables[i].name);
-        }
-        var new_track_name = "Composite Track of " + this.drawables.length + " tracks (" + drawables_names.join(", ") + ")";
-        
-        // Replace this group with composite track.
-        var composite_track = new CompositeTrack(this.view, this.view, {
-            name: new_track_name,
-            drawables: this.drawables
-        });
-        var index = this.container.replace_drawable(this, composite_track, true);
-        composite_track.request_draw();
-    },
-    add_drawable: function(drawable) {
-        DrawableCollection.prototype.add_drawable.call(this, drawable);
-        this.update_icons();
-    },
-    remove_drawable: function(drawable) {
-        DrawableCollection.prototype.remove_drawable.call(this, drawable);
-        this.update_icons();
-    },
-    to_dict: function() {
-        // If filters are visible, need to restore original filter managers before converting to dict.        
-        if (this.filters_manager.visible()) {
-            this._restore_filter_managers();
-        }
-
-        var obj_dict = extend(DrawableCollection.prototype.to_dict.call(this), { "filters": this.filters_manager.to_dict() });
-        
-        // Setup multi-track filtering again.
-        if (this.filters_manager.visible()) {
-            this.setup_multitrack_filtering();
-        }
-        
-        return obj_dict;
-    },
-    request_draw: function(clear_after, force) {
-        for (var i = 0; i < this.drawables.length; i++) {
-            this.drawables[i].request_draw(clear_after, force);
-        }
-    }
-});
-
-/**
- * View object manages complete viz view, including tracks and user interactions.
- * Events triggered:
- *      navigate: when browser view changes to a new locations
- */
-var View = function(obj_dict) {
-    extend(obj_dict, {
-        obj_type: "View" 
-    });
-    DrawableCollection.call(this, "View", obj_dict.container, obj_dict);
-    this.chrom = null;
-    this.vis_id = obj_dict.vis_id;
-    this.dbkey = obj_dict.dbkey;
-    this.label_tracks = [];
-    this.tracks_to_be_redrawn = [];
-    this.max_low = 0;
-    this.max_high = 0;
-    this.zoom_factor = 3;
-    this.min_separation = 30;
-    this.has_changes = false;
-    // Deferred object that indicates when view's chrom data has been loaded.
-    this.load_chroms_deferred = null;
-    this.init();
-    this.canvas_manager = new CanvasManager( this.container.get(0).ownerDocument );
-    this.reset();
-};
-_.extend( View.prototype, Backbone.Events);
-extend( View.prototype, DrawableCollection.prototype, {
-    init: function() {
-        // Attribute init.
-        this.requested_redraw = false;
-        
-        // Create DOM elements
-        var parent_element = this.container,
-            view = this;
-        // Top container for things that are fixed at the top
-        this.top_container = $("<div/>").addClass("top-container").appendTo(parent_element);
-        // Browser content, primary tracks are contained in here
-        this.browser_content_div = $("<div/>").addClass("content").css("position", "relative").appendTo(parent_element);
-        // Bottom container for things that are fixed at the bottom
-        this.bottom_container = $("<div/>").addClass("bottom-container").appendTo(parent_element);
-        // Label track fixed at top 
-        this.top_labeltrack = $("<div/>").addClass("top-labeltrack").appendTo(this.top_container);        
-        // Viewport for dragging tracks in center    
-        this.viewport_container = $("<div/>").addClass("viewport-container").attr("id", "viewport-container").appendTo(this.browser_content_div);
-        // Alias viewport_container as content_div so that it matches function of DrawableCollection/Group content_div.
-        this.content_div = this.viewport_container;
-        is_container(this.viewport_container, view);
-        // Introduction div shown when there are no tracks.
-        this.intro_div = $("<div/>").addClass("intro").appendTo(this.viewport_container).hide();
-        var add_tracks_button = $("<div/>").text("Add Datasets to Visualization").addClass("action-button").appendTo(this.intro_div).click(function () {
-            add_datasets(add_datasets_url, add_track_async_url, function(tracks) {
-                _.each(tracks, function(track) {
-                    view.add_drawable( object_from_template(track, view, view) );  
-                });
-            });
-        });
-        // Another label track at bottom
-        this.nav_labeltrack = $("<div/>").addClass("nav-labeltrack").appendTo(this.bottom_container);
-        // Navigation at top
-        this.nav_container = $("<div/>").addClass("trackster-nav-container").prependTo(this.top_container);
-        this.nav = $("<div/>").addClass("trackster-nav").appendTo(this.nav_container);
-        // Overview (scrollbar and overview plot) at bottom
-        this.overview = $("<div/>").addClass("overview").appendTo(this.bottom_container);
-        this.overview_viewport = $("<div/>").addClass("overview-viewport").appendTo(this.overview);
-        this.overview_close = $("<a/>").attr("href", "javascript:void(0);").attr("title", "Close overview").addClass("icon-button overview-close tooltip").hide().appendTo(this.overview_viewport);
-        this.overview_highlight = $("<div/>").addClass("overview-highlight").hide().appendTo(this.overview_viewport);
-        this.overview_box_background = $("<div/>").addClass("overview-boxback").appendTo(this.overview_viewport);
-        this.overview_box = $("<div/>").addClass("overview-box").appendTo(this.overview_viewport);
-        this.default_overview_height = this.overview_box.height();
-        
-        this.nav_controls = $("<div/>").addClass("nav-controls").appendTo(this.nav);
-        this.chrom_select = $("<select/>").attr({ "name": "chrom"}).css("width", "15em").append("<option value=''>Loading</option>").appendTo(this.nav_controls);
-        var submit_nav = function(e) {
-            if (e.type === "focusout" || (e.keyCode || e.which) === 13 || (e.keyCode || e.which) === 27 ) {
-                if ((e.keyCode || e.which) !== 27) { // Not escape key
-                    view.go_to( $(this).val() );
-                }
-                $(this).hide();
-                $(this).val('');
-                view.location_span.show();
-                view.chrom_select.show();
-            }
-        };
-        this.nav_input = $("<input/>").addClass("nav-input").hide().bind("keyup focusout", submit_nav).appendTo(this.nav_controls);
-        this.location_span = $("<span/>").addClass("location").attr('original-title', 'Click to change location').tooltip( { placement: 'bottom' } ).appendTo(this.nav_controls);
-        this.location_span.click(function() {
-            view.location_span.hide();
-            view.chrom_select.hide();
-            view.nav_input.val(view.chrom + ":" + view.low + "-" + view.high);
-            view.nav_input.css("display", "inline-block");
-            view.nav_input.select();
-            view.nav_input.focus();
-            // Set up autocomplete for tracks' features.
-            view.nav_input.autocomplete({
-                source: function(request, response) {
-                    // Using current text, query each track and create list of all matching features.
-                    var all_features = [],
-                        feature_search_deferreds = $.map(view.get_drawables(), function(drawable) {
-                        return drawable.data_manager.search_features(request.term).success(function(dataset_features) {
-                            all_features = all_features.concat(dataset_features);
-                        });
-                    });
-
-                    // When all searching is done, fill autocomplete.
-                    $.when.apply($, feature_search_deferreds).done(function() {
-                        response($.map(all_features, function(feature) {
-                            return { 
-                                label: feature[0],
-                                value: feature[1]
-                            };
-                        }));
-                    });
-                }
-            });
-        });
-        if (this.vis_id !== undefined) {
-            this.hidden_input = $("<input/>").attr("type", "hidden").val(this.vis_id).appendTo(this.nav_controls);
-        }
-        
-        this.zo_link = $("<a/>").attr("id", "zoom-out").attr("title", "Zoom out").tooltip( {placement: 'bottom'} )
-                                .click(function() { view.zoom_out(); view.request_redraw(); }).appendTo(this.nav_controls);
-        this.zi_link = $("<a/>").attr("id", "zoom-in").attr("title", "Zoom in").tooltip( {placement: 'bottom'} )
-                                .click(function() { view.zoom_in(); view.request_redraw(); }).appendTo(this.nav_controls);      
-        
-        // Get initial set of chroms.
-        this.load_chroms_deferred = this.load_chroms({low: 0});
-        this.chrom_select.bind("change", function() {
-            view.change_chrom(view.chrom_select.val());
-        });
-                
-        /*
-        this.browser_content_div.bind("mousewheel", function( e, delta ) {
-            if (Math.abs(delta) < 0.5) {
-                return;
-            }
-            if (delta > 0) {
-                view.zoom_in(e.pageX, this.viewport_container);
-            } else {
-                view.zoom_out();
-            }
-            e.preventDefault();
-        });
-        */
-        
-        // Blur tool/filter inputs when user clicks on content div.
-        this.browser_content_div.click(function( e ) {
-            $(this).find("input").trigger("blur"); 
-        });
-
-        // Double clicking zooms in
-        this.browser_content_div.bind("dblclick", function( e ) {
-            view.zoom_in(e.pageX, this.viewport_container);
-        });
-
-        // Dragging the overview box (~ horizontal scroll bar)
-        this.overview_box.bind("dragstart", function( e, d ) {
-            this.current_x = d.offsetX;
-        }).bind("drag", function( e, d ) {
-            var delta = d.offsetX - this.current_x;
-            this.current_x = d.offsetX;
-            var delta_chrom = Math.round(delta / view.viewport_container.width() * (view.max_high - view.max_low) );
-            view.move_delta(-delta_chrom);
-        });
-        
-        this.overview_close.click(function() {
-            view.reset_overview();
-        });
-        
-        // Dragging in the viewport scrolls
-        this.viewport_container.bind( "draginit", function( e, d ) {
-            // Disable interaction if started in scrollbar (for webkit)
-            if ( e.clientX > view.viewport_container.width() - 16 ) {
-                return false;
-            }
-        }).bind( "dragstart", function( e, d ) {
-            d.original_low = view.low;
-            d.current_height = e.clientY;
-            d.current_x = d.offsetX;
-        }).bind( "drag", function( e, d ) {
-            var container = $(this);
-            var delta = d.offsetX - d.current_x;
-            var new_scroll = container.scrollTop() - (e.clientY - d.current_height);
-            container.scrollTop(new_scroll);
-            d.current_height = e.clientY;
-            d.current_x = d.offsetX;
-            var delta_chrom = Math.round(delta / view.viewport_container.width() * (view.high - view.low));
-            view.move_delta(delta_chrom);
-        // Also capture mouse wheel for left/right scrolling
-        }).bind( 'mousewheel', function( e, d, dx, dy ) { 
-            // Only act on x axis scrolling if we see if, y will be i
-            // handled by the browser when the event bubbles up
-            if ( dx ) {
-                dx *= 50;
-                var delta_chrom = Math.round( - dx / view.viewport_container.width() * (view.high - view.low) );
-                view.move_delta( delta_chrom );
-            }
-        });
-       
-        // Dragging in the top label track allows selecting a region
-        // to zoom in 
-        this.top_labeltrack.bind( "dragstart", function( e, d ) {
-            return $("<div />").css( { 
-                "height": view.browser_content_div.height() + view.top_labeltrack.height() + view.nav_labeltrack.height() + 1, 
-                "top": "0px", 
-                "position": "absolute", 
-                "background-color": "#ccf", 
-                "opacity": 0.5, 
-                 "z-index": 1000
-            } ).appendTo( $(this) );
-        }).bind( "drag", function( e, d ) {
-            $( d.proxy ).css({ left: Math.min( e.pageX, d.startX ) - view.container.offset().left, width: Math.abs( e.pageX - d.startX ) });
-            var min = Math.min(e.pageX, d.startX ) - view.container.offset().left,
-                max = Math.max(e.pageX, d.startX ) - view.container.offset().left,
-                span = (view.high - view.low),
-                width = view.viewport_container.width();
-            view.update_location( Math.round(min / width * span) + view.low, 
-                                  Math.round(max / width * span) + view.low );
-        }).bind( "dragend", function( e, d ) {
-            var min = Math.min(e.pageX, d.startX),
-                max = Math.max(e.pageX, d.startX),
-                span = (view.high - view.low),
-                width = view.viewport_container.width(),
-                old_low = view.low;
-            view.low = Math.round(min / width * span) + old_low;
-            view.high = Math.round(max / width * span) + old_low;
-            $(d.proxy).remove();
-            view.request_redraw();
-        });
-        
-        this.add_label_track( new LabelTrack( this, { content_div: this.top_labeltrack } ) );
-        this.add_label_track( new LabelTrack( this, { content_div: this.nav_labeltrack } ) );
-        
-        $(window).bind("resize", function() {
-            // Stop previous timer.
-            if (this.resize_timer) {
-                clearTimeout(this.resize_timer);
-            }
-            
-            // When function activated, resize window and redraw.
-            this.resize_timer = setTimeout(function () {
-                view.resize_window();
-            }, 500 );
-        });
-        $(document).bind("redraw", function() { view.redraw(); });
-        
-        this.reset();
-        $(window).trigger("resize");
-    },
-    changed: function() {
-        this.has_changes = true;  
-    },
-    /** Add or remove intro div depending on view state. */
-    update_intro_div: function() {
-        if (this.drawables.length === 0) {
-            this.intro_div.show();
-        }
-        else {
-            this.intro_div.hide();
-        }
-    },
-    /**
-     * Triggers navigate events as needed. If there is a delay,
-     * then event is triggered only after navigation has stopped.
-     */
-    trigger_navigate: function(new_chrom, new_low, new_high, delay) {
-        // Stop previous timer.
-        if (this.timer) {
-            clearTimeout(this.timer);
-        }
-        
-        if (delay) {
-            // To aggregate calls, use timer and only navigate once
-            // location has stabilized.
-            var self = this;
-            this.timer = setTimeout(function () {
-                self.trigger("navigate", new_chrom + ":" + new_low + "-" + new_high);
-            }, 500 );
-        }
-        else {
-            view.trigger("navigate", new_chrom + ":" + new_low + "-" + new_high);
-        }
-    },
-    update_location: function(low, high) {
-        this.location_span.text( commatize(low) + ' - ' + commatize(high) );
-        this.nav_input.val( this.chrom + ':' + commatize(low) + '-' + commatize(high) );
-        
-        // Update location. Only update when there is a valid chrom; when loading vis, there may 
-        // not be a valid chrom.
-        var chrom = view.chrom_select.val();
-        if (chrom !== "") {
-            this.trigger_navigate(chrom, view.low, view.high, true);
-        }
-    },
-    /**
-     * Load chrom data for the view. Returns a jQuery Deferred.
-     */
-    load_chroms: function(url_parms) {
-        url_parms.num = MAX_CHROMS_SELECTABLE;
-
-        var 
-            view = this,
-            chrom_data = $.Deferred();
-        $.ajax({
-            url: chrom_url + "/" + this.dbkey, 
-            data: url_parms,
-            dataType: "json",
-            success: function (result) {
-                // Do nothing if could not load chroms.
-                if (result.chrom_info.length === 0) {
-                    return;
-                }
-                
-                // Load chroms.
-                if (result.reference) {
-                    view.add_label_track( new ReferenceTrack(view) );
-                }
-                view.chrom_data = result.chrom_info;
-                var chrom_options = '<option value="">Select Chrom/Contig</option>';
-                for (var i = 0, len = view.chrom_data.length; i < len; i++) {
-                    var chrom = view.chrom_data[i].chrom;
-                    chrom_options += '<option value="' + chrom + '">' + chrom + '</option>';
-                }
-                if (result.prev_chroms) {
-                    chrom_options += '<option value="previous">Previous ' + MAX_CHROMS_SELECTABLE + '</option>';
-                }
-                if (result.next_chroms) {
-                    chrom_options += '<option value="next">Next ' + MAX_CHROMS_SELECTABLE + '</option>';
-                }
-                view.chrom_select.html(chrom_options);
-                view.chrom_start_index = result.start_index;
-                
-                chrom_data.resolve(result);
-            },
-            error: function() {
-                alert("Could not load chroms for this dbkey:", view.dbkey);
-            }
-        });
-        
-        return chrom_data;
-    },
-    change_chrom: function(chrom, low, high) {
-        var view = this;
-        // If chrom data is still loading, wait for it.
-        if (!view.chrom_data) {
-            view.load_chroms_deferred.then(function() {
-                view.change_chrom(chrom, low, high);
-            });
-            return;
-        }
-        
-        // Don't do anything if chrom is "None" (hackish but some browsers already have this set), or null/blank
-        if (!chrom || chrom === "None") {
-            return;
-        }
-        
-        //
-        // If user is navigating to previous/next set of chroms, load new chrom set and return.
-        //
-        if (chrom === "previous") {
-            view.load_chroms({low: this.chrom_start_index - MAX_CHROMS_SELECTABLE});
-            return;
-        }
-        if (chrom === "next") {
-            view.load_chroms({low: this.chrom_start_index + MAX_CHROMS_SELECTABLE});
-            return;
-        }
-    
-        //
-        // User is loading a particular chrom. Look first in current set; if not in current set, load new
-        // chrom set.
-        //
-        var found = $.grep(view.chrom_data, function(v, i) {
-            return v.chrom === chrom;
-        })[0];
-        if (found === undefined) {
-            // Try to load chrom and then change to chrom.
-            view.load_chroms({'chrom': chrom}, function() { view.change_chrom(chrom, low, high); });
-            return;
-        }
-        else {
-            // Switching to local chrom.
-            if (chrom !== view.chrom) {
-                view.chrom = chrom;
-                view.chrom_select.val(view.chrom);
-                view.max_high = found.len-1; // -1 because we're using 0-based indexing.
-                view.reset();
-                view.request_redraw(true);
-
-                for (var i = 0, len = view.drawables.length; i < len; i++) {
-                    var drawable = view.drawables[i];
-                    if (drawable.init) {
-                        drawable.init();
-                    }
-                }
-                if (view.reference_track) {
-                    view.reference_track.init();
-                }
-            }
-            if (low !== undefined && high !== undefined) {
-                view.low = Math.max(low, 0);
-                view.high = Math.min(high, view.max_high);
-            }
-            else {
-                // Low and high undefined, so view is whole chome.
-                view.low = 0;
-                view.high = view.max_high;
-            }
-            view.reset_overview();
-            view.request_redraw();
-        }
-    },
-    go_to: function(str) {
-        // Preprocess str to remove spaces and commas.
-        str = str.replace(/ |,/g, "");
-        
-        // Go to new location.
-        var view = this,
-            new_low, 
-            new_high,
-            chrom_pos = str.split(":"),
-            chrom = chrom_pos[0],
-            pos = chrom_pos[1];
-        
-        if (pos !== undefined) {
-            try {
-                var pos_split = pos.split("-");
-                new_low = parseInt(pos_split[0], 10);
-                new_high = parseInt(pos_split[1], 10);
-            } catch (e) {
-                return false;
-            }
-        }
-        view.change_chrom(chrom, new_low, new_high);
-    },
-    move_fraction: function(fraction) {
-        var view = this;
-        var span = view.high - view.low;
-        this.move_delta(fraction * span);
-    },
-    move_delta: function(delta_chrom) {
-        // Update low, high.
-        var view = this;
-        var current_chrom_span = view.high - view.low;
-        // Check for left and right boundaries
-        if (view.low - delta_chrom < view.max_low) {
-            view.low = view.max_low;
-            view.high = view.max_low + current_chrom_span;
-        } else if (view.high - delta_chrom > view.max_high) {
-            view.high = view.max_high;
-            view.low = view.max_high - current_chrom_span;
-        } else {
-            view.high -= delta_chrom;
-            view.low -= delta_chrom;
-        }
-                
-        view.request_redraw();
-        
-        // Navigate.
-        var chrom = view.chrom_select.val();
-        this.trigger_navigate(chrom, view.low, view.high, true);
-    },
-    /**
-     * Add a drawable to the view.
-     */
-    add_drawable: function(drawable) {
-        DrawableCollection.prototype.add_drawable.call(this, drawable);
-        drawable.init();
-        this.changed();
-        this.update_intro_div();
-    },
-    add_label_track: function (label_track) {
-        label_track.view = this;
-        label_track.init();
-        this.label_tracks.push(label_track);
-    },
-    /**
-     * Remove drawable from the view.
-     */
-    remove_drawable: function(drawable, hide) {
-        DrawableCollection.prototype.remove_drawable.call(this, drawable);
-        if (hide) {
-            var view = this;
-            drawable.container_div.hide(0, function() { 
-                $(this).remove();
-                view.update_intro_div(); 
-            });
-        }
-    },
-    reset: function() {
-        this.low = this.max_low;
-        this.high = this.max_high;
-        this.viewport_container.find(".yaxislabel").remove();
-    },
-    /**
-     * Request that view redraw some or all tracks. If a track is not specificied, redraw all tracks.
-     */
-    // FIXME: change method call so that track is first and additional parameters are optional.
-    // FIXME: is nodraw parameter needed?
-    request_redraw: function(nodraw, force, clear_after, a_track) {
-        var 
-            view = this,
-            // Either redrawing a single drawable or all view's drawables.
-            track_list = (a_track ? [a_track] : view.drawables),
-            track_index;
-            
-        // Add/update tracks in track list to redraw list.
-        var track;
-        for (var i = 0; i < track_list.length; i++) {
-            track = track_list[i];
-            
-            // Because list elements are arrays, need to look for track index manually.
-            track_index = -1;
-            for (var j = 0; j < view.tracks_to_be_redrawn.length; j++) {
-                if (view.tracks_to_be_redrawn[j][0] === track) {
-                    track_index = j;
-                    break;
-                }
-            }
-            
-            // Add track to list or update draw parameters.
-            if (track_index < 0) {
-                // Track not in list yet.
-                view.tracks_to_be_redrawn.push([track, force, clear_after]);
-            }
-            else {
-                // Track already in list; update force and clear_after.
-                view.tracks_to_be_redrawn[i][1] = force;
-                view.tracks_to_be_redrawn[i][2] = clear_after;
-            }
-        }
-
-        // Set up redraw if it has not been requested since last redraw.
-        if (!this.requested_redraw) {
-            requestAnimationFrame(function() { view._redraw(nodraw); });
-            this.requested_redraw = true;
-        }
-    },
-    /**
-     * Redraws view and tracks.
-     * NOTE: this method should never be called directly; request_redraw() should be used so
-     * that requestAnimationFrame can manage redrawing.
-     */
-    _redraw: function(nodraw) {
-        // TODO: move this code to function that does location setting.
-        
-        // Clear because requested redraw is being handled now.
-        this.requested_redraw = false;
-        
-        var low = this.low,
-            high = this.high;
-        
-        if (low < this.max_low) {
-            low = this.max_low;
-        }
-        if (high > this.max_high) {
-            high = this.max_high;
-        }
-        var span = this.high - this.low;
-        if (this.high !== 0 && span < this.min_separation) {
-            high = low + this.min_separation;
-        }
-        this.low = Math.floor(low);
-        this.high = Math.ceil(high);
-        
-        this.update_location(this.low, this.high);
-        
-        // -- Drawing code --
-        
-        // Calculate resolution in both pixels/base and bases/pixel; round bases/pixels for tile calculations.
-        // TODO: require minimum difference in new resolution to update?
-        this.resolution_b_px = (this.high - this.low) / this.viewport_container.width();
-        this.resolution_px_b = this.viewport_container.width() / (this.high - this.low);
-                    
-        // Overview
-        var left_px = ( this.low / (this.max_high - this.max_low) * this.overview_viewport.width() ) || 0;
-        var width_px = ( (this.high - this.low)/(this.max_high - this.max_low) * this.overview_viewport.width() ) || 0;
-        var min_width_px = 13;
-        
-        this.overview_box.css({ left: left_px, width: Math.max(min_width_px, width_px) }).show();
-        if (width_px < min_width_px) {
-            this.overview_box.css("left", left_px - (min_width_px - width_px)/2);
-        }
-        if (this.overview_highlight) {
-            this.overview_highlight.css({ left: left_px, width: width_px });
-        }
-        
-        if (!nodraw) {
-            var track, force, clear_after;
-            for (var i = 0, len = this.tracks_to_be_redrawn.length; i < len; i++) {
-                track = this.tracks_to_be_redrawn[i][0];
-                force = this.tracks_to_be_redrawn[i][1];
-                clear_after = this.tracks_to_be_redrawn[i][2];
-                if (track) {
-                    track._draw(force, clear_after);
-                }
-            }
-            this.tracks_to_be_redrawn = [];
-            for (i = 0, len = this.label_tracks.length; i < len; i++) {
-                this.label_tracks[i]._draw();
-            }
-        }
-    },
-    zoom_in: function (point, container) {
-        if (this.max_high === 0 || this.high - this.low <= this.min_separation) {
-            return;
-        }
-        var span = this.high - this.low,
-            cur_center = span / 2 + this.low,
-            new_half = (span / this.zoom_factor) / 2;
-        if (point) {
-            cur_center = point / this.viewport_container.width() * (this.high - this.low) + this.low;
-        }
-        this.low = Math.round(cur_center - new_half);
-        this.high = Math.round(cur_center + new_half);
-        this.changed();
-        this.request_redraw();
-    },
-    zoom_out: function () {
-        if (this.max_high === 0) {
-            return;
-        }
-        var span = this.high - this.low,
-            cur_center = span / 2 + this.low,
-            new_half = (span * this.zoom_factor) / 2;
-        this.low = Math.round(cur_center - new_half);
-        this.high = Math.round(cur_center + new_half);
-        this.changed();
-        this.request_redraw();
-    },
-    resize_window: function() {
-        this.viewport_container.height( this.container.height() - this.top_container.height() - this.bottom_container.height() );
-        this.request_redraw();
-    },
-    /** Show a Drawable in the overview. */
-    set_overview: function(drawable) {
-        if (this.overview_drawable) {
-            // If drawable to be set as overview is already in overview, do nothing.
-            // Otherwise, remove overview.
-            if (this.overview_drawable.dataset_id === drawable.dataset_id) {
-                return;
-            }
-            this.overview_viewport.find(".track").remove();
-        }
-        
-        // Set new overview.
-        var 
-            overview_drawable = drawable.copy( { content_div: this.overview_viewport } ),
-            view = this;
-        overview_drawable.header_div.hide();
-        overview_drawable.is_overview = true;
-        view.overview_drawable = overview_drawable;
-        this.overview_drawable.postdraw_actions = function() {
-            view.overview_highlight.show().height(view.overview_drawable.content_div.height());
-            view.overview_viewport.height(view.overview_drawable.content_div.height() + view.overview_box.outerHeight());
-            view.overview_close.show();
-            view.resize_window();
-        };
-        view.overview_drawable.request_draw();
-        this.changed();
-    },
-    /** Close and reset overview. */
-    reset_overview: function() {
-        // Update UI.
-        $(".bs-tooltip").remove();
-        this.overview_viewport.find(".track-tile").remove();
-        this.overview_viewport.height(this.default_overview_height);
-        this.overview_box.height(this.default_overview_height);
-        this.overview_close.hide();
-        this.overview_highlight.hide();
-        view.resize_window();
-        view.overview_drawable = null;
-    }
-});
-
-/**
- * Encapsulation of a tool that users can apply to tracks/datasets.
- */
-var Tool = function(track, tool_dict, tool_state_dict) {    
-    //
-    // Unpack tool information from dictionary.
-    //
-    this.track = track;
-    this.name = tool_dict.name;
-    this.params = [];
-    var params_dict = tool_dict.params;
-    for (var i = 0; i < params_dict.length; i++) {
-        // FIXME: use dict for creating parameters.
-        var param_dict = params_dict[i],
-            name = param_dict.name,
-            label = param_dict.label,
-            html = unescape(param_dict.html),
-            value = param_dict.value,
-            type = param_dict.type;
-        if (type === "number") {
-            this.params.push(
-                new NumberParameter(name, label, html, 
-                                    (name in tool_state_dict ? tool_state_dict[name] : value),
-                                    param_dict.min, param_dict.max)
-                            );
-        }
-        else if (type === "select") {
-            this.params.push(
-                new ToolParameter(name, label, html, 
-                                  (name in tool_state_dict ? tool_state_dict[name] : value))
-                            );
-        }
-        else {
-            console.log("WARNING: unrecognized tool parameter type:", name, type);
-        }        
-    }
-    
-    //
-    // Create div elt for tool UI.
-    //
-    this.parent_div = $("<div/>").addClass("dynamic-tool").hide();
-    // Disable dragging, clicking, double clicking on div so that actions on slider do not impact viz.
-    this.parent_div.bind("drag", function(e) {
-        e.stopPropagation();
-    }).click(function(e) {
-        e.stopPropagation();
-    }).bind("dblclick", function(e) {
-        e.stopPropagation();
-    });
-    var name_div = $("<div class='tool-name'>").appendTo(this.parent_div).text(this.name);
-    var tool_params = this.params;
-    var tool = this;
-    $.each(this.params, function(index, param) {
-        var param_div = $("<div>").addClass("param-row").appendTo(tool.parent_div);
-        // Param label.
-        var label_div = $("<div>").addClass("param-label").text(param.label).appendTo(param_div);
-        // Param HTML.
-        var html_div = $("<div/>").addClass("param-input").html(param.html).appendTo(param_div);
-        // Set initial value.
-        html_div.find(":input").val(param.value);
-        
-        // Add to clear floating layout.
-        $("<div style='clear: both;'/>").appendTo(param_div);
-    });
-    
-    // Highlight value for inputs for easy replacement.
-    this.parent_div.find("input").click(function() { $(this).select(); });
-    
-    // Add buttons for running on dataset, region.
-    var run_tool_row = $("<div>").addClass("param-row").appendTo(this.parent_div);
-    var run_on_dataset_button = $("<input type='submit'>").attr("value", "Run on complete dataset").appendTo(run_tool_row);
-    var run_on_region_button = $("<input type='submit'>").attr("value", "Run on visible region").css("margin-left", "3em").appendTo(run_tool_row);
-    run_on_region_button.click( function() {
-        // Run tool to create new track.
-        tool.run_on_region();
-    });
-    run_on_dataset_button.click( function() {
-        tool.run_on_dataset();
-    });
-    
-    if ('visible' in tool_state_dict && tool_state_dict.visible) {
-        this.parent_div.show();
-    }
-};
-extend(Tool.prototype, {
-    /**
-     * Update tool parameters.
-     */
-    update_params: function() {
-        for (var i = 0; i < this.params.length; i++) {
-            this.params[i].update_value();
-        }
-    },
-    /**
-     * Returns a dict with tool state information.
-     */
-    state_dict: function() {
-        // Save parameter values.
-        var tool_state = {};
-        for (var i = 0; i < this.params.length; i++) {
-            tool_state[this.params[i].name] = this.params[i].value;
-        }
-        
-        // Save visibility.
-        tool_state.visible = this.parent_div.is(":visible");
-        
-        return tool_state;
-    },
-    /** 
-     * Returns dictionary of parameter name-values.
-     */
-    get_param_values_dict: function() {
-        var param_dict = {};
-        this.parent_div.find(":input").each(function() {
-            var name = $(this).attr("name"), value = $(this).val();
-            param_dict[name] = value;
-        });
-        return param_dict;
-    },
-    /**
-     * Returns array of parameter values.
-     */
-    get_param_values: function() {
-        var param_values = [];
-        this.parent_div.find(":input").each(function() {
-            // Only include inputs with names; this excludes Run button.
-            var name = $(this).attr("name"), value = $(this).val();
-            if (name) {
-                param_values[param_values.length] = value;
-            }
-        });
-        return param_values;
-    },
-    /**
-     * Run tool on dataset. Output is placed in dataset's history and no changes to viz are made.
-     */
-    run_on_dataset: function() {
-        var tool = this;
-        tool.run(
-                 // URL params.
-                 { 
-                     target_dataset_id: this.track.original_dataset_id,
-                     tool_id: tool.name
-                 },
-                 null,
-                 // Success callback.
-                 function(track_data) {
-                     show_modal(tool.name + " is Running", 
-                                tool.name + " is running on the complete dataset. Tool outputs are in dataset's history.", 
-                                { "Close" : hide_modal } );
-                 }
-                );
-        
-    },
-    /**
-     * Run dataset on visible region. This creates a new track and sets the track's contents
-     * to the tool's output.
-     */
-    run_on_region: function() {
-        //
-        // Create track for tool's output immediately to provide user feedback.
-        //
-        var 
-            url_params = 
-            { 
-                target_dataset_id: this.track.original_dataset_id,
-                action: 'rerun',
-                tool_id: this.name,
-                regions: [{
-                    chrom: this.track.view.chrom,
-                    start: this.track.view.low,
-                    end: this.track.view.high
-                }]
-            },
-            current_track = this.track,
-            // Set name of track to include tool name, parameters, and region used.
-            track_name = url_params.tool_id +
-                         current_track.tool_region_and_parameters_str(url_params.chrom, url_params.low, url_params.high),
-            container;
-            
-        // If track not in a group, create a group for it and add new track to group. If track 
-        // already in group, add track to group.
-        if (current_track.container === view) {
-            // Create new group.
-            var group = new DrawableGroup(view, view, { name: this.name });
-            
-            // Replace track with group.
-            var index = current_track.container.replace_drawable(current_track, group, false);
-            
-            // Update HTML.
-            // FIXME: this is ugly way to replace a track with a group -- make this easier via
-            // a Drawable or DrawableCollection function.
-            group.container_div.insertBefore(current_track.view.content_div.children()[index]);
-            group.add_drawable(current_track);
-            current_track.container_div.appendTo(group.content_div);
-            container = group;
-        }
-        else {
-            // Use current group.
-            container = current_track.container;
-        }
-        
-        // Create and init new track.
-        var new_track = new current_track.constructor(view, container, {
-            name: track_name,
-            hda_ldda: "hda"
-        });
-        new_track.init_for_tool_data();
-        new_track.change_mode(current_track.mode);
-        new_track.set_filters_manager(current_track.filters_manager.copy(new_track));
-        new_track.update_icons();
-        container.add_drawable(new_track);
-        new_track.tiles_div.text("Starting job.");
-        
-        // Run tool.
-        this.update_params();
-        this.run(url_params, new_track,
-                 // Success callback.
-                 function(track_data) {
-                     new_track.set_dataset(new Dataset(track_data));
-                     new_track.tiles_div.text("Running job.");
-                     new_track.init();
-                 }
-                );
-    },
-    /**
-     * Run tool using a set of URL params and a success callback.
-     */
-    run: function(url_params, new_track, success_callback) {
-        // Run tool.
-        url_params.inputs = this.get_param_values_dict();
-        var ss_deferred = new ServerStateDeferred({
-            ajax_settings: {
-                url: galaxy_paths.get('tool_url'),
-                data: JSON.stringify(url_params),
-                dataType: "json",
-                contentType: 'application/json',
-                type: "POST"
-            },
-            interval: 2000,
-            success_fn: function(response) {
-                return response !== "pending";
-            }
-        });
-        
-        // Start with this status message.
-        //new_track.container_div.addClass("pending");
-        //new_track.content_div.text("Converting input data so that it can be used quickly with tool.");
-        
-        $.when(ss_deferred.go()).then(function(response) {
-            if (response === "no converter") {
-                // No converter available for input datasets, so cannot run tool.
-                new_track.container_div.addClass("error");
-                new_track.content_div.text(DATA_NOCONVERTER);
-            }
-            else if (response.error) {
-                // General error.
-                new_track.container_div.addClass("error");
-                new_track.content_div.text(DATA_CANNOT_RUN_TOOL + response.message);
-            }
-            else {
-                // Job submitted and running.
-                success_callback(response);
-            }            
-        });
-    }
-});
-
-/**
- * Tool parameters.
- */
-var ToolParameter = function(name, label, html, value) {
-    this.name = name;
-    this.label = label;
-    // Need to use jQuery for HTML so that value can be queried and updated dynamically.
-    this.html = $(html);
-    this.value = value;
-};
-
-extend(ToolParameter.prototype, {
-    update_value: function() {
-        this.value = $(this.html).val();
-    } 
-});
-
-var NumberParameter = function(name, label, html, value, min, max) {
-    ToolParameter.call(this, name, label, html, value);
-    this.min = min;
-    this.max = max;
-};
-
-extend(NumberParameter.prototype, ToolParameter.prototype, {
-    update_value: function() {
-        ToolParameter.prototype.update_value.call(this);
-        this.value = parseFloat(this.value);
-    }
-});
-
-/**
- * Filters that enable users to show/hide data points dynamically.
- */
-var Filter = function(obj_dict) {
-    this.manager = null;
-    this.name = obj_dict.name;
-    // Index into payload to filter.
-    this.index = obj_dict.index;
-    this.tool_id = obj_dict.tool_id;
-    // Name to use for filter when building expression for tool.
-    this.tool_exp_name = obj_dict.tool_exp_name;
-};
-
-extend(Filter.prototype, {
-    /**
-     * Convert filter to dictionary.
-     */
-    to_dict: function() {
-        return {
-            name: this.name,
-            index: this.index,
-            tool_id: this.tool_id,
-            tool_exp_name: this.tool_exp_name
-        };
-    } 
-});
-
-/**
- * Number filters have a min, max as well as a low, high; low and high are used 
- */
-var NumberFilter = function(obj_dict) {
-    //
-    // Attribute init.
-    //
-    Filter.call(this, obj_dict);
-    // Filter low/high. These values are used to filter elements.
-    this.low = ('low' in obj_dict ? obj_dict.low : -Number.MAX_VALUE);
-    this.high = ('high' in obj_dict ? obj_dict.high : Number.MAX_VALUE);
-    // Slide min/max. These values are used to set/update slider.
-    this.min = ('min' in obj_dict ? obj_dict.min : Number.MAX_VALUE);
-    this.max = ('max' in obj_dict ? obj_dict.max : -Number.MAX_VALUE);
-    // UI elements associated with filter.
-    this.container = null;
-    this.slider = null;
-    this.slider_label = null;
-    
-    //
-    // Create HTML.
-    //
-    
-    // Function that supports inline text editing of slider values.
-    // Enable users to edit parameter's value via a text box.
-    var edit_slider_values = function(container, span, slider) {
-        container.click(function() {
-            var cur_value = span.text(),
-                max = parseFloat(slider.slider("option", "max")),
-                input_size = (max <= 1 ? 4 : max <= 1000000 ? max.toString().length : 6),
-                multi_value = false,
-                slider_row = $(this).parents(".slider-row");
-                
-            // Row now has input.
-            slider_row.addClass("input");
-                
-            // Increase input size if there are two values.
-            if (slider.slider("option", "values")) {
-                input_size = 2*input_size + 1;
-                multi_value = true;
-            }
-            span.text("");
-            // Temporary input for changing value.
-            $("<input type='text'/>").attr("size", input_size).attr("maxlength", input_size)
-                                     .attr("value", cur_value).appendTo(span).focus().select()
-                                     .click(function(e) {
-                // Don't want click to propogate up to values_span and restart everything.
-                e.stopPropagation();
-            }).blur(function() {
-                $(this).remove();
-                span.text(cur_value);
-                slider_row.removeClass("input");
-            }).keyup(function(e) {
-                if (e.keyCode === 27) {
-                    // Escape key.
-                    $(this).trigger("blur");
-                } else if (e.keyCode === 13) {
-                    //
-                    // Enter/return key initiates callback. If new value(s) are in slider range, 
-                    // change value (which calls slider's change() function).
-                    //
-                    var slider_min = slider.slider("option", "min"),
-                        slider_max = slider.slider("option", "max"),
-                        invalid = function(a_val) {
-                            return (isNaN(a_val) || a_val > slider_max || a_val < slider_min);
-                        },
-                        new_value = $(this).val();
-                    if (!multi_value) {
-                        new_value = parseFloat(new_value);
-                        if (invalid(new_value)) {
-                            alert("Parameter value must be in the range [" + slider_min + "-" + slider_max + "]");
-                            return $(this);
-                        }
-                    }
-                    else { // Multi value.
-                        new_value = new_value.split("-");
-                        new_value = [parseFloat(new_value[0]), parseFloat(new_value[1])];
-                        if (invalid(new_value[0]) || invalid(new_value[1])) {
-                            alert("Parameter value must be in the range [" + slider_min + "-" + slider_max + "]");
-                            return $(this);
-                        }
-                    }
-                    
-                    // Updating the slider also updates slider values and removes input. 
-                    slider.slider((multi_value ? "values" : "value"), new_value);
-                    slider_row.removeClass("input");
-                }
-            });
-        });
-    };
-    
-    var filter = this;
-    
-    filter.parent_div = $("<div/>").addClass("filter-row slider-row");
-    
-    // Set up filter label (name, values).
-    var filter_label = $("<div/>").addClass("elt-label").appendTo(filter.parent_div),
-        name_span = $("<span/>").addClass("slider-name").text(filter.name + "  ").appendTo(filter_label),
-        values_span = $("<span/>").text(this.low + "-" + this.high),
-        values_span_container = $("<span/>").addClass("slider-value").appendTo(filter_label).append("[").append(values_span).append("]");
-    filter.values_span = values_span;
-            
-    // Set up slider for filter.
-    var slider_div = $("<div/>").addClass("slider").appendTo(filter.parent_div);
-    filter.control_element = $("<div/>").attr("id", filter.name + "-filter-control").appendTo(slider_div);
-    filter.control_element.slider({
-        range: true,
-        min: this.min,
-        max: this.max,
-        step: this.get_slider_step(this.min, this.max),
-        values: [this.low, this.high],
-        slide: function(event, ui) { 
-            filter.slide(event, ui); 
-        },
-        change: function(event, ui) {
-            filter.control_element.slider("option", "slide").call(filter.control_element, event, ui);
-        }
-    });
-    filter.slider = filter.control_element;
-    filter.slider_label = values_span;
-    
-    // Enable users to edit slider values via text box.
-    edit_slider_values(values_span_container, values_span, filter.control_element);
-    
-    // Set up filter display controls.
-    var display_controls_div = $("<div/>").addClass("display-controls").appendTo(filter.parent_div);
-    this.transparency_icon = create_action_icon("Use filter for data transparency", "layer-transparent", 
-                                                function() {
-                                                    if (filter.manager.alpha_filter !== filter) {
-                                                        // Setting this filter as the alpha filter.
-                                                        filter.manager.alpha_filter = filter;
-                                                        // Update UI for new filter.
-                                                        filter.manager.parent_div.find(".layer-transparent").removeClass("active").hide();
-                                                        filter.transparency_icon.addClass("active").show();
-                                                    }
-                                                    else {
-                                                        // Clearing filter as alpha filter.
-                                                        filter.manager.alpha_filter = null;
-                                                        filter.transparency_icon.removeClass("active");
-                                                    }
-                                                    filter.manager.track.request_draw(true, true);
-                                                } )
-                                                .appendTo(display_controls_div).hide();
-    this.height_icon = create_action_icon("Use filter for data height", "arrow-resize-090", 
-                                                function() {
-                                                    if (filter.manager.height_filter !== filter) {
-                                                        // Setting this filter as the height filter.
-                                                        filter.manager.height_filter = filter;
-                                                        // Update UI for new filter.
-                                                        filter.manager.parent_div.find(".arrow-resize-090").removeClass("active").hide();
-                                                        filter.height_icon.addClass("active").show();
-                                                    }
-                                                    else {
-                                                        // Clearing filter as alpha filter.
-                                                        filter.manager.height_filter = null;
-                                                        filter.height_icon.removeClass("active");
-                                                    }
-                                                    filter.manager.track.request_draw(true, true);
-                                                } )
-                                                .appendTo(display_controls_div).hide();
-    filter.parent_div.hover( function() { 
-                                filter.transparency_icon.show();
-                                filter.height_icon.show(); 
-                            },
-                            function() {
-                                if (filter.manager.alpha_filter !== filter) {
-                                    filter.transparency_icon.hide();
-                                }
-                                if (filter.manager.height_filter !== filter) {
-                                    filter.height_icon.hide();
-                                }
-                            } );
-    
-    // Add to clear floating layout.
-    $("<div style='clear: both;'/>").appendTo(filter.parent_div);
-};
-extend(NumberFilter.prototype, {
-    /**
-     * Convert filter to dictionary.
-     */
-    to_dict: function() {
-        var obj_dict = Filter.prototype.to_dict.call(this);
-        return extend(obj_dict, {
-            type: 'number',
-            min: this.min,
-            max: this.max,
-            low: this.low,
-            high: this.high
-        });
-    },
-    /**
-     * Return a copy of filter.
-     */
-    copy: function() {
-        return new NumberFilter( 
-            {
-                name: this.name, 
-                index: this.index, 
-                tool_id: this.tool_id, 
-                tool_exp_name: this.tool_exp_name
-            });
-    },
-    /**
-     * Get step for slider.
-     */
-    // FIXME: make this a "static" function.
-    get_slider_step: function(min, max) {
-        var range = max - min;
-        return (range <= 2 ? 0.01 : 1);
-    },
-    /**
-     * Handle slide events.
-     */
-    slide: function(event, ui) {
-        var values = ui.values;
-
-        // Set new values in UI.
-        this.values_span.text(values[0] + "-" + values[1]);
-
-        // Set new values in filter.
-        this.low = values[0];
-        this.high = values[1];
-         
-        // Set timeout to update if filter low, high are stable.
-        var self = this;
-        setTimeout(function() {
-            if (values[0] === self.low && values[1] === self.high) {
-                self.manager.track.request_draw(true, true);
-            }
-        }, 25);
-         
-     },
-    /** 
-     * Returns true if filter can be applied to element.
-     */
-    applies_to: function(element) {
-        if (element.length > this.index) {
-            return true;
-        }
-        return false;
-    },
-    /**
-     * Helper function: returns true if value in in filter's [low, high] range.
-     */
-    _keep_val: function(val) {
-        return (isNaN(val) || (val >= this.low && val <= this.high));
-    },    
-    /**
-     * Returns true if (a) element's value(s) is in [low, high] (range is inclusive) 
-     * or (b) if value is non-numeric and hence unfilterable.
-     */
-    keep: function(element) {
-        if ( !this.applies_to( element ) ) {
-            // No element to filter on.
-            return true;
-        }
-
-        // Keep value function.
-        var filter = this;
-
-        // Do filtering.
-        var to_filter = element[this.index];
-        if (to_filter instanceof Array) {
-            var returnVal = true;
-            for (var i = 0; i < to_filter.length; i++) {
-                if (!this._keep_val(to_filter[i])) {
-                    // Exclude element.
-                    returnVal = false;
-                    break;
-                }
-            }
-            return returnVal;
-        }
-        else {
-            return this._keep_val(element[this.index]);
-        }
-    },
-    /**
-     * Update filter's min and max values based on element's values.
-     */
-    update_attrs: function(element) {
-        var updated = false;
-        if (!this.applies_to(element) ) {
-            return updated;
-        }
-        
-        //
-        // Update filter's min, max based on element values.
-        //
-        
-        // Make value(s) into an Array.
-        var values = element[this.index];
-        if (!(values instanceof Array)) {
-            values = [values];
-        }
-        
-        // Loop through values and update min, max.
-        for (var i = 0; i < values.length; i++) {
-            var value = values[i];
-            if (value < this.min) {
-                this.min = Math.floor(value);
-                updated = true;
-            }
-            if (value > this.max) {
-                this.max = Math.ceil(value);
-                updated = true;
-            }
-        }
-        return updated;
-    },
-    /**
-     * Update filter's slider.
-     */
-    update_ui_elt: function () {
-        // Only show filter if min < max because filter is not useful otherwise. This
-        // covers all corner cases, such as when min, max have not been defined and
-        // when min == max.
-        if (this.min < this.max) {
-            this.parent_div.show();
-        }
-        else {
-            this.parent_div.hide();
-        }
-        
-        var 
-            slider_min = this.slider.slider("option", "min"),
-            slider_max = this.slider.slider("option", "max");
-        if (this.min < slider_min || this.max > slider_max) {
-            // Update slider min, max, step.
-            this.slider.slider("option", "min", this.min);
-            this.slider.slider("option", "max", this.max);
-            this.slider.slider("option", "step", this.get_slider_step(this.min, this.max));
-            // Refresh slider:
-            // TODO: do we want to keep current values or reset to min/max?
-            // Currently we reset values:
-            this.slider.slider("option", "values", [this.min, this.max]);
-            // To use the current values.
-            //var values = this.slider.slider( "option", "values" );
-            //this.slider.slider( "option", "values", values );
-        }
-    }
-});
- 
-/**
- * Manages a set of filters.
- */
-var FiltersManager = function(track, obj_dict) {
-    this.track = track;
-    this.alpha_filter = null;
-    this.height_filter = null;
-    this.filters = [];
-    
-    //
-    // Create HTML.
-    //
-        
-    //
-    // Create parent div.
-    //
-    this.parent_div = $("<div/>").addClass("filters").hide();
-    // Disable dragging, double clicking, keys on div so that actions on slider do not impact viz.
-    this.parent_div.bind("drag", function(e) {
-        e.stopPropagation();
-    }).click(function(e) {
-        e.stopPropagation();
-    }).bind("dblclick", function(e) {
-        e.stopPropagation();
-    }).bind("keydown", function(e) {
-        e.stopPropagation();
-    });
-    
-    //
-    // Restore state from dict.
-    //
-    if (obj_dict && 'filters' in obj_dict) { // Second condition needed for backward compatibility.
-        var 
-            alpha_filter_name = ('alpha_filter' in obj_dict ? obj_dict.alpha_filter : null),
-            height_filter_name = ('height_filter' in obj_dict ? obj_dict.height_filter : null),            
-            filters_dict = obj_dict.filters,
-            filter;
-        for (var i = 0; i < filters_dict.length; i++) {
-            if (filters_dict[i].type === 'number') {
-                filter = new NumberFilter(filters_dict[i]);
-                this.add_filter(filter);
-                if (filter.name === alpha_filter_name) {
-                    this.alpha_filter = filter;
-                    filter.transparency_icon.addClass("active").show();
-                }
-                if (filter.name === height_filter_name) {
-                    this.height_filter = filter;
-                    filter.height_icon.addClass("active").show();
-                }
-            } 
-            else {
-                console.log("ERROR: unsupported filter: ", name, type);
-            }
-        }
-        
-        
-        if ('visible' in obj_dict && obj_dict.visible) {
-            this.parent_div.show();
-        }
-    }
-    
-    // Add button to filter complete dataset.
-    if (this.filters.length !== 0) {
-        var run_buttons_row = $("<div/>").addClass("param-row").appendTo(this.parent_div);
-        var run_on_dataset_button = $("<input type='submit'/>").attr("value", "Run on complete dataset").appendTo(run_buttons_row);
-        var filter_manager = this;
-        run_on_dataset_button.click( function() {
-            filter_manager.run_on_dataset();
-        });
-    }
-        
-};
-
-extend(FiltersManager.prototype, {
-    // HTML manipulation and inspection.
-    show: function() { this.parent_div.show(); },
-    hide: function() { this.parent_div.hide(); },
-    toggle: function() { this.parent_div.toggle(); },
-    visible: function() { return this.parent_div.is(":visible"); },
-    /**
-     * Returns dictionary for manager.
-     */
-    to_dict: function() {
-        var obj_dict = {},
-            filter_dicts = [],
-            filter;
-            
-        // Include individual filter states.
-        for (var i = 0; i < this.filters.length; i++) {
-            filter = this.filters[i];
-            filter_dicts.push(filter.to_dict());
-        }
-        obj_dict.filters = filter_dicts;
-        
-        // Include transparency, height filters.
-        obj_dict.alpha_filter = (this.alpha_filter ? this.alpha_filter.name : null);
-        obj_dict.height_filter = (this.height_filter ? this.height_filter.name : null);
-        
-        // Include visibility.
-        obj_dict.visible = this.parent_div.is(":visible");
-        
-        return obj_dict;
-    },
-    /**
-     * Return a copy of the manager.
-     */
-    copy: function(new_track) {
-        var copy = new FiltersManager(new_track);
-        for (var i = 0; i < this.filters.length; i++) {
-            copy.add_filter(this.filters[i].copy());
-        }
-        return copy;
-    },
-    /**
-     * Add a filter to the manager.
-     */
-    add_filter: function(filter) {
-        filter.manager = this;
-        this.parent_div.append(filter.parent_div);
-        this.filters.push(filter);  
-    },
-    /**
-     * Remove all filters from manager.
-     */
-    remove_all: function() {
-        this.filters = [];
-        this.parent_div.children().remove();
-    },
-    /**
-     * Initialize filters.
-     */ 
-    init_filters: function() {
-        for (var i = 0; i < this.filters.length; i++) {
-            var filter = this.filters[i];
-            filter.update_ui_elt();
-        }
-    },
-    /**
-     * Clear filters so that they do not impact track display.
-     */
-    clear_filters: function() {
-        for (var i = 0; i < this.filters.length; i++) {
-            var filter = this.filters[i];
-            filter.slider.slider("option", "values", [filter.min, filter.max]);
-        }
-        this.alpha_filter = null;
-        this.height_filter = null;
-        
-        // Hide icons for setting filters.
-        this.parent_div.find(".icon-button").hide();
-    },
-    run_on_dataset: function() {
-        // Get or create dictionary item.
-        var get_or_create_dict_item = function(dict, key, new_item) {
-            // Add new item to dict if 
-            if (!(key in dict)) {
-                dict[key] = new_item;
-            }
-            return dict[key];
-        };
-        
-        //
-        // Find and group active filters. Active filters are those being used to hide data.
-        // Filters with the same tool id are grouped.
-        //
-        var active_filters = {},
-            filter, 
-            tool_filter_conditions;
-        for (var i = 0; i < this.filters.length; i++) {
-            filter = this.filters[i];
-            if (filter.tool_id) {
-                // Add filtering conditions if filter low/high are set.
-                if (filter.min !== filter.low) {
-                    tool_filter_conditions = get_or_create_dict_item(active_filters, filter.tool_id, []);
-                    tool_filter_conditions[tool_filter_conditions.length] = filter.tool_exp_name + " >= " + filter.low;
-                }
-                if (filter.max !== filter.high) {
-                    tool_filter_conditions = get_or_create_dict_item(active_filters, filter.tool_id, []);
-                    tool_filter_conditions[tool_filter_conditions.length] = filter.tool_exp_name + " <= " + filter.high;
-                }
-            }
-        }
-        
-        //
-        // Use tools to run filters.
-        //
-        
-        // Create list of (tool_id, tool_filters) tuples.
-        var active_filters_list = [];
-        for (var tool_id in active_filters) {
-            active_filters_list[active_filters_list.length] = [tool_id, active_filters[tool_id]];
-        }
-        
-        // Invoke recursive function to run filters; this enables chaining of filters via
-        // iteratively application.
-        (function run_filter(input_dataset_id, filters) {
-            var 
-                // Set up filtering info and params.
-                filter_tuple = filters[0],
-                tool_id = filter_tuple[0],
-                tool_filters = filter_tuple[1],
-                tool_filter_str = "(" + tool_filters.join(") and (") + ")",
-                url_params = {
-                    cond: tool_filter_str,
-                    input: input_dataset_id,
-                    target_dataset_id: input_dataset_id,
-                    tool_id: tool_id
-                },
-                // Remove current filter.
-                filters = filters.slice(1);
-                
-            $.getJSON(run_tool_url, url_params, function(response) {
-                if (response.error) {
-                    // General error.
-                    show_modal("Filter Dataset",
-                               "Error running tool " + tool_id,
-                               { "Close" : hide_modal } );
-                }
-                else if (filters.length === 0) {
-                    // No more filters to run.
-                    show_modal("Filtering Dataset", 
-                               "Filter(s) are running on the complete dataset. Outputs are in dataset's history.", 
-                               { "Close" : hide_modal } );
-                }
-                else {
-                    // More filters to run.
-                    run_filter(response.dataset_id, filters);
-                }
-            });
-              
-        })(this.track.dataset_id, active_filters_list);        
-    }
-});
-
-/**
- * Generates scale values based on filter and feature's value for filter.
- */
-var FilterScaler = function(filter, default_val) {
-    painters.Scaler.call(this, default_val);
-    this.filter = filter;
-};
-
-FilterScaler.prototype.gen_val = function(feature_data) {
-    // If filter is not initalized yet, return default val.
-    if (this.filter.high === Number.MAX_VALUE || this.filter.low === -Number.MAX_VALUE || this.filter.low === this.filter.high) {
-        return this.default_val;
-    }
-    
-    // Scaling value is ratio of (filter's value compared to low) to (complete filter range).
-    return ( ( parseFloat(feature_data[this.filter.index]) - this.filter.low ) / ( this.filter.high - this.filter.low ) );
-};
-
-/**
- * Container for Drawable configuration data.
- */
-var DrawableConfig = function( options ) {
-    this.track = options.track;
-    this.params = options.params;
-    this.values = {};
-    this.restore_values( (options.saved_values ? options.saved_values : {}) );
-    this.onchange = options.onchange;
-};
-
-extend(DrawableConfig.prototype, {
-    restore_values: function( values ) {
-        var track_config = this;
-        $.each( this.params, function( index, param ) {
-            if ( values[ param.key ] !== undefined ) {
-                track_config.values[ param.key ] = values[ param.key ];
-            } else {
-                track_config.values[ param.key ] = param.default_value;
-            }
-        }); 
-    },
-    build_form: function() {
-        var track_config = this;
-        var container = $("<div />");
-        var param;
-        // Function to process parameters recursively
-        function handle_params( params, container ) {
-            for ( var index = 0; index < params.length; index++ ) {
-                param = params[index];
-                // Hidden params have no representation in the form
-                if ( param.hidden ) { continue; }
-                // Build row for param
-                var id = 'param_' + index;
-                var value = track_config.values[ param.key ];
-                var row = $("<div class='form-row' />").appendTo( container );
-                row.append( $('<label />').attr("for", id ).text( param.label + ":" ) );
-                // Draw parameter as checkbox
-                if ( param.type === 'bool' ) {
-                    row.append( $('<input type="checkbox" />').attr("id", id ).attr("name", id ).attr( 'checked', value ) );
-                // Draw parameter as textbox
-                } else if ( param.type === 'text' ) {
-                    row.append( $('<input type="text"/>').attr("id", id ).val(value).click( function() { $(this).select(); }));
-                // Draw paramter as select area
-                } else if ( param.type === 'select' ) {
-                    var select = $('<select />').attr("id", id);
-                    for ( var i = 0; i < param.options.length; i++ ) {
-                        $("<option/>").text( param.options[i].label ).attr( "value", param.options[i].value ).appendTo( select );
-                    }
-                    select.val( value );
-                    row.append( select );
-                // Draw parameter as color picker
-                } else if ( param.type === 'color' ) {
-                    var 
-                        container_div = $("<div/>").appendTo(row),
-                        input = $('<input />').attr("id", id ).attr("name", id ).val( value ).css("float", "left")                  
-                            .appendTo(container_div).click(function(e) {
-                            // Hide other pickers.
-                            $(".bs-tooltip").removeClass( "in" );
-                            
-                            // Show input's color picker.
-                            var tip = $(this).siblings(".bs-tooltip").addClass( "in" );
-                            tip.css( { 
-                                // left: $(this).position().left + ( $(input).width() / 2 ) - 60,
-                                // top: $(this).position().top + $(this.height) 
-                                left: $(this).position().left + $(this).width() + 5,
-                                top: $(this).position().top - ( $(tip).height() / 2 ) + ( $(this).height() / 2 )
-                                } ).show();
-                                
-                            // Click management: 
-                            
-                            // Keep showing tip if clicking in tip.
-                            tip.click(function(e) {
-                                e.stopPropagation();
-                            });
-                            
-                            // Hide tip if clicking outside of tip.
-                            $(document).bind( "click.color-picker", function() {
-                                tip.hide();
-                                $(document).unbind( "click.color-picker" );
-                            });
-                            
-                            // No propagation to avoid triggering document click (and tip hiding) above.
-                            e.stopPropagation();
-                        }),
-                        // Icon for setting a new random color; behavior set below.
-                        new_color_icon = $("<a href='javascript:void(0)'/>").addClass("icon-button arrow-circle").appendTo(container_div)
-                                         .attr("title", "Set new random color").tooltip(),
-                        // Color picker in tool tip style.
-                        tip = $( "<div class='bs-tooltip right' style='position: absolute;' />" ).appendTo(container_div).hide(),
-                        // Inner div for padding purposes
-                        tip_inner = $("<div class='tooltip-inner' style='text-align: inherit'></div>").appendTo(tip),
-                        tip_arrow = $("<div class='tooltip-arrow'></div>").appendTo(tip),
-                        farb_obj = $.farbtastic(tip_inner, { width: 100, height: 100, callback: input, color: value });
-                    
-                    // Clear floating.
-                    container_div.append( $("<div/>").css("clear", "both"));
-                    
-                    // Use function to fix farb_obj value.
-                    (function(fixed_farb_obj) {
-                        new_color_icon.click(function() {
-                            fixed_farb_obj.setColor(get_random_color());
-                        });  
-                    })(farb_obj);
-                      
-                } 
-                else {
-                    row.append( $('<input />').attr("id", id ).attr("name", id ).val( value ) ); 
-                }
-                // Help text
-                if ( param.help ) {
-                    row.append( $("<div class='help'/>").text( param.help ) );
-                }
-            }
-        }
-        // Handle top level parameters in order
-        handle_params( this.params, container );
-        // Return element containing constructed form
-        return container;
-    },
-    update_from_form: function( container ) {
-        var track_config = this;
-        var changed = false;
-        $.each( this.params, function( index, param ) {
-            if ( ! param.hidden ) {
-                // Parse value from form element
-                var id = 'param_' + index;
-                var value = container.find( '#' + id ).val();
-                if ( param.type === 'float' ) {
-                    value = parseFloat( value );
-                } else if ( param.type === 'int' ) {
-                    value = parseInt( value );
-                } else if ( param.type === 'bool' ) {
-                    value = container.find( '#' + id ).is( ':checked' );
-                }
-                // Save value only if changed
-                if ( value !== track_config.values[ param.key ] ) {
-                    track_config.values[ param.key ] = value;
-                    changed = true;
-                }
-            }
-        });
-        if ( changed ) {
-            this.onchange();
-            this.track.changed();
-        }
-    }
-});
-
-/**
- * Tiles drawn by tracks.
- */
-var Tile = function(track, region, resolution, canvas, data) {
-    this.track = track;
-    this.region = region;
-    this.low = region.get('start');
-    this.high = region.get('end');
-    this.resolution = resolution;
-    // Wrap element in div for background and explicitly set height. Use canvas
-    // height attribute because canvas may not have height if it is not in document yet.
-    this.html_elt = $("<div class='track-tile'/>").append(canvas).height( $(canvas).attr("height") );
-    this.data = data;
-    this.stale = false;
-};
-
-/**
- * Perform pre-display actions.
- */
-Tile.prototype.predisplay_actions = function() {};
-
-var SummaryTreeTile = function(track, region, resolution, canvas, data, max_val) {
-    Tile.call(this, track, region, resolution, canvas, data);
-    this.max_val = max_val;
-};
-extend(SummaryTreeTile.prototype, Tile.prototype);
-
-var FeatureTrackTile = function(track, region, resolution, canvas, data, w_scale, mode, message, all_slotted, feature_mapper) {
-    // Attribute init.
-    Tile.call(this, track, region, resolution, canvas, data);
-    this.mode = mode;
-    this.all_slotted = all_slotted;
-    this.feature_mapper = feature_mapper;
-    this.has_icons = false;
-    
-    // Add message + action icons to tile's html.
-    if (message) {
-        this.has_icons = true;
-        
-        var 
-            tile = this;
-            canvas = this.html_elt.children()[0],
-            message_div = $("<div/>").addClass("tile-message")
-                            // -1 to account for border.
-                            .css({'height': ERROR_PADDING-1, 'width': canvas.width}).prependTo(this.html_elt);
-                                                        
-        // Handle message; only message currently is that only the first N elements are displayed.
-        var tile_region = new GenomeRegion({
-                chrom: track.view.chrom,
-                start: this.low,
-                end: this.high
-            }),
-            num_features = data.length,
-            more_down_icon = $("<a href='javascript:void(0);'/>").addClass("icon more-down")
-                                .attr("title", "For speed, only the first " + num_features + " features in this region were obtained from server. Click to get more data including depth")
-                                .tooltip().appendTo(message_div),
-            more_across_icon = $("<a href='javascript:void(0);'/>").addClass("icon more-across")
-                                .attr("title", "For speed, only the first " + num_features + " features in this region were obtained from server. Click to get more data excluding depth")
-                                .tooltip().appendTo(message_div);
-
-        // Set up actions for icons.
-        more_down_icon.click(function() {
-            // Mark tile as stale, request more data, and redraw track.
-            tile.stale = true;
-            track.data_manager.get_more_data(tile_region, track.mode, tile.resolution, {}, track.data_manager.DEEP_DATA_REQ);
-            $(".bs-tooltip").hide();
-            track.request_draw(true);
-        }).dblclick(function(e) {
-            // Do not propogate as this would normally zoom in.
-            e.stopPropagation();
-        });
-
-        more_across_icon.click(function() {
-            // Mark tile as stale, request more data, and redraw track.
-            tile.stale = true;
-            track.data_manager.get_more_data(tile_region, track.mode, tile.resolution, {}, track.data_manager.BROAD_DATA_REQ);
-            $(".bs-tooltip").hide();
-            track.request_draw(true);
-        }).dblclick(function(e) {
-            // Do not propogate as this would normally zoom in.
-            e.stopPropagation();
-        });
-    }
-};
-extend(FeatureTrackTile.prototype, Tile.prototype);
-
-/**
- * Sets up support for popups.
- */
-FeatureTrackTile.prototype.predisplay_actions = function() {
-    //
-    // Add support for popups.
-    //
-    var tile = this,
-        popups = {};
-        
-    // Only show popups in Pack mode.
-    if (tile.mode !== "Pack") { return; }
-    
-    $(this.html_elt).hover( function() { 
-        this.hovered = true; 
-        $(this).mousemove();
-    }, function() { 
-        this.hovered = false; 
-        // Clear popup if it is still hanging around (this is probably not needed) 
-        $(this).parents(".track-content").children(".overlay").children(".feature-popup").remove();
-    } ).mousemove(function (e) {
-        // Use the hover plugin to get a delay before showing popup
-        if ( !this.hovered ) { return; }
-        // Get feature data for position.
-        var 
-            this_offset = $(this).offset(),
-            offsetX = e.pageX - this_offset.left,
-            offsetY = e.pageY - this_offset.top,
-            feature_data = tile.feature_mapper.get_feature_data(offsetX, offsetY),
-            feature_uid = (feature_data ? feature_data[0] : null);
-        // Hide visible popup if not over a feature or over a different feature.
-        $(this).parents(".track-content").children(".overlay").children(".feature-popup").each(function() {
-            if ( !feature_uid || 
-                 $(this).attr("id") !== feature_uid.toString() ) {
-                $(this).remove();
-            }
-        });
-            
-        if (feature_data) {
-            // Get or create popup.
-            var popup = popups[feature_uid];
-            if (!popup) {
-                // Create feature's popup element.            
-                var feature_uid = feature_data[0],
-                    feature_dict = {
-                        name: feature_data[3],
-                        start: feature_data[1],
-                        end: feature_data[2],
-                        strand: feature_data[4]
-                    },
-                    filters = tile.track.filters_manager.filters,
-                    filter;
-                
-                // Add filter values to feature dict.   
-                for (var i = 0; i < filters.length; i++) {
-                    filter = filters[i];
-                    feature_dict[filter.name] = feature_data[filter.index];
-                }
-                
-                // Build popup.
-                
-                var popup = $("<div/>").attr("id", feature_uid).addClass("feature-popup"),
-                    table = $("<table/>"),
-                    key, value, row;
-                for (key in feature_dict) {
-                    value = feature_dict[key];
-                    row = $("<tr/>").appendTo(table);
-                    $("<th/>").appendTo(row).text(key);
-                    $("<td/>").attr("align", "left").appendTo(row)
-                              .text(typeof(value) === 'number' ? round(value, 2) : value);
-                }
-                popup.append( $("<div class='feature-popup-inner'>").append( table ) ); 
-                popups[feature_uid] = popup;
-            }
-            
-            // Attach popup to track's overlay.
-            popup.appendTo( $(this).parents(".track-content").children(".overlay") );
-            
-            // Offsets are within canvas, but popup must be positioned relative to parent element.
-            // parseInt strips "px" from left, top measurements. +7 so that mouse pointer does not
-            // overlap popup.
-            var 
-                popupX = offsetX + parseInt( tile.html_elt.css("left") ) - popup.width() / 2,
-                popupY = offsetY + parseInt( tile.html_elt.css("top") ) + 7;
-            popup.css("left", popupX + "px").css("top", popupY + "px");
-        }
-        else if (!e.isPropagationStopped()) {
-            // Propogate event to other tiles because overlapping tiles prevent mousemove from being 
-            // called on tiles under this tile.
-            e.stopPropagation();
-            $(this).siblings().each(function() {
-                $(this).trigger(e);
-            });
-        }
-    })
-    .mouseleave(function() {
-        $(this).parents(".track-content").children(".overlay").children(".feature-popup").remove();
-    });
-};
-
-/**
- * Tracks are objects can be added to the View. 
- * 
- * Track object hierarchy:
- * Track
- * -> LabelTrack 
- * -> TiledTrack
- * ----> LineTrack
- * ----> ReferenceTrack
- * ----> FeatureTrack
- * -------> ReadTrack
- * -------> VcfTrack
- */
-var Track = function(view, container, obj_dict) {
-    // For now, track's container is always view.
-    extend(obj_dict, {
-        drag_handle_class: "draghandle"
-    });
-    Drawable.call(this, view, container, obj_dict);
-    
-    //
-    // Attribute init.
-    //
-    this.dataset = new Dataset({
-        id: obj_dict.dataset_id,
-        hda_ldda: obj_dict.hda_ldda
-    }); 
-    this.dataset_check_type = 'converted_datasets_state';
-    this.data_url_extra_params = {};
-    this.data_query_wait = ('data_query_wait' in obj_dict ? obj_dict.data_query_wait : DEFAULT_DATA_QUERY_WAIT);
-    // A little ugly creating data manager right now due to transition to Backbone-based objects.
-    this.data_manager = ('data_manager' in obj_dict ? 
-                         obj_dict.data_manager : 
-                         new GenomeDataManager({
-                             dataset: this.dataset,
-                             data_mode_compatible: this.data_and_mode_compatible,
-                             can_subset: this.can_subset
-                         }));
-    
-    // Height attributes: min height, max height, and visible height.
-    this.min_height_px = 16;
-    this.max_height_px = 800;
-    this.visible_height_px = 0;
-            
-    //
-    // Create content div, which is where track is displayed, and add to container if available.
-    //
-    this.content_div = $("<div class='track-content'>").appendTo(this.container_div);
-    if (this.container) { 
-        this.container.content_div.append(this.container_div);
-        if ( !("resize" in obj_dict) || obj_dict.resize ) {
-            this.add_resize_handle();
-        }
-    }
-};
-
-extend(Track.prototype, Drawable.prototype, {
-    action_icons_def: [
-        // Change track mode.
-        {
-            name: "mode_icon",
-            title: "Set display mode",
-            css_class: "chevron-expand",
-            on_click_fn: function() {}
-        },
-        // Hide/show content.
-        Drawable.prototype.action_icons_def[0],
-        // Set track as overview.
-        {
-            name: "overview_icon",
-            title: "Set as overview",
-            css_class: "overview-icon",
-            on_click_fn: function(track) {
-                track.view.set_overview(track);
-            }
-        },
-        // Edit config.
-        Drawable.prototype.action_icons_def[1],
-        // Toggle track filters.
-        {
-            name: "filters_icon",
-            title: "Filters",
-            css_class: "filters-icon",
-            on_click_fn: function(drawable) {
-                // TODO: update tipsy text.
-                if (drawable.filters_manager.visible()) {
-                    drawable.filters_manager.clear_filters();    
-                }
-                else {
-                    drawable.filters_manager.init_filters();
-                }
-                drawable.filters_manager.toggle();
-            }
-        },
-        // Toggle track tool.
-        {
-            name: "tools_icon",
-            title: "Tool",
-            css_class: "hammer",
-            on_click_fn: function(track) {
-                // TODO: update tipsy text.
-
-                track.dynamic_tool_div.toggle();
-
-                // Update track name.
-                if (track.dynamic_tool_div.is(":visible")) {
-                    track.set_name(track.name + track.tool_region_and_parameters_str());
-                }
-                else {
-                    track.revert_name();
-                }
-                // HACK: name change modifies icon placement, which leaves tooltip incorrectly placed.
-                $(".bs-tooltip").remove();
-            }
-        },
-        // Go to parameter exploration visualization.
-        {
-            name: "param_space_viz_icon",
-            title: "Tool parameter space visualization",
-            css_class: "arrow-split",
-            on_click_fn: function(track) {
-                var template =
-                    '<strong>Tool</strong>: <%= track.tool.name %><br/>' + 
-                    '<strong>Dataset</strong>: <%= track.name %><br/>' +
-                    '<strong>Region(s)</strong>: <select name="regions">' +
-                    '<option value="cur">current viewing area</option>' +
-                    '<option value="bookmarks">bookmarks</option>' +
-                    '<option value="both">current viewing area and bookmarks</option>' +
-                    '</select>',
-                    html = _.template(template, { track: track });
-                var cancel_fn = function() { hide_modal(); $(window).unbind("keypress.check_enter_esc"); },
-                    ok_fn = function() {
-                        var regions_to_use = $('select[name="regions"] option:selected').val(),
-                            regions,
-                            view_region = new GenomeRegion({
-                                chrom: view.chrom,
-                                start: view.low,
-                                end: view.high
-                            }),
-                            bookmarked_regions = _.map($(".bookmark"), function(elt) { 
-                                return new GenomeRegion({from_str: $(elt).children(".position").text()});
-                            });
-
-                        // Get regions for visualization.
-                        if (regions_to_use === 'cur') {
-                            // Use only current region.
-                            regions = [ view_region ];
-                        }
-                        else if (regions_to_use === 'bookmarks') {
-                            // Use only bookmarks.
-                            regions = bookmarked_regions;
-                        }
-                        else {
-                            // Use both current region and bookmarks.
-                            regions = [ view_region ].concat(bookmarked_regions);
-                        }
-
-                        hide_modal();
-
-                        // Go to visualization.
-                        window.location.href = 
-                            galaxy_paths.get('sweepster_url') + "?" + 
-                            $.param({
-                                dataset_id: track.dataset_id,
-                                hda_ldda: track.hda_ldda,
-                                regions: JSON.stringify(new Backbone.Collection(regions).toJSON())
-                            });
-                    },
-                    check_enter_esc = function(e) {
-                        if ((e.keyCode || e.which) === 27) { // Escape key
-                            cancel_fn();
-                        } else if ((e.keyCode || e.which) === 13) { // Enter key
-                            ok_fn();
-                        }
-                    };
-
-                show_modal("Visualize tool parameter space and output from different parameter settings?", html, {
-                    "No": cancel_fn,
-                    "Yes": ok_fn
-                });
-                
-            }
-        },
-        // Remove track.
-        Drawable.prototype.action_icons_def[2]
-    ],
-    can_draw: function() {        
-        if ( this.dataset_id && Drawable.prototype.can_draw.call(this) ) { 
-            return true;
-        }
-        return false;
-    },
-    build_container_div: function () {
-        return $("<div/>").addClass('track').attr("id", "track_" + this.id).css("position", "relative");
-    },
-    build_header_div: function() {
-        var header_div = $("<div class='track-header'/>");
-        if (this.view.editor) { this.drag_div = $("<div/>").addClass(this.drag_handle_class).appendTo(header_div); }
-        this.name_div = $("<div/>").addClass("track-name").appendTo(header_div).text(this.name)
-                        .attr( "id", this.name.replace(/\s+/g,'-').replace(/[^a-zA-Z0-9\-]/g,'').toLowerCase() );
-        return header_div;
-    },
-    /**
-     * Action to take during resize.
-     */
-    on_resize: function() {},
-    /**
-     * Add resizing handle to drawable's container_div.
-     */
-    add_resize_handle: function () {
-        var track = this;
-        var in_handle = false;
-        var in_drag = false;
-        var drag_control = $( "<div class='track-resize'>" );
-        // Control shows on hover over track, stays while dragging
-        $(track.container_div).hover( function() { 
-            if ( track.content_visible ) {
-                in_handle = true;
-                drag_control.show(); 
-            }
-        }, function() { 
-            in_handle = false;
-            if ( ! in_drag ) { drag_control.hide(); }
-        });
-        // Update height and force redraw of current view while dragging,
-        // clear cache to force redraw of other tiles.
-        drag_control.hide().bind( "dragstart", function( e, d ) {
-            in_drag = true;
-            d.original_height = $(track.content_div).height();
-        }).bind( "drag", function( e, d ) {
-            var new_height = Math.min( Math.max( d.original_height + d.deltaY, track.min_height_px ), track.max_height_px );
-            $(track.tiles_div).css( 'height', new_height );
-            track.visible_height_px = (track.max_height_px === new_height ? 0 : new_height);
-            track.on_resize();
-        }).bind( "dragend", function( e, d ) {
-            track.tile_cache.clear();    
-            in_drag = false;
-            if (!in_handle) { drag_control.hide(); }
-            track.config.values.height = track.visible_height_px;
-            track.changed();
-        }).appendTo(track.container_div);
-    },
-    /**
-     * Set track's modes and update mode icon popup.
-     */
-    set_display_modes: function(new_modes, init_mode) {
-        // Set modes, init mode.
-        this.display_modes = new_modes;
-        this.mode = (init_mode ? init_mode : 
-                     (this.config && this.config.values['mode'] ? 
-                      this.config.values['mode'] : this.display_modes[0])
-                    );
-        
-        this.action_icons.mode_icon.attr("title", "Set display mode (now: " + this.mode + ")");
-
-        // Setup popup menu for changing modes.
-        var 
-            track = this,
-            mode_mapping = {};
-        for (var i = 0, len = track.display_modes.length; i < len; i++) {
-            var mode = track.display_modes[i];
-            mode_mapping[mode] = function(mode) {
-                return function() { 
-                    track.change_mode(mode);
-                    // HACK: the popup menu messes with the track's hover event, so manually show/hide
-                    // icons div for now.
-                    track.icons_div.show(); 
-                    track.container_div.mouseleave(function() { track.icons_div.hide(); } ); };
-            }(mode);
-        }
-
-        make_popupmenu(this.action_icons.mode_icon, mode_mapping);
-    },
-    build_action_icons: function() {
-        Drawable.prototype.build_action_icons.call(this, this.action_icons_def);
-        
-        // Set up behavior for modes popup.
-        if (this.display_modes !== undefined) {
-            this.set_display_modes(this.display_modes);
-        }
-    },
-    /**
-     * Hide any elements that are part of the tracks contents area. Should
-     * remove as approprite, the track will be redrawn by show_contents.
-     */
-    hide_contents: function () {
-        // Hide tiles.
-        this.tiles_div.hide();
-        // Hide any y axis labels (common to several track types)
-        this.container_div.find(".yaxislabel, .track-resize").hide();
-    },
-    show_contents: function() {
-        // Show the contents div and labels (if present)
-        this.tiles_div.show();
-        this.container_div.find(".yaxislabel, .track-resize").show();
-        // Request a redraw of the content
-        this.request_draw();
-    },
-    /** 
-     * Returns track type. 
-     */
-    get_type: function() {
-        // Order is important: start with most-specific classes and go up the track hierarchy.
-        if (this instanceof LabelTrack) {
-            return "LabelTrack";
-        }
-        else if (this instanceof ReferenceTrack) {
-            return "ReferenceTrack";
-        }
-        else if (this instanceof LineTrack) {
-            return "LineTrack";
-        }
-        else if (this instanceof ReadTrack) {
-            return "ReadTrack";
-        }
-        else if (this instanceof VcfTrack) {
-            return "VcfTrack";
-        }
-        else if (this instanceof CompositeTrack) {
-            return "CompositeTrack";
-        }
-        else if (this instanceof FeatureTrack) {
-            return "FeatureTrack";
-        }
-        return "";
-    },
-    /**
-     * Initialize and draw the track.
-     */
-    init: function() {
-        var track = this;
-        track.enabled = false;
-        track.tile_cache.clear();    
-        track.data_manager.clear();
-        track.content_div.css("height", "auto");
-        /*
-        if (!track.content_div.text()) {
-            track.content_div.text(DATA_LOADING);
-        }
-        */
-        // Remove old track content (e.g. tiles, messages).
-        track.tiles_div.children().remove();
-        track.container_div.removeClass("nodata error pending");
-        
-        //
-        // Tracks with no dataset id are handled differently.
-        // FIXME: is this really necessary?
-        //
-        if (!track.dataset_id) {
-            return;
-        }
-       
-        // Get dataset state; if state is fine, enable and draw track. Otherwise, show message 
-        // about track status.
-        var init_deferred = $.Deferred(),
-            params = { 
-                hda_ldda: track.hda_ldda, 
-                data_type: this.dataset_check_type,
-                chrom: track.view.chrom };
-        $.getJSON(this.dataset.url(), params, function (result) {
-            if (!result || result === "error" || result.kind === "error") {
-                track.container_div.addClass("error");
-                track.tiles_div.text(DATA_ERROR);
-                if (result.message) {
-                    var error_link = $(" <a href='javascript:void(0);'></a>").text("View error").click(function() {
-                        show_modal( "Trackster Error", "<pre>" + result.message + "</pre>", { "Close" : hide_modal } );
-                    });
-                    track.tiles_div.append(error_link);
-                }
-            } else if (result === "no converter") {
-                track.container_div.addClass("error");
-                track.tiles_div.text(DATA_NOCONVERTER);
-            } else if (result === "no data" || (result.data !== undefined && (result.data === null || result.data.length === 0))) {
-                track.container_div.addClass("nodata");
-                track.tiles_div.text(DATA_NONE);
-            } else if (result === "pending") {
-                track.container_div.addClass("pending");
-                track.tiles_div.html(DATA_PENDING);
-                //$("<img/>").attr("src", image_path + "/yui/rel_interstitial_loading.gif").appendTo(track.tiles_div);
-                setTimeout(function() { track.init(); }, track.data_query_wait);
-            } else if (result === "data" || result['status'] === "data") {
-                if (result['valid_chroms']) {
-                    track.valid_chroms = result['valid_chroms'];
-                    track.update_icons();
-                }
-                track.tiles_div.text(DATA_OK);
-                if (track.view.chrom) {
-                    track.tiles_div.text("");
-                    track.tiles_div.css( "height", track.visible_height_px + "px" );
-                    track.enabled = true;
-                    // predraw_init may be asynchronous, wait for it and then draw
-                    $.when(track.predraw_init()).done(function() {
-                        init_deferred.resolve();
-                        track.container_div.removeClass("nodata error pending");
-                        track.request_draw();
-                    });
-                }
-                else {
-                    init_deferred.resolve();
-                }
-            }
-        });
-        
-        this.update_icons();
-        return init_deferred;
-    },
-    /**
-     * Additional initialization required before drawing track for the first time.
-     */
-    predraw_init: function() {},
-
-    /**
-     * Returns all drawables in this drawable.
-     */
-    get_drawables: function() {
-        return this;
-    }
-});
-
-var TiledTrack = function(view, container, obj_dict) {    
-    Track.call(this, view, container, obj_dict);
-
-    var track = this;
-        
-    // Make track moveable.
-    moveable(track.container_div, track.drag_handle_class, ".group", track);
-    
-    // Attribute init.
-    this.filters_manager = new FiltersManager(this, ('filters' in obj_dict ? obj_dict.filters : null));
-    // HACK: set filters manager for data manager.
-    // FIXME: prolly need function to set filters and update data_manager reference.
-    this.data_manager.set('filters_manager', this.filters_manager);
-    this.filters_available = false;
-    this.tool = ('tool' in obj_dict && obj_dict.tool ? new Tool(this, obj_dict.tool, obj_dict.tool_state) : null);
-    this.tile_cache = new Cache(TILE_CACHE_SIZE);
-    
-    if (this.header_div) {
-        //
-        // Setup filters.
-        //
-        this.set_filters_manager(this.filters_manager);
-        
-        //
-        // Create dynamic tool div.
-        //
-        if (this.tool) {  
-            this.dynamic_tool_div = this.tool.parent_div;
-            this.header_div.after(this.dynamic_tool_div);
-        }
-    }
-    
-    // Add tiles_div, overlay_div to content_div.
-    this.tiles_div = $("<div/>").addClass("tiles").appendTo(this.content_div);
-    this.overlay_div = $("<div/>").addClass("overlay").appendTo(this.content_div);
-    
-    if (obj_dict.mode) {
-        this.change_mode(obj_dict.mode);
-    }
-};
-extend(TiledTrack.prototype, Drawable.prototype, Track.prototype, {
-    action_icons_def: Track.prototype.action_icons_def.concat( [
-        // Show more rows when all features are not slotted.
-        {
-            name: "show_more_rows_icon",
-            title: "To minimize track height, not all feature rows are displayed. Click to display more rows.",
-            css_class: "exclamation",
-            on_click_fn: function(track) {
-                $(".bs-tooltip").remove();
-                // HACKish: is it always reasonble to use view to get w_scale/current resolution?
-                track.slotters[ track.view.resolution_px_b ].max_rows *= 2;
-                track.request_draw(true);
-            },
-            hide: true
-        }
-    ] ),
-    /**
-     * Returns a copy of the track. The copy uses the same data manager so that the tracks can share data.
-     */
-    copy: function(container) {
-        // Create copy.
-        var obj_dict = this.to_dict();
-        extend(obj_dict, {
-            data_manager: this.data_manager
-        });
-        var new_track = new this.constructor(this.view, container, obj_dict);
-        // Misc. init and return.
-        new_track.change_mode(this.mode);
-        new_track.enabled = this.enabled;
-        return new_track;
-    },
-    /**
-     * Set filters manager + HTML elements.
-     */
-    set_filters_manager: function(filters_manager) {
-        this.filters_manager = filters_manager;
-        this.header_div.after(this.filters_manager.parent_div);
-    },
-    /** 
-     * Returns representation of object in a dictionary for easy saving. 
-     * Use from_dict to recreate object.
-     */
-    to_dict: function() {
-        return {
-            "track_type": this.get_type(),
-            "name": this.name,
-            "hda_ldda": this.hda_ldda,
-            "dataset_id": this.dataset_id,
-            "prefs": this.prefs,
-            "mode": this.mode,
-            "filters": this.filters_manager.to_dict(),
-            "tool_state": (this.tool ? this.tool.state_dict() : {})
-        };
-    },
-    /**
-     * Change track's mode.
-     */
-    change_mode: function(new_mode) {
-        var track = this;
-        // TODO: is it necessary to store the mode in two places (.mode and track_config)?
-        track.mode = new_mode;
-        track.config.values['mode'] = new_mode;
-        track.tile_cache.clear();
-        track.request_draw();
-        this.action_icons.mode_icon.attr("title", "Set display mode (now: " + track.mode + ")");
-        return track;
-     },
-    /**
-     * Update track's buttons.
-     */
-    update_icons: function() {
-        var track = this;
-        
-        //
-        // Show/hide filter icon.
-        //
-        if (track.filters_available) {
-            track.action_icons.filters_icon.show();
-        }
-        else {
-            track.action_icons.filters_icon.hide();
-        }
-        
-        //
-        // Show/hide tool icons.
-        //
-        if (track.tool) {
-            track.action_icons.tools_icon.show();
-            track.action_icons.param_space_viz_icon.show();
-        }
-        else {
-            track.action_icons.tools_icon.hide();
-            track.action_icons.param_space_viz_icon.hide();
-        }
-                        
-        //
-        // List chrom/contigs with data option.
-        //
-        /*
-        if (track.valid_chroms) {
-            track_dropdown["List chrom/contigs with data"] = function() {
-                show_modal("Chrom/contigs with data", "<p>" + track.valid_chroms.join("<br/>") + "</p>", { "Close": function() { hide_modal(); } });
-            };
-        }
-        */
-    },
-    /**
-     * Generate a key for the tile cache.
-     * TODO: create a TileCache object (like DataCache) and generate key internally.
-     */
-    _gen_tile_cache_key: function(width, w_scale, tile_index) { 
-        return width + '_' + w_scale + '_' + tile_index;
-    },
-    /**
-     * Request that track be drawn.
-     */
-    request_draw: function(force, clear_after) {
-        this.view.request_redraw(false, force, clear_after, this);
-    },
-    /**
-     * Actions to be taken before drawing.
-     */
-    before_draw: function() {},
-    /**
-     * Draw track. It is possible to force a redraw rather than use cached tiles and/or clear old 
-     * tiles after drawing new tiles.
-     * NOTE: this function should never be called directly; use request_draw() so that requestAnimationFrame 
-     * can manage drawing.
-     */
-    _draw: function(force, clear_after) {
-        if ( !this.can_draw() ) { return; }
-        
-        var low = this.view.low,
-            high = this.view.high,
-            range = high - low,
-            width = this.view.container.width(),
-            w_scale = this.view.resolution_px_b,
-            resolution = this.view.resolution_b_px;
-
-        // For overview, adjust high, low, resolution, and w_scale.
-        if (this.is_overview) {
-            low = this.view.max_low;
-            high = this.view.max_high;
-            resolution = ( view.max_high - view.max_low ) / width;
-            w_scale = 1 / resolution;
-        }
-        
-        this.before_draw();
-
-        //
-        // Method for moving and/or removing tiles:
-        // (a) mark all elements for removal using class 'remove'
-        // (b) during tile drawing/placement, remove class for elements that are moved; 
-        //     this occurs in show_tile()
-        // (c) after drawing tiles, remove elements still marked for removal 
-        //     (i.e. that still have class 'remove').
-        //
-        
-        // Step (a) for (re)moving tiles.
-        this.tiles_div.children().addClass("remove");
-
-        var 
-            // Index of first tile that overlaps visible region.
-            tile_index = Math.floor( low / (resolution * TILE_SIZE) ),
-            // If any tile could not be drawn yet, this will be set to false.
-            all_tiles_drawn = true,
-            drawn_tiles = [],
-            is_tile = function(o) { return (o && 'track' in o); };
-        // Draw tiles.
-        while ( ( tile_index * TILE_SIZE * resolution ) < high ) {
-            var draw_result = this.draw_helper( force, width, tile_index, resolution, this.tiles_div, w_scale );
-            if ( is_tile(draw_result) ) {
-                drawn_tiles.push( draw_result );
-            } else {
-                all_tiles_drawn = false;
-            }
-            tile_index += 1;
-        }
-        
-        // Step (c) for (re)moving tiles when clear_after is false.
-        if (!clear_after) { this.tiles_div.children(".remove").removeClass("remove").remove(); }
-                
-        // Use interval to check if tiles have been drawn. When all tiles are drawn, call post-draw actions.
-        var track = this;
-        if (all_tiles_drawn) {
-            // Step (c) for (re)moving tiles when clear_after is true:
-            this.tiles_div.children(".remove").remove();
-            track.postdraw_actions(drawn_tiles, width, w_scale, clear_after);
-        } 
-    },
-    /**
-     * Actions to be taken after draw has been completed. Draw is completed when all tiles have been 
-     * drawn/fetched and shown.
-     */
-    postdraw_actions: function(tiles, width, w_scale, clear_after) {
-        //
-        // If some tiles have icons, set padding of tiles without icons so features and rows align.
-        //
-        var icons_present = false;
-        for (var tile_index = 0; tile_index < tiles.length; tile_index++) {
-            if (tiles[tile_index].has_icons) {
-                icons_present = true;
-                break;
-            }
-        }
-        if (icons_present) {
-            for (var tile_index = 0; tile_index < tiles.length; tile_index++) {
-                tile = tiles[tile_index];
-                if (!tile.has_icons) {
-                    // Need to align with other tile(s) that have icons.
-                    tile.html_elt.css("padding-top", ERROR_PADDING);
-                }
-            }
-        }        
-    },
-    /**
-     * Retrieves from cache, draws, or sets up drawing for a single tile. Returns either a Tile object or a 
-     * jQuery.Deferred object that is fulfilled when tile can be drawn again.
-     */ 
-    draw_helper: function(force, width, tile_index, resolution, parent_element, w_scale, kwargs) {
-        var track = this,
-            key = this._gen_tile_cache_key(width, w_scale, tile_index),
-            region = this._get_tile_bounds(tile_index, resolution);
-            
-        // Init kwargs if necessary to avoid having to check if kwargs defined.
-        if (!kwargs) { kwargs = {}; }
-                       
-        // Check tile cache, if found show existing tile in correct position
-        var tile = (force ? undefined : track.tile_cache.get_elt(key));
-        if (tile) {
-            track.show_tile(tile, parent_element, w_scale);
-            return tile;
-        }
-                
-        // Flag to track whether we can draw everything now 
-        var can_draw_now = true;
-        
-        // Get the track data, maybe a deferred
-        var tile_data = track.data_manager.get_data(region, track.mode, resolution, track.data_url_extra_params);
-        if ( is_deferred( tile_data ) ) {
-            can_draw_now = false;
-        }
-        
-        // Get seq data if needed, maybe a deferred
-        var seq_data;
-        if ( view.reference_track && w_scale > view.canvas_manager.char_width_px ) {
-            seq_data = view.reference_track.data_manager.get_data(region, track.mode, resolution, view.reference_track.data_url_extra_params);
-            if ( is_deferred( seq_data ) ) {
-                can_draw_now = false;
-            }
-        }
-                
-        // If we can draw now, do so.
-        if ( can_draw_now ) {
-            // Set up and draw tile.
-            extend(tile_data, kwargs[ 'more_tile_data' ] );
-            
-            // HACK: this is FeatureTrack-specific.
-            // If track mode is Auto, determine mode and update.
-            var mode = track.mode;
-            if (mode === "Auto") {
-                mode = track.get_mode(tile_data);
-                track.update_auto_mode(mode);
-            }
-            
-            // Draw canvas.
-            var 
-                canvas = track.view.canvas_manager.new_canvas(),
-                tile_low = region.get('start'),
-                tile_high = region.get('end'),
-                width = Math.ceil( (tile_high - tile_low) * w_scale ) + track.left_offset,
-                height = track.get_canvas_height(tile_data, mode, w_scale, width);
-            
-            canvas.width = width;
-            canvas.height = height;
-            var ctx = canvas.getContext('2d');
-            ctx.translate(this.left_offset, 0);
-            var tile = track.draw_tile(tile_data, ctx, mode, resolution, region, w_scale, seq_data);
-            
-            // Don't cache, show if no tile.
-            if (tile !== undefined) {
-                track.tile_cache.set_elt(key, tile);
-                track.show_tile(tile, parent_element, w_scale);
-            }
-            return tile;
-        }
-         
-        // Can't draw now, so trigger another redraw when the data is ready
-        var can_draw = $.Deferred();
-        $.when( tile_data, seq_data ).then( function() {
-            view.request_redraw(false, false, false, track);
-            can_draw.resolve();
-        });
-        
-        // Returned Deferred is resolved when tile can be drawn.
-        return can_draw;
-    },
-
-    /**
-     * Returns canvas height needed to display data; return value is an integer that denotes the
-     * number of pixels required.
-     */
-    get_canvas_height: function(result, mode, w_scale, canvas_width) {
-        return this.visible_height_px;
-    },
-
-    /**
-     * Draw a track tile.
-     * @param result result from server
-     * @param ctx canvas context to draw on
-     * @param mode mode to draw in
-     * @param resolution view resolution
-     * @param region region to draw on tile
-     * @param w_scale pixels per base
-     * @param ref_seq reference sequence data
-     */
-    draw_tile: function(result, ctx, mode, resolution, region, w_scale, ref_seq) {
-        console.log("Warning: TiledTrack.draw_tile() not implemented.");
-    },
-
-    /**
-     * Show track tile and perform associated actions. Showing tile may actually move
-     * an existing tile rather than reshowing it.
-     */
-    show_tile: function(tile, parent_element, w_scale) {
-        var 
-            track = this,
-            tile_element = tile.html_elt;
-        
-        //
-        // Show/move tile element.
-        //
-        
-        tile.predisplay_actions();
-      
-        // Position tile element based on current viewport.
-        var left = ( tile.low - (this.is_overview? this.view.max_low : this.view.low) ) * w_scale;
-        if (this.left_offset) {
-            left -= this.left_offset;
-        }
-        tile_element.css({ position: 'absolute', top: 0, left: left });
-        
-        if ( tile_element.hasClass("remove") ) {
-            // Step (b) for (re)moving tiles. See _draw() function for description of algorithm
-            // for removing tiles.
-            tile_element.removeClass("remove");
-        }
-        else {
-            // Showing new tile.
-            parent_element.append(tile_element);
-        }
-        
-        track.after_show_tile(tile);
-    },
-    
-    /**
-     * Actions to be taken after showing tile.
-     */
-    after_show_tile: function(tile) {
-        // Update max height based on current tile.
-        this.max_height_px = Math.max(this.max_height_px, tile.html_elt.height());
-        
-        // Update height for all tiles based on max height.
-        tile.html_elt.parent().children().css("height", this.max_height_px + "px");
-        
-        // Update track height based on max height and visible height.
-        var track_height = this.max_height_px;
-        if (this.visible_height_px !== 0) {
-            track_height = Math.min(this.max_height_px, this.visible_height_px);
-        }
-        this.tiles_div.css("height", track_height + "px");
-    },
-
-    /**
-     * Returns a genome region that corresponds to a tile at a particular resolution
-     */ 
-    _get_tile_bounds: function(tile_index, resolution) {
-        var tile_low = Math.floor( tile_index * TILE_SIZE * resolution ),
-            tile_length = Math.ceil( TILE_SIZE * resolution ),
-            // Tile high cannot be larger than view.max_high, which the chromosome length.
-            tile_high = (tile_low + tile_length <= this.view.max_high ? tile_low + tile_length : this.view.max_high);
-        return new GenomeRegion({
-            chrom: this.view.chrom,
-            start: tile_low,
-            end: tile_high
-        });
-    },
-    
-    /**
-     * Utility function that creates a label string describing the region and parameters of a track's tool.
-     */
-    tool_region_and_parameters_str: function(chrom, low, high) {
-        // Region is chrom:low-high or 'all.'
-        var 
-            track = this,
-            region = (chrom !== undefined && low !== undefined && high !== undefined ?
-                      chrom + ":" + low + "-" + high : "all");
-        return " - region=[" + region + "], parameters=[" + track.tool.get_param_values().join(", ") + "]";
-    },
-    /**
-     * Returns true if data is compatible with a given mode. Defaults to true because, for many tracks,
-     * all data is compatible with all modes.
-     */
-    data_and_mode_compatible: function(data, mode) {
-        return true;
-    },
-    /**
-     * Returns true if data can be subsetted. Defaults to false to ensure data is fetched when needed.
-     */
-    can_subset: function(data) {
-        return false;  
-    },
-    /**
-     * Set up track to receive tool data.
-     */
-    init_for_tool_data: function() {
-        // Set up track to fetch raw data rather than converted data.
-        this.data_manager.set('data_type', 'raw_data');
-        this.data_query_wait = 1000;
-        this.dataset_check_type = 'state';
-        
-        //
-        // Set up one-time, post-draw to clear tool execution settings.
-        //
-        this.normal_postdraw_actions = this.postdraw_actions;
-        this.postdraw_actions = function(tiles, width, w_scale, clear_after) {
-            var self = this;
-            
-            // Do normal postdraw init.
-            self.normal_postdraw_actions(tiles, width, w_scale, clear_after);
-            
-            // Tool-execution specific post-draw init:
-            
-            // Reset dataset check, wait time.
-            self.dataset_check_type = 'converted_datasets_state';
-            self.data_query_wait = DEFAULT_DATA_QUERY_WAIT;
-
-            // Reset data URL when dataset indexing has completed/when not pending.
-            var ss_deferred = new ServerStateDeferred({
-                url: self.dataset_state_url,
-                url_params: {dataset_id : self.dataset_id, hda_ldda: self.hda_ldda},
-                interval: self.data_query_wait,
-                // Set up deferred to check dataset state until it is not pending.
-                success_fn: function(result) { return result !== "pending"; }
-            });
-            $.when(ss_deferred.go()).then(function() {
-                // Dataset is indexed, so use converted data.
-                self.data_manager.set('data_type', 'data');
-            });
-                        
-            // Reset post-draw actions function.
-            self.postdraw_actions = self.normal_postdraw_actions;
-        };
-    }
-});
-
-var LabelTrack = function (view, container) {
-    var obj_dict = {
-        resize: false
-    };
-    Track.call(this, view, container, obj_dict);
-    this.container_div.addClass( "label-track" );
-};
-extend(LabelTrack.prototype, Track.prototype, {
-    build_header_div: function() {},
-    init: function() {
-        // Enable by default because there should always be data when drawing track.
-        this.enabled = true;  
-    },
-    _draw: function() {
-        var view = this.view,
-            range = view.high - view.low,
-            tickDistance = Math.floor( Math.pow( 10, Math.floor( Math.log( range ) / Math.log( 10 ) ) ) ),
-            position = Math.floor( view.low / tickDistance ) * tickDistance,
-            width = this.view.container.width(),
-            new_div = $("<div style='position: relative; height: 1.3em;'></div>");
-        while ( position < view.high ) {
-            var screenPosition = ( position - view.low ) / range * width;
-            new_div.append( $("<div class='label'>" + commatize( position ) + "</div>").css( {
-                position: "absolute",
-                // Reduce by one to account for border
-                left: screenPosition - 1
-            }));
-            position += tickDistance;
-        }
-        this.content_div.children( ":first" ).remove();
-        this.content_div.append( new_div );
-    }
-});
-
-/**
- * A tiled track composed of multiple other tracks.
- */
-var CompositeTrack = function(view, container, obj_dict) {
-    TiledTrack.call(this, view, container, obj_dict);
-    
-    // Init drawables; each drawable is a copy so that config/preferences 
-    // are independent of each other. Also init left offset.
-    this.drawables = [];
-    this.left_offset = 0;
-    if ('drawables' in obj_dict) {
-        var drawable;
-        for (var i = 0; i < obj_dict.drawables.length; i++) {
-            drawable = obj_dict.drawables[i];
-            this.drawables[i] = object_from_template(drawable, view, null);
-            
-            // Track's left offset is the max of all tracks.
-            if (drawable.left_offset > this.left_offset) {
-                this.left_offset = drawable.left_offset;
-            }
-        }
-        this.enabled = true;
-    }
-    
-    // HACK: modes should be static class vars for most tracks and should update as
-    // needed for CompositeTracks
-    if (this.drawables.length !== 0) {
-        this.set_display_modes(this.drawables[0].display_modes, this.drawables[0].mode);
-    }
-    
-    this.update_icons();
-    
-    // HACK: needed for saving object for now. Need to generalize get_type() to all Drawables and use
-    // that for object type.
-    this.obj_type = "CompositeTrack";
-};
-
-extend(CompositeTrack.prototype, TiledTrack.prototype, {
-    action_icons_def:
-    [
-        // Create composite track from group's tracks.
-        {
-            name: "composite_icon",
-            title: "Show individual tracks",
-            css_class: "layers-stack",
-            on_click_fn: function(track) {
-                $(".bs-tooltip").remove();
-                track.show_group();
-            }
-        }
-    ].concat(TiledTrack.prototype.action_icons_def),
-    // HACK: CompositeTrack should inherit from DrawableCollection as well.
-    /** 
-     * Returns representation of object in a dictionary for easy saving. 
-     * Use from_dict to recreate object.
-     */
-    to_dict: DrawableCollection.prototype.to_dict,
-    add_drawable: DrawableCollection.prototype.add_drawable,
-    unpack_drawables: DrawableCollection.prototype.unpack_drawables,
-    change_mode: function(new_mode) {
-        TiledTrack.prototype.change_mode.call(this, new_mode);
-        for (var i = 0; i < this.drawables.length; i++) {
-            this.drawables[i].change_mode(new_mode);
-        }
-    },
-    /**
-     * Initialize component tracks and draw composite track when all components are initialized.
-     */
-    init: function() {
-        // Init components.
-        var init_deferreds = [];
-        for (var i = 0; i < this.drawables.length; i++) {
-            init_deferreds.push(this.drawables[i].init());
-        }
-        
-        // Draw composite when all tracks available.
-        var track = this;
-        $.when.apply($, init_deferreds).then(function() {
-            track.enabled = true;
-            track.request_draw();
-        });
-    },
-    update_icons: function() {
-        // For now, hide filters and tool.
-        this.action_icons.filters_icon.hide();
-        this.action_icons.tools_icon.hide();  
-        this.action_icons.param_space_viz_icon.hide();
-    },
-    can_draw: Drawable.prototype.can_draw,
-    draw_helper: function(force, width, tile_index, resolution, parent_element, w_scale, kwargs) {
-        // FIXME: this function is similar to TiledTrack.draw_helper -- can the two be merged/refactored?
-        var track = this,
-            key = this._gen_tile_cache_key(width, w_scale, tile_index),
-            region = this._get_tile_bounds(tile_index, resolution);
-            
-        // Init kwargs if necessary to avoid having to check if kwargs defined.
-        if (!kwargs) { kwargs = {}; }
-                       
-        // Check tile cache, if found show existing tile in correct position
-        var tile = (force ? undefined : track.tile_cache.get_elt(key));
-        if (tile) { 
-            track.show_tile(tile, parent_element, w_scale);
-            return tile;
-        }
-                
-        // Try to get drawables' data.
-        var all_data = [],
-            track,
-            // Flag to track whether we can draw everything now 
-            can_draw_now = true,
-            tile_data,
-            seq_data;
-        for (var i = 0; i < this.drawables.length; i++) {
-            track = this.drawables[i];
-            // Get the track data, maybe a deferred.
-            tile_data = track.data_manager.get_data(region, track.mode, resolution, track.data_url_extra_params);
-            if ( is_deferred( tile_data ) ) {
-                can_draw_now = false;
-            }
-            all_data.push(tile_data);
-
-            // Get seq data if needed, maybe a deferred.
-            seq_data = null;
-            if ( view.reference_track && w_scale > view.canvas_manager.char_width_px ) {
-                seq_data = view.reference_track.data_manager.get_data(region, track.mode, resolution, view.reference_track.data_url_extra_params);
-                if ( is_deferred( seq_data ) ) {
-                    can_draw_now = false;
-                }
-            }
-            all_data.push(seq_data);
-        }
-                
-        // If we can draw now, do so.
-        if ( can_draw_now ) {
-            // Set up and draw tile.
-            extend(tile_data, kwargs[ 'more_tile_data' ] );
-            
-            this.tile_predraw_init();
-            
-            var canvas = track.view.canvas_manager.new_canvas(),
-                tile_bounds = track._get_tile_bounds(tile_index, resolution),
-                tile_low = region.get('start'),
-                tile_high = region.get('end'),
-                all_data_index = 0,
-                width = Math.ceil( (tile_high - tile_low) * w_scale ) + this.left_offset,
-                height = 0,
-                track_modes = [],
-                i;
-                
-            // Get max height for all tracks and record track modes.
-            var track_canvas_height = 0;
-            for (i = 0; i < this.drawables.length; i++, all_data_index += 2) {
-                track = this.drawables[i];
-                tile_data = all_data[ all_data_index ];
-
-                // HACK: this is FeatureTrack-specific.
-                // If track mode is Auto, determine mode and update.
-                var mode = track.mode;
-                if (mode === "Auto") {
-                    mode = track.get_mode(tile_data);
-                    track.update_auto_mode(mode);
-                }
-                track_modes.push(mode);
-
-                track_canvas_height = track.get_canvas_height(tile_data, mode, w_scale, width);
-                if (track_canvas_height > height) { height = track_canvas_height; }
-            }
-            
-            //
-            // Draw all tracks on a single tile.
-            //
-            canvas.width = width;
-            // Height is specified in kwargs or is the height found above.
-            canvas.height = (kwargs.height ? kwargs.height : height);
-            all_data_index = 0;
-            var ctx = canvas.getContext('2d');
-            ctx.translate(this.left_offset, 0);
-            ctx.globalAlpha = 0.5;
-            ctx.globalCompositeOperation = "source-over";
-            for (i = 0; i < this.drawables.length; i++, all_data_index += 2) {
-                track = this.drawables[i];
-                tile_data = all_data[ all_data_index ];
-                seq_data = all_data[ all_data_index + 1 ];
-                tile = track.draw_tile(tile_data, ctx, track_modes[i], resolution, region, w_scale, seq_data);
-            }
-            
-            // Don't cache, show if no tile.
-            this.tile_cache.set_elt(key, tile);
-            this.show_tile(tile, parent_element, w_scale);
-            return tile;
-        }
-         
-        // Can't draw now, so trigger another redraw when the data is ready
-        var can_draw = $.Deferred(),
-            track = this;
-        $.when.apply($, all_data).then(function() {
-            view.request_redraw(false, false, false, track);
-            can_draw.resolve();
-        });
-        
-        // Returned Deferred that is resolved when tile can be drawn.
-        return can_draw;
-    },
-    /**
-     * Replace this track with group that includes individual tracks.
-     */
-    show_group: function() {
-        // Create group with individual tracks.
-        var group = new DrawableGroup(this.view, this.container, {
-                name: this.name
-            }),
-            track;
-        for (var i = 0; i < this.drawables.length; i++) {
-            track = this.drawables[i];
-            track.update_icons();
-            group.add_drawable(track);
-            track.container = group;
-            group.content_div.append(track.container_div);
-        }
-        
-        // Replace track with group.
-        var index = this.container.replace_drawable(this, group, true);
-        group.request_draw();
-    },
-    /**
-     * Actions taken before drawing a tile.
-     */
-    tile_predraw_init: function() {
-        //
-        // Set min, max for LineTracks to be largest min, max.
-        //
-        
-        // Get smallest min, biggest max.
-        var 
-            min = Number.MAX_VALUE,
-            max = -min,
-            track;
-        for (var i = 0; i < this.drawables.length; i++) {
-            track = this.drawables[i];
-            if (track instanceof LineTrack) {
-                if (track.prefs.min_value < min) {
-                    min = track.prefs.min_value;
-                }
-                if (track.prefs.max_value > max) {
-                    max = track.prefs.max_value;
-                }
-            }
-        }
-        
-        // Set all tracks to smallest min, biggest max.
-        for (var i = 0; i < this.drawables.length; i++) {
-            track = this.drawables[i];
-            track.prefs.min_value = min;
-            track.prefs.max_value = max;
-        }
-    },
-    /**
-     * Actions to be taken after draw has been completed. Draw is completed when all tiles have been 
-     * drawn/fetched and shown.
-     */
-    postdraw_actions: function(tiles, width, w_scale, clear_after) {
-        TiledTrack.prototype.postdraw_actions.call(this, tiles, width, w_scale, clear_after);
-        
-        // All tiles must be the same height in order to draw LineTracks, so redraw tiles as needed.
-        var max_height = -1;
-        for (var i = 0; i < tiles.length; i++) {
-            var height = tiles[i].html_elt.find("canvas").height();
-            if (height > max_height) {
-                max_height = height;
-            }
-        }
-        
-        for (var i = 0; i < tiles.length; i++) {
-            var tile = tiles[i];
-            if (tile.html_elt.find("canvas").height() !== max_height) {
-                this.draw_helper(true, width, tile.index, tile.resolution, tile.html_elt.parent(), w_scale, { height: max_height } );
-                tile.html_elt.remove();
-            }
-        }        
-    }
-});
-
-var ReferenceTrack = function (view) {
-    TiledTrack.call(this, view, { content_div: view.top_labeltrack }, { resize: false });
-    
-    view.reference_track = this;
-    this.left_offset = 200;
-    this.visible_height_px = 12;
-    this.container_div.addClass("reference-track");
-    this.content_div.css("background", "none");
-    this.content_div.css("min-height", "0px");
-    this.content_div.css("border", "none");
-    this.data_url = reference_url + "/" + this.view.dbkey;
-    this.data_url_extra_params = {reference: true};
-    this.data_manager = new ReferenceTrackDataManager({
-        data_url: this.data_url
-    });
-    this.hide_contents();
-};
-extend(ReferenceTrack.prototype, Drawable.prototype, TiledTrack.prototype, {
-    build_header_div: function() {},
-
-    init: function() {
-        this.data_manager.clear();
-        // Enable by default because there should always be data when drawing track.
-        this.enabled = true;
-    },
-
-    can_draw: Drawable.prototype.can_draw,
-
-    /**
-     * Only retrieves data and draws tile if reference data can be displayed.
-     */
-    draw_helper: function(force, width, tile_index, resolution, parent_element, w_scale, kwargs) {
-        if (w_scale > this.view.canvas_manager.char_width_px) {
-            return TiledTrack.prototype.draw_helper.call(this, force, width, tile_index, resolution, parent_element, w_scale, kwargs);
-        }
-        else {
-            this.hide_contents();
-            return null;
-        }
-    },
-
-    /**
-     * Draw ReferenceTrack tile.
-     */
-    draw_tile: function(seq, ctx, mode, resolution, region, w_scale) {
-        var track = this;        
-        
-        if (w_scale > this.view.canvas_manager.char_width_px) {
-            if (seq.data === null) {
-                this.hide_contents();
-                return;
-            }
-            var canvas = ctx.canvas;
-            ctx.font = ctx.canvas.manager.default_font;
-            ctx.textAlign = "center";
-            seq = seq.data;
-            for (var c = 0, str_len = seq.length; c < str_len; c++) {
-                var c_start = Math.floor(c * w_scale);
-                ctx.fillText(seq[c], c_start, 10);
-            }
-            this.show_contents();
-            return new Tile(track, region, resolution, canvas, seq);
-        }
-        this.hide_contents();
-    }
-});
-
-/**
- * Track displays continuous/numerical data. Track expects position data in 1-based format, i.e. wiggle format.
- */
-var LineTrack = function (view, container, obj_dict) {
-    var track = this;
-    this.display_modes = ["Histogram", "Line", "Filled", "Intensity"];
-    this.mode = "Histogram";
-    TiledTrack.call(this, view, container, obj_dict);
-       
-    this.hda_ldda = obj_dict.hda_ldda;
-    this.dataset_id = obj_dict.dataset_id;
-    this.original_dataset_id = this.dataset_id;
-    this.left_offset = 0;
-
-    // Define track configuration
-    this.config = new DrawableConfig( {
-        track: this,
-        params: [
-            { key: 'name', label: 'Name', type: 'text', default_value: this.name },
-            { key: 'color', label: 'Color', type: 'color', default_value: get_random_color() },
-            { key: 'min_value', label: 'Min Value', type: 'float', default_value: undefined },
-            { key: 'max_value', label: 'Max Value', type: 'float', default_value: undefined },
-            { key: 'mode', type: 'string', default_value: this.mode, hidden: true },
-            { key: 'height', type: 'int', default_value: 32, hidden: true }
-        ], 
-        saved_values: obj_dict.prefs,
-        onchange: function() {
-            track.set_name(track.prefs.name);
-            track.vertical_range = track.prefs.max_value - track.prefs.min_value;
-            track.set_min_value(track.prefs.min_value);
-            track.set_max_value(track.prefs.max_value);
-        }
-    });
-
-    this.prefs = this.config.values;
-    this.visible_height_px = this.config.values.height;
-    this.vertical_range = this.config.values.max_value - this.config.values.min_value;
-};
-extend(LineTrack.prototype, Drawable.prototype, TiledTrack.prototype, {
-    /**
-     * Action to take during resize.
-     */
-    on_resize: function() {
-        this.request_draw(true);
-    },
-    /**
-     * Set track minimum value.
-     */
-    set_min_value: function(new_val) {
-        this.prefs.min_value = new_val;
-        $('#linetrack_' + this.dataset_id + '_minval').text(this.prefs.min_value);
-        this.tile_cache.clear();
-        this.request_draw();
-    },
-    /**
-     * Set track maximum value.
-     */
-    set_max_value: function(new_val) {
-        this.prefs.max_value = new_val;
-        $('#linetrack_' + this.dataset_id + '_maxval').text(this.prefs.max_value);
-        this.tile_cache.clear();
-        this.request_draw();
-    },
-    predraw_init: function() {
-        var track = this;
-        track.vertical_range = undefined;
-        return $.getJSON( track.dataset.url(), 
-            {  data_type: 'data', stats: true, chrom: track.view.chrom, low: 0, 
-               high: track.view.max_high, hda_ldda: track.hda_ldda, dataset_id: 
-               track.dataset_id }, function(result) {
-            track.container_div.addClass( "line-track" );
-            var data = result.data;
-            if ( isNaN(parseFloat(track.prefs.min_value)) || isNaN(parseFloat(track.prefs.max_value)) ) {
-                // Compute default minimum and maximum values
-                var min_value = data.min,
-                    max_value = data.max;
-                // If mean and sd are present, use them to compute a ~95% window
-                // but only if it would shrink the range on one side
-                min_value = Math.floor( Math.min( 0, Math.max( min_value, data.mean - 2 * data.sd ) ) );
-                max_value = Math.ceil( Math.max( 0, Math.min( max_value, data.mean + 2 * data.sd ) ) );
-                // Update the prefs
-                track.prefs.min_value = min_value;
-                track.prefs.max_value = max_value;
-                // Update the config
-                // FIXME: we should probably only save this when the user explicately sets it
-                //        since we lose the ability to compute it on the fly (when changing 
-                //        chromosomes for example).
-                $('#track_' + track.dataset_id + '_minval').val(track.prefs.min_value);
-                $('#track_' + track.dataset_id + '_maxval').val(track.prefs.max_value);
-            }
-            track.vertical_range = track.prefs.max_value - track.prefs.min_value;
-            track.total_frequency = data.total_frequency;
-        
-            // Draw y-axis labels if necessary
-            track.container_div.find(".yaxislabel").remove();
-            
-            // Add min, max labels.
-            var 
-            min_label = $("<div/>").text(round(track.prefs.min_value, 3)).make_text_editable({
-                num_cols: 6,
-                on_finish: function(new_val) {
-                    $(".bs-tooltip").remove();
-                    var new_val = parseFloat(new_val);
-                    if (!isNaN(new_val)) {
-                        track.set_min_value(new_val);
-                    }
-                },
-                help_text: "Set min value"
-            }).addClass('yaxislabel bottom').attr("id", 'linetrack_' + track.dataset_id + '_minval')
-              .prependTo(track.container_div),
-            max_label = $("<div/>").text(round(track.prefs.max_value, 3)).make_text_editable({
-                  num_cols: 6,
-                  on_finish: function(new_val) {
-                      $(".bs-tooltip").remove();
-                      var new_val = parseFloat(new_val);
-                      if (!isNaN(new_val)) {
-                          track.set_max_value(new_val);
-                      }
-                  },
-                  help_text: "Set max value"
-              }).addClass('yaxislabel top').attr("id", 'linetrack_' + track.dataset_id + '_maxval')
-                .prependTo(track.container_div);
-        });
-    },
-    /**
-     * Draw LineTrack tile.
-     */
-    draw_tile: function(result, ctx, mode, resolution, region, w_scale) {
-        // Paint onto canvas.
-        var 
-            canvas = ctx.canvas,
-            tile_low = region.get('start'),
-            tile_high = region.get('end'),
-            painter = new painters.LinePainter(result.data, tile_low, tile_high, this.prefs, mode);
-        painter.draw(ctx, canvas.width, canvas.height, w_scale);
-        
-        return new Tile(this, region, resolution, canvas, result.data);
-    },
-    /**
-     * LineTrack data cannot currently be subsetted.
-     */
-    can_subset: function(data) {
-        return false;
-    }
-});
-
-var DiagonalHeatmapTrack = function (view, container, obj_dict) {
-    var track = this;
-    this.display_modes = ["Heatmap"];
-    this.mode = "Heatmap";
-    TiledTrack.call(this, view, container, obj_dict);
-       
-    // This all seems to be duplicated 
-    this.hda_ldda = obj_dict.hda_ldda;
-    this.dataset_id = obj_dict.dataset_id;
-    this.original_dataset_id = this.dataset_id;
-    this.left_offset = 0;
-
-    // Define track configuration
-    this.config = new DrawableConfig( {
-        track: this,
-        params: [
-            { key: 'name', label: 'Name', type: 'text', default_value: this.name },
-            { key: 'pos_color', label: 'Positive Color', type: 'color', default_value: "4169E1" },
-            { key: 'negative_color', label: 'Negative Color', type: 'color', default_value: "FF8C00" },
-            { key: 'min_value', label: 'Min Value', type: 'float', default_value: 0 },
-            { key: 'max_value', label: 'Max Value', type: 'float', default_value: 1 },
-            { key: 'mode', type: 'string', default_value: this.mode, hidden: true },
-            { key: 'height', type: 'int', default_value: 500, hidden: true }
-        ], 
-        saved_values: obj_dict.prefs,
-        onchange: function() {
-            track.set_name(track.prefs.name);
-            track.vertical_range = track.prefs.max_value - track.prefs.min_value;
-            track.set_min_value(track.prefs.min_value);
-            track.set_max_value(track.prefs.max_value);
-        }
-    });
-
-    this.prefs = this.config.values;
-    this.visible_height_px = this.config.values.height;
-    this.vertical_range = this.config.values.max_value - this.config.values.min_value;
-};
-extend(DiagonalHeatmapTrack.prototype, Drawable.prototype, TiledTrack.prototype, {
-    /**
-     * Action to take during resize.
-     */
-    on_resize: function() {
-        this.request_draw(true);
-    },
-    /**
-     * Set track minimum value.
-     */
-    set_min_value: function(new_val) {
-        this.prefs.min_value = new_val;
-        this.tile_cache.clear();
-        this.request_draw();
-    },
-    /**
-     * Set track maximum value.
-     */
-    set_max_value: function(new_val) {
-        this.prefs.max_value = new_val;
-        this.tile_cache.clear();
-        this.request_draw();
-    },
-    
-    /**
-     * Draw LineTrack tile.
-     */
-    draw_tile: function(result, ctx, mode, resolution, tile_index, w_scale) {
-        // Paint onto canvas.
-        var 
-            canvas = ctx.canvas,
-            tile_bounds = this._get_tile_bounds(tile_index, resolution),
-            tile_low = tile_bounds[0],
-            tile_high = tile_bounds[1],
-            painter = new painters.DiagonalHeatmapPainter(result.data, tile_low, tile_high, this.prefs, mode);
-        painter.draw(ctx, canvas.width, canvas.height, w_scale);
-        
-        return new Tile(this, tile_index, resolution, canvas, result.data);
-    }
-});
-
-/**
- * A track that displays features/regions. Track expects position data in BED format, i.e. 0-based, half-open.
- */
-var FeatureTrack = function(view, container, obj_dict) {
-    //
-    // Preinitialization: do things that need to be done before calling Track and TiledTrack
-    // initialization code.
-    //
-    var track = this;
-    this.display_modes = ["Auto", "Coverage", "Dense", "Squish", "Pack"];
-    
-    //
-    // Initialization.
-    //    
-    TiledTrack.call(this, view, container, obj_dict);
-
-    // Define and restore track configuration.
-    var 
-        block_color = get_random_color(),
-        reverse_strand_color = get_random_color( [ block_color, "#ffffff" ] );
-    this.config = new DrawableConfig( {
-        track: this,
-        params: [
-            { key: 'name', label: 'Name', type: 'text', default_value: this.name },
-            { key: 'block_color', label: 'Block color', type: 'color', default_value: block_color },
-            { key: 'reverse_strand_color', label: 'Antisense strand color', type: 'color', default_value: reverse_strand_color },
-            { key: 'label_color', label: 'Label color', type: 'color', default_value: 'black' },
-            { key: 'show_counts', label: 'Show summary counts', type: 'bool', default_value: true, 
-              help: 'Show the number of items in each bin when drawing summary histogram' },
-            { key: 'histogram_max', label: 'Histogram maximum', type: 'float', default_value: null, help: 'clear value to set automatically' },
-            { key: 'connector_style', label: 'Connector style', type: 'select', default_value: 'fishbones',
-                options: [ { label: 'Line with arrows', value: 'fishbone' }, { label: 'Arcs', value: 'arcs' } ] },
-            { key: 'mode', type: 'string', default_value: this.mode, hidden: true },
-            { key: 'height', type: 'int', default_value: this.visible_height_px, hidden: true}
-        ], 
-        saved_values: obj_dict.prefs,
-        onchange: function() {
-            track.set_name(track.prefs.name);
-            track.tile_cache.clear();
-            track.set_painter_from_config();
-            track.request_draw();
-        }
-    });
-    this.prefs = this.config.values;
-    this.visible_height_px = this.config.values.height;
-        
-    this.container_div.addClass( "feature-track" );
-    this.hda_ldda = obj_dict.hda_ldda;
-    this.dataset_id = obj_dict.dataset_id;
-    this.original_dataset_id = obj_dict.dataset_id;
-    this.show_labels_scale = 0.001;
-    this.showing_details = false;
-    this.summary_draw_height = 30;
-    this.slotters = {};
-    this.start_end_dct = {};
-    this.left_offset = 200;
-
-    // this.painter = painters.LinkedFeaturePainter;
-    this.set_painter_from_config();
-};
-extend(FeatureTrack.prototype, Drawable.prototype, TiledTrack.prototype, {
-    set_dataset: function(dataset) {
-        this.dataset_id = dataset.get('id');
-        this.hda_ldda = dataset.get('hda_ldda');
-        this.dataset = dataset;
-        this.data_manager.set('dataset', dataset);
-    },
-    
-    set_painter_from_config: function() {
-        if ( this.config.values['connector_style'] === 'arcs' ) {
-            this.painter = painters.ArcLinkedFeaturePainter;
-        } else {
-            this.painter = painters.LinkedFeaturePainter;
-        }
-    },
-    /**
-     * Actions to be taken before drawing.
-     */
-    before_draw: function() {
-        // Clear because this is set when drawing.
-        this.max_height_px = 0;
-    },
-
-    /**
-     * Actions to be taken after draw has been completed. Draw is completed when all tiles have been 
-     * drawn/fetched and shown.
-     */
-    postdraw_actions: function(tiles, width, w_scale, clear_after) {
-        TiledTrack.prototype.postdraw_actions.call(this, tiles, clear_after);
-        
-        var track = this,
-            i;
-                
-        // If mode is Coverage and tiles do not share max, redraw tiles as necessary using new max.
-        if (track.mode === "Coverage") {
-            // Get global max.
-            var global_max = -1;
-            for (i = 0; i < tiles.length; i++) {
-                var cur_max = tiles[i].max_val;
-                if (cur_max > global_max) {
-                    global_max = cur_max;
-                }
-            }
-            
-            for (i = 0; i < tiles.length; i++) {
-                var tile = tiles[i];
-                if (tile.max_val !== global_max) {
-                    tile.html_elt.remove();
-                    track.draw_helper(true, width, tile.index, tile.resolution, tile.html_elt.parent(), w_scale, { more_tile_data: { max: global_max } } );
-                }
-            }
-        }            
-        
-        //
-        // Update filter attributes, UI.
-        //
-
-        // Update filtering UI.
-        if (track.filters_manager) {
-            var filters = track.filters_manager.filters;
-            for (var f = 0; f < filters.length; f++) {
-                filters[f].update_ui_elt();
-            }
-
-            // Determine if filters are available; this is based on the tiles' data.
-            // Criteria for filter to be available: (a) it is applicable to tile data and (b) filter min != filter max.
-            var filters_available = false,
-                example_feature,
-                filter;
-            for (i = 0; i < tiles.length; i++) {
-                if (tiles[i].data.length) {
-                    example_feature = tiles[i].data[0];
-                    for (var f = 0; f < filters.length; f++) {
-                        filter = filters[f];
-                        if ( filter.applies_to(example_feature) && 
-                             filter.min !== filter.max ) {
-                            filters_available = true;
-                            break;
-                        }
-                    }
-                }
-            }
-
-            // If filter availability changed, hide filter div if necessary and update menu.
-            if (track.filters_available !== filters_available) {
-                track.filters_available = filters_available;
-                if (!track.filters_available) {
-                    track.filters_manager.hide();
-                }
-                track.update_icons();
-            }
-        }
-        
-        //
-        // If using SummaryTree tiles, show max and make it editable.
-        //
-        this.container_div.find(".yaxislabel").remove();
-        var first_tile = tiles[0];
-        if (first_tile instanceof SummaryTreeTile) {
-            var max_val = (this.prefs.histogram_max ? this.prefs.histogram_max : first_tile.max_val),
-                max_label = $("<div/>").text(max_val).make_text_editable({
-                    num_cols: 12,
-                    on_finish: function(new_val) {
-                        $(".bs-tooltip").remove();
-                        var new_val = parseFloat(new_val);
-                        track.prefs.histogram_max = (!isNaN(new_val) ? new_val : null);
-                        track.tile_cache.clear();
-                        track.request_draw();
-                    },
-                    help_text: "Set max value; leave blank to use default"
-                }).addClass('yaxislabel top').css("color", this.prefs.label_color);
-            this.container_div.prepend(max_label);
-        }
-        
-        //
-        // If not all features slotted, show icon for showing more rows (slots).
-        //
-        if (first_tile instanceof FeatureTrackTile) {
-            var all_slotted = true;
-            for (i = 0; i < tiles.length; i++) {
-                if (!tiles[i].all_slotted) {
-                    all_slotted = false;
-                    break;
-                }
-            }
-            if (!all_slotted) {
-                this.action_icons.show_more_rows_icon.show();
-            }
-            else {
-                this.action_icons.show_more_rows_icon.hide();
-            }
-        }
-        else {
-            this.action_icons.show_more_rows_icon.hide();
-        }
-    },
-    update_auto_mode: function( mode ) {
-        var mode;
-        if ( this.mode === "Auto" ) {
-            if ( mode === "no_detail" ) {
-                mode = "feature spans";
-            } else if ( mode === "summary_tree" ) {
-                mode = "coverage histogram";
-            }
-            this.action_icons.mode_icon.attr("title", "Set display mode (now: Auto/" + mode + ")");
-        }
-    },
-    /**
-     * Place features in slots for drawing (i.e. pack features).
-     * this.slotters[level] is created in this method. this.slotters[level]
-     * is a Slotter object. Returns the number of slots used to pack features.
-     */
-    incremental_slots: function(level, features, mode) {
-        
-        // Get/create incremental slots for level. If display mode changed,
-        // need to create new slots.
-        
-        var dummy_context = this.view.canvas_manager.dummy_context,
-            slotter = this.slotters[level];
-        if (!slotter || (slotter.mode !== mode)) {
-            slotter = new (slotting.FeatureSlotter)( level, mode, MAX_FEATURE_DEPTH, function ( x ) { return dummy_context.measureText( x ); } );
-            this.slotters[level] = slotter;
-        }
-
-        return slotter.slot_features( features );
-    },
-    /**
-     * Returns appropriate display mode based on data.
-     */
-    get_mode: function(data) {
-        if (data.dataset_type === "summary_tree") {
-            mode = "summary_tree";
-        } 
-        // HACK: use no_detail mode track is in overview to prevent overview from being too large.
-        else if (data.extra_info === "no_detail" || this.is_overview) {
-            mode = "no_detail";
-        } 
-        else {
-            // Choose b/t Squish and Pack.
-            // Proxy measures for using Squish: 
-            // (a) error message re: limiting number of features shown; 
-            // (b) X number of features shown;
-            // (c) size of view shown.
-            // TODO: cannot use (a) and (b) because it requires coordinating mode across tiles;
-            // fix this so that tiles are redrawn as necessary to use the same mode.
-            //if ( (result.message && result.message.match(/^Only the first [\d]+/)) ||
-            //     (result.data && result.data.length > 2000) ||
-            //var data = result.data;
-            // if ( (data.length && data.length < 4) ||
-            //      (this.view.high - this.view.low > MIN_SQUISH_VIEW_WIDTH) ) {
-            if ( this.view.high - this.view.low > MIN_SQUISH_VIEW_WIDTH ) {
-                mode = "Squish";
-            } else {
-                mode = "Pack";
-            }
-        }
-        return mode;
-    },
-    /**
-     * Returns canvas height needed to display data; return value is an integer that denotes the
-     * number of pixels required.
-     */
-    get_canvas_height: function(result, mode, w_scale, canvas_width) {
-        if (mode === "summary_tree" || mode === "Coverage") {
-            return this.summary_draw_height;
-        }
-        else {
-            // All other modes require slotting.
-            var rows_required = this.incremental_slots(w_scale, result.data, mode);
-            // HACK: use dummy painter to get required height. Painter should be extended so that get_required_height
-            // works as a static function.
-            var dummy_painter = new (this.painter)(null, null, null, this.prefs, mode);
-            return Math.max(MIN_TRACK_HEIGHT, dummy_painter.get_required_height(rows_required, canvas_width) );
-        }
-    },
-    /**
-     * Draw FeatureTrack tile.
-     * @param result result from server
-     * @param cxt canvas context to draw on
-     * @param mode mode to draw in
-     * @param resolution view resolution
-     * @param region region to draw on tile
-     * @param w_scale pixels per base
-     * @param ref_seq reference sequence data
-     */
-    draw_tile: function(result, ctx, mode, resolution, region, w_scale, ref_seq) {
-        var track = this,
-            canvas = ctx.canvas,
-            tile_low = region.get('start'),
-            tile_high = region.get('end'),
-            left_offset = this.left_offset;
-        
-        // Drawing the summary tree.
-        if (mode === "summary_tree" || mode === "Coverage") {
-            // Paint summary tree into canvas
-            var painter = new painters.SummaryTreePainter(result, tile_low, tile_high, this.prefs);
-            painter.draw(ctx, canvas.width, canvas.height, w_scale);
-            return new SummaryTreeTile(track, region, resolution, canvas, result.data, result.max);
-        }
-
-        // Handle row-by-row tracks
-
-        // Preprocessing: filter features and determine whether all unfiltered features have been slotted.
-        var 
-            filtered = [],
-            slots = this.slotters[w_scale].slots;
-            all_slotted = true;
-        if ( result.data ) {
-            var filters = this.filters_manager.filters;
-            for (var i = 0, len = result.data.length; i < len; i++) {
-                var feature = result.data[i];
-                var hide_feature = false;
-                var filter;
-                for (var f = 0, flen = filters.length; f < flen; f++) {
-                    filter = filters[f];
-                    filter.update_attrs(feature);
-                    if (!filter.keep(feature)) {
-                        hide_feature = true;
-                        break;
-                    }
-                }
-                if (!hide_feature) {
-                    // Feature visible.
-                    filtered.push(feature);
-                    // Set flag if not slotted.
-                    if ( !(feature[0] in slots) ) {
-                        all_slotted = false;
-                    }
-                }
-            }
-        }        
-        
-        // Create painter.
-        var filter_alpha_scaler = (this.filters_manager.alpha_filter ? new FilterScaler(this.filters_manager.alpha_filter) : null);
-        var filter_height_scaler = (this.filters_manager.height_filter ? new FilterScaler(this.filters_manager.height_filter) : null);
-        // HACK: ref_seq will only be defined for ReadTracks, and only the ReadPainter accepts that argument
-        var painter = new (this.painter)(filtered, tile_low, tile_high, this.prefs, mode, filter_alpha_scaler, filter_height_scaler, ref_seq);
-        var feature_mapper = null;
-
-        // console.log(( tile_low - this.view.low ) * w_scale, tile_index, w_scale);
-        ctx.fillStyle = this.prefs.block_color;
-        ctx.font = ctx.canvas.manager.default_font;
-        ctx.textAlign = "right";
-        
-        if (result.data) {
-            // Draw features.
-            feature_mapper = painter.draw(ctx, canvas.width, canvas.height, w_scale, slots);
-            feature_mapper.translation = -left_offset;
-        }
-        
-        return new FeatureTrackTile(track, region, resolution, canvas, result.data, w_scale, mode, result.message, all_slotted, feature_mapper);        
-    },
-    /**
-     * Returns true if data is compatible with a given mode.
-     */
-    data_and_mode_compatible: function(data, mode) {
-        // Only handle modes that user can set.
-        if (mode === "Auto") {
-            return true;
-        }
-        // Histogram mode requires summary_tree data.
-        else if (mode === "Coverage") {
-            return data.dataset_type === "summary_tree";
-        }
-        // All other modes--Dense, Squish, Pack--require data + details.
-        else if (data.extra_info === "no_detail" || data.dataset_type === "summary_tree") {
-            return false;
-        }
-        else {
-            return true;
-        }
-    },
-    /**
-     * Returns true if data can be subsetted.
-     */
-    can_subset: function(data) {
-        // Do not subset summary tree data, entries with a message, or data with no detail.
-        if (data.dataset_type === "summary_tree" || data.message || data.extra_info === "no_detail")  {
-            return false;
-        }
-
-        return true;
-    }
-});
-
-var VcfTrack = function(view, container, obj_dict) {
-    FeatureTrack.call(this, view, container, obj_dict);
-    
-    this.config = new DrawableConfig( {
-        track: this,
-        params: [
-            { key: 'name', label: 'Name', type: 'text', default_value: this.name },
-            { key: 'block_color', label: 'Block color', type: 'color', default_value: get_random_color() },
-            { key: 'label_color', label: 'Label color', type: 'color', default_value: 'black' },
-            { key: 'show_insertions', label: 'Show insertions', type: 'bool', default_value: false },
-            { key: 'show_counts', label: 'Show summary counts', type: 'bool', default_value: true },
-            { key: 'mode', type: 'string', default_value: this.mode, hidden: true }
-        ], 
-        saved_values: obj_dict.prefs,
-        onchange: function() {
-            this.track.set_name(this.track.prefs.name);
-            this.track.tile_cache.clear();
-            this.track.request_draw();
-        }
-    });
-    this.prefs = this.config.values;
-    
-    this.painter = painters.ReadPainter;
-};
-
-extend(VcfTrack.prototype, Drawable.prototype, TiledTrack.prototype, FeatureTrack.prototype);
-
-/**
- * Track that displays mapped reads. Track expects position data in 1-based, closed format, i.e. SAM/BAM format.
- */
-var ReadTrack = function (view, container, obj_dict) {
-    FeatureTrack.call(this, view, container, obj_dict);
-    
-    var 
-        block_color = get_random_color(),
-        reverse_strand_color = get_random_color( [ block_color, "#ffffff" ] );
-    this.config = new DrawableConfig( {
-        track: this,
-        params: [
-            { key: 'name', label: 'Name', type: 'text', default_value: this.name },
-            { key: 'block_color', label: 'Block and sense strand color', type: 'color', default_value: block_color },
-            { key: 'reverse_strand_color', label: 'Antisense strand color', type: 'color', default_value: reverse_strand_color },
-            { key: 'label_color', label: 'Label color', type: 'color', default_value: 'black' },
-            { key: 'show_insertions', label: 'Show insertions', type: 'bool', default_value: false },
-            { key: 'show_differences', label: 'Show differences only', type: 'bool', default_value: true },
-            { key: 'show_counts', label: 'Show summary counts', type: 'bool', default_value: true },
-            { key: 'histogram_max', label: 'Histogram maximum', type: 'float', default_value: null, help: 'Clear value to set automatically' },
-            { key: 'mode', type: 'string', default_value: this.mode, hidden: true }
-        ], 
-        saved_values: obj_dict.prefs,
-        onchange: function() {
-            this.track.set_name(this.track.prefs.name);
-            this.track.tile_cache.clear();
-            this.track.request_draw();
-        }
-    });
-    this.prefs = this.config.values;
-    
-    this.painter = painters.ReadPainter;
-    this.update_icons();
-};
-extend(ReadTrack.prototype, Drawable.prototype, TiledTrack.prototype, FeatureTrack.prototype);
-
-// Exports
-exports.View = View;
-exports.DrawableGroup = DrawableGroup;
-exports.LineTrack = LineTrack;
-exports.FeatureTrack = FeatureTrack;
-exports.DiagonalHeatmapTrack = DiagonalHeatmapTrack;
-exports.ReadTrack = ReadTrack;
-exports.VcfTrack = VcfTrack;
-exports.CompositeTrack = CompositeTrack;
-
-// End trackster_module encapsulation
-};
-
-// ---- To be extracted ------------------------------------------------------
-
-// ---- Feature Packing ----
-
-// Encapsulation
-var slotting_module = function(require, exports) {
-    
-var extend = require('class').extend;
-
-// HACK: LABEL_SPACING is currently duplicated between here and painters
-var LABEL_SPACING = 2,
-    PACK_SPACING = 5;
-
-/**
- * FeatureSlotter determines slots in which to draw features for vertical
- * packing.
- *
- * This implementation is incremental, any feature assigned a slot will be
- * retained for slotting future features.
- */
-exports.FeatureSlotter = function (w_scale, mode, max_rows, measureText) {
-    this.slots = {};
-    this.start_end_dct = {};
-    this.w_scale = w_scale;
-    this.mode = mode;
-    this.include_label = (mode === "Pack");
-    this.max_rows = max_rows;
-    this.measureText = measureText;
-};
-
-/**
- * Slot a set of features, `this.slots` will be updated with slots by id, and
- * the largest slot required for the passed set of features is returned
- */
-extend( exports.FeatureSlotter.prototype, {
-    slot_features: function( features ) {
-        var w_scale = this.w_scale, 
-            start_end_dct = this.start_end_dct,
-            undone = [], 
-            slotted = [], 
-            highest_slot = 0, 
-            max_rows = this.max_rows;
-        
-        // If feature already exists in slots (from previously seen tiles), use the same slot,
-        // otherwise if not seen, add to "undone" list for slot calculation.
-    
-        // TODO: Should calculate zoom tile index, which will improve performance
-        // by only having to look at a smaller subset
-        // if (this.start_end_dct[0] === undefined) { this.start_end_dct[0] = []; }
-        for (var i = 0, len = features.length; i < len; i++) {
-            var feature = features[i],
-                feature_uid = feature[0];
-            if (this.slots[feature_uid] !== undefined) {
-                highest_slot = Math.max(highest_slot, this.slots[feature_uid]);
-                slotted.push(this.slots[feature_uid]);
-            } else {
-                undone.push(i);
-            }
-        }
-                
-        // Slot unslotted features.
-        
-        // Find the first slot such that current feature doesn't overlap any other features in that slot.
-        // Returns -1 if no slot was found.
-        var find_slot = function(f_start, f_end) {
-            // TODO: Fix constants
-            for (var slot_num = 0; slot_num <= max_rows; slot_num++) {
-                var has_overlap = false,
-                    slot = start_end_dct[slot_num];
-                if (slot !== undefined) {
-                    // Iterate through features already in slot to see if current feature will fit.
-                    for (var k = 0, k_len = slot.length; k < k_len; k++) {
-                        var s_e = slot[k];
-                        if (f_end > s_e[0] && f_start < s_e[1]) {
-                            // There is overlap
-                            has_overlap = true;
-                            break;
-                        }
-                    }
-                }
-                if (!has_overlap) {
-                    return slot_num;
-                }
-            }
-            return -1;
-        };
-        
-        // Do slotting.
-        for (var i = 0, len = undone.length; i < len; i++) {
-            var feature = features[undone[i]],
-                feature_uid = feature[0],
-                feature_start = feature[1],
-                feature_end = feature[2],
-                feature_name = feature[3],
-                // Where to start, end drawing on screen.
-                f_start = Math.floor( feature_start * w_scale ),
-                f_end = Math.ceil( feature_end * w_scale ),
-                text_len = this.measureText(feature_name).width,
-                text_align;
-            
-            // Update start, end drawing locations to include feature name.
-            // Try to put the name on the left, if not, put on right.
-            if (feature_name !== undefined && this.include_label ) {
-                // Add gap for label spacing and extra pack space padding
-                // TODO: Fix constants
-                text_len += (LABEL_SPACING + PACK_SPACING);
-                if (f_start - text_len >= 0) {
-                    f_start -= text_len;
-                    text_align = "left";
-                } else {
-                    f_end += text_len;
-                    text_align = "right";
-                }
-            }
-                        
-            // Find slot.
-            var slot_num = find_slot(f_start, f_end);
-
-            /*
-            if (slot_num < 0) {
-                
-                TODO: this is not yet working --
-                console.log(feature_uid, "looking for slot with text on the right");
-                // Slot not found. If text was on left, try on right and see
-                // if slot can be found.
-                // TODO: are there any checks we need to do to ensure that text
-                // will fit on tile?
-                if (text_align === "left") {
-                    f_start -= text_len;
-                    f_end -= text_len;
-                    text_align = "right";
-                    slot_num = find_slot(f_start, f_end);
-                }
-                if (slot_num >= 0) {
-                    console.log(feature_uid, "found slot with text on the right");
-                }
-    
-            }
-            */
-            // Do slotting.
-            if (slot_num >= 0) {
-                // Add current feature to slot.
-                if (start_end_dct[slot_num] === undefined) { 
-                    start_end_dct[slot_num] = [];
-                }
-                start_end_dct[slot_num].push([f_start, f_end]);
-                this.slots[feature_uid] = slot_num;
-                highest_slot = Math.max(highest_slot, slot_num);
-            }
-        }
-        
-        // Debugging: view slots data.
-        /*
-        for (var i = 0; i < MAX_FEATURE_DEPTH; i++) {
-            var slot = start_end_dct[i];
-            if (slot !== undefined) {
-                console.log(i, "*************");
-                for (var k = 0, k_len = slot.length; k < k_len; k++) {
-                    console.log("\t", slot[k][0], slot[k][1]);
-                }
-            }
-        }
-        */
-        return highest_slot + 1;
-    }
-});
-
-// End slotting_module encapsulation
-};
-
-// ---- Painters ----
-
-var painters_module = function(require, exports){
-    
-var extend = require('class').extend;
-
-/**
- * Draw a dashed line on a canvas using filled rectangles. This function is based on:
- * http://vetruvet.blogspot.com/2010/10/drawing-dashed-lines-on-html5-canvas.html
- * However, that approach uses lines, which don't seem to render as well, so use
- * rectangles instead.
- */
-var dashedLine = function(ctx, x1, y1, x2, y2, dashLen) {
-    if (dashLen === undefined) { dashLen = 4; }
-    var dX = x2 - x1;
-    var dY = y2 - y1;
-    var dashes = Math.floor(Math.sqrt(dX * dX + dY * dY) / dashLen);
-    var dashX = dX / dashes;
-    var dashY = dY / dashes;
-    var q;
-    
-    for (q = 0; q < dashes; q++, x1 += dashX, y1 += dashY) {
-        if (q % 2 !== 0) {
-            continue;
-        }
-        ctx.fillRect(x1, y1, dashLen, 1);
-    }
-};
-
-/**
- * Draw an isosceles triangle that points down.
- */
-var drawDownwardEquilateralTriangle = function(ctx, down_vertex_x, down_vertex_y, side_len) {
-    // Compute other two points of triangle.
-    var 
-        x1 = down_vertex_x - side_len/2,
-        x2 = down_vertex_x + side_len/2,
-        y = down_vertex_y - Math.sqrt( side_len*3/2 );
-        
-    // Draw and fill.
-    ctx.beginPath();
-    ctx.moveTo(x1, y);
-    ctx.lineTo(x2, y);
-    ctx.lineTo(down_vertex_x, down_vertex_y);
-    ctx.lineTo(x1, y);
-
-    ctx.strokeStyle = this.fillStyle;
-    ctx.fill();
-    ctx.stroke();
-    ctx.closePath();
-};
-
-/**
- * Base class for all scalers. Scalers produce values that are used to change (scale) drawing attributes.
- */
-var Scaler = function(default_val) {
-    this.default_val = (default_val ? default_val : 1);
-};
-
-/**
- * Produce a scaling value.
- */
-Scaler.prototype.gen_val = function(input) {
-    return this.default_val;
-};
-
-/**
- * Base class for painters
- *
- * -- Mode and prefs are both optional
- */
-var Painter = function(data, view_start, view_end, prefs, mode) {
-    // Data and data properties
-    this.data = data;
-    // View
-    this.view_start = view_start;
-    this.view_end = view_end;
-    // Drawing prefs
-    this.prefs = extend( {}, this.default_prefs, prefs );
-    this.mode = mode;
-};
-
-Painter.prototype.default_prefs = {};
-
-/**
- * Draw on the context using a rectangle of width x height. w_scale is 
- * needed because it cannot be computed from width and view size alone
- * as a left_offset may be present.
- */
-Painter.prototype.draw = function(ctx, width, height, w_scale) {};
-
-/**
- * SummaryTreePainter, a histogram showing number of intervals in a region
- */
-var SummaryTreePainter = function(data, view_start, view_end, prefs, mode) {
-    Painter.call(this, data, view_start, view_end, prefs, mode);
-};
-
-SummaryTreePainter.prototype.default_prefs = { show_counts: false };
-
-SummaryTreePainter.prototype.draw = function(ctx, width, height, w_scale) {
-    var view_start = this.view_start,
-        points = this.data.data,
-        max = (this.prefs.histogram_max ? this.prefs.histogram_max : this.data.max),
-        // Set base Y so that max label and data do not overlap. Base Y is where rectangle bases
-        // start. However, height of each rectangle is relative to required_height; hence, the
-        // max rectangle is required_height.
-        base_y = height;
-        delta_x_px = Math.ceil(this.data.delta * w_scale);
-    ctx.save();
-    
-    for (var i = 0, len = points.length; i < len; i++) {
-        var x = Math.floor( (points[i][0] - view_start) * w_scale );
-        var y = points[i][1];
-        
-        if (!y) { continue; }
-        var y_px = y / max * height;
-        if (y !== 0 && y_px < 1) { y_px = 1; }
-
-        ctx.fillStyle = this.prefs.block_color;
-        ctx.fillRect( x, base_y - y_px, delta_x_px, y_px );
-        
-        // Draw number count if it can fit the number with some padding, otherwise things clump up
-        var text_padding_req_x = 4;
-        if (this.prefs.show_counts && (ctx.measureText(y).width + text_padding_req_x) < delta_x_px) {
-            ctx.fillStyle = this.prefs.label_color;
-            ctx.textAlign = "center";
-            ctx.fillText(y, x + (delta_x_px/2), 10);
-        }
-    }
-    
-    ctx.restore();
-};
-
-var LinePainter = function(data, view_start, view_end, prefs, mode) {
-    Painter.call( this, data, view_start, view_end, prefs, mode );
-    var i, len;
-    if ( this.prefs.min_value === undefined ) {
-        var min_value = Infinity;
-        for (i = 0, len = this.data.length; i < len; i++) {
-            min_value = Math.min( min_value, this.data[i][1] );
-        }
-        this.prefs.min_value = min_value;
-    }
-    if ( this.prefs.max_value === undefined ) {
-        var max_value = -Infinity;
-        for (i = 0, len = this.data.length; i < len; i++) {
-            max_value = Math.max( max_value, this.data[i][1] );
-        }
-        this.prefs.max_value = max_value;
-    }
-};
-
-LinePainter.prototype.default_prefs = { min_value: undefined, max_value: undefined, mode: "Histogram", color: "#000", overflow_color: "#F66" };
-
-LinePainter.prototype.draw = function(ctx, width, height, w_scale) {
-    var 
-        in_path = false,
-        min_value = this.prefs.min_value,
-        max_value = this.prefs.max_value,
-        vertical_range = max_value - min_value,
-        height_px = height,
-        view_start = this.view_start,
-        mode = this.mode,
-        data = this.data;
-
-    ctx.save();
-
-    // Pixel position of 0 on the y axis
-    var y_zero = Math.round( height + min_value / vertical_range * height );
-
-    // Horizontal line to denote x-axis
-    if ( mode !== "Intensity" ) {
-        ctx.fillStyle = "#aaa";
-        ctx.fillRect( 0, y_zero, width, 1 );
-    }
-    
-    ctx.beginPath();
-    var x_scaled, y, delta_x_px;
-    if (data.length > 1) {
-        delta_x_px = Math.ceil((data[1][0] - data[0][0]) * w_scale);
-    } else {
-        delta_x_px = 10;
-    }
-    
-    // Extract RGB from preference color.
-    var
-        pref_color = parseInt( this.prefs.color.slice(1), 16 ),
-        pref_r = (pref_color & 0xff0000) >> 16,
-        pref_g = (pref_color & 0x00ff00) >> 8,
-        pref_b = pref_color & 0x0000ff;
-    
-    // Paint track.
-    for (var i = 0, len = data.length; i < len; i++) {
-        ctx.fillStyle = ctx.strokeStyle = this.prefs.color;
-        // -1 because LineTrack data uses 1-based coordinate system but painter 
-        // uses 0-based system.
-        x_scaled = Math.round((data[i][0] - view_start - 1) * w_scale);
-        y = data[i][1];
-        var top_overflow = false, bot_overflow = false;
-        if (y === null) {
-            if (in_path && mode === "Filled") {
-                ctx.lineTo(x_scaled, height_px);
-            }
-            in_path = false;
-            continue;
-        }
-        if (y < min_value) {
-            bot_overflow = true;
-            y = min_value;
-        } else if (y > max_value) {
-            top_overflow = true;
-            y = max_value;
-        }
-    
-        if (mode === "Histogram") {
-            // y becomes the bar height in pixels, which is the negated for canvas coords
-            y = Math.round( y / vertical_range * height_px );
-            ctx.fillRect(x_scaled, y_zero, delta_x_px, - y );
-        } else if (mode === "Intensity") {
-            var 
-                saturation = (y - min_value) / vertical_range,
-                // Range is [pref_color, 255] where saturation = 0 --> 255 and saturation = 1 --> pref color
-                new_r = Math.round( pref_r + (255 - pref_r) * (1 - saturation) ),
-                new_g = Math.round( pref_g + (255 - pref_g) * (1 - saturation) ),
-                new_b = Math.round( pref_b + (255 - pref_b) * (1 - saturation) );
-            ctx.fillStyle = "rgb(" + new_r + "," + new_g + "," + new_b + ")";
-            ctx.fillRect(x_scaled, 0, delta_x_px, height_px);
-        } else {
-            // console.log(y, track.min_value, track.vertical_range, (y - track.min_value) / track.vertical_range * track.height_px);
-            y = Math.round( height_px - (y - min_value) / vertical_range * height_px );
-            // console.log(canvas.get(0).height, canvas.get(0).width);
-            if (in_path) {
-                ctx.lineTo(x_scaled, y);
-            } else {
-                in_path = true;
-                if (mode === "Filled") {
-                    ctx.moveTo(x_scaled, height_px);
-                    ctx.lineTo(x_scaled, y);
-                } else {
-                    ctx.moveTo(x_scaled, y);
-                }
-            }
-        }
-        // Draw lines at boundaries if overflowing min or max
-        ctx.fillStyle = this.prefs.overflow_color;
-        if (top_overflow || bot_overflow) {
-            var overflow_x;
-            if (mode === "Histogram" || mode === "Intensity") {
-                overflow_x = delta_x_px;
-            } else { // Line and Filled, which are points
-                x_scaled -= 2; // Move it over to the left so it's centered on the point
-                overflow_x = 4;
-            }
-            if (top_overflow) {
-                ctx.fillRect(x_scaled, 0, overflow_x, 3);
-            }
-            if (bot_overflow) {
-                ctx.fillRect(x_scaled, height_px - 3, overflow_x, 3);
-            }
-        }
-        ctx.fillStyle = this.prefs.color;
-    }
-    if (mode === "Filled") {
-        if (in_path) {
-            ctx.lineTo( x_scaled, y_zero );
-            ctx.lineTo( 0, y_zero );
-        }
-        ctx.fill();
-    } else {
-        ctx.stroke();
-    }
-    
-    ctx.restore();
-};
-
-/**
- * Mapper that contains information about feature locations and data.
- */
-var FeaturePositionMapper = function(slot_height) {
-    this.feature_positions = {};
-    this.slot_height = slot_height;
-    this.translation = 0;
-    this.y_translation = 0;
-};
-
-/**
- * Map feature data to a position defined by <slot, x_start, x_end>.
- */
-FeaturePositionMapper.prototype.map_feature_data = function(feature_data, slot, x_start, x_end) {
-    if (!this.feature_positions[slot]) {
-        this.feature_positions[slot] = [];
-    }
-    this.feature_positions[slot].push({
-        data: feature_data,
-        x_start: x_start,
-        x_end: x_end
-    });
-};
-
-/**
- * Get feature data for position <x, y>
- */
-FeaturePositionMapper.prototype.get_feature_data = function(x, y) {
-    // Find slot using Y.
-    var slot = Math.floor( (y-this.y_translation)/this.slot_height ),
-        feature_dict;
-
-    // May not be over a slot due to padding, margin, etc.
-    if (!this.feature_positions[slot]) {
-        return null;
-    }
-    
-    // Find feature using X.
-    x += this.translation;
-    for (var i = 0; i < this.feature_positions[slot].length; i++) {
-        feature_dict = this.feature_positions[slot][i];
-        if (x >= feature_dict.x_start && x <= feature_dict.x_end) {
-            return feature_dict.data;
-        }
-    }
-};
-
-/**
- * Abstract object for painting feature tracks. Subclasses must implement draw_element() for painting to work.
- * Painter uses a 0-based, half-open coordinate system; start coordinate is closed--included--and the end is open.
- * This coordinate system matches the BED format.
- */
-var FeaturePainter = function(data, view_start, view_end, prefs, mode, alpha_scaler, height_scaler) {
-    Painter.call(this, data, view_start, view_end, prefs, mode);
-    this.alpha_scaler = (alpha_scaler ? alpha_scaler : new Scaler());
-    this.height_scaler = (height_scaler ? height_scaler : new Scaler());
-};
-
-FeaturePainter.prototype.default_prefs = { block_color: "#FFF", connector_color: "#FFF" };
-
-extend(FeaturePainter.prototype, {
-    get_required_height: function(rows_required, width) {
-        // y_scale is the height per row
-        var required_height = this.get_row_height(),
-            y_scale = required_height,
-            mode = this.mode;
-        // If using a packing mode, need to multiply by the number of slots used
-        if (mode === "no_detail" || mode === "Squish" || mode === "Pack") {
-            required_height = rows_required * y_scale;
-        }
-        return required_height + this.get_top_padding(width) + this.get_bottom_padding(width);
-    },
-    /** Extra padding before first row of features */
-    get_top_padding: function(width) {
-        return 0;
-    },
-    /** Extra padding after last row of features */
-    get_bottom_padding: function(width) {
-        // Pad bottom by half a row, at least 5 px
-        return Math.max( Math.round( this.get_row_height() / 2 ), 5 );
-    },
-    /**
-     * Draw data on ctx using slots and within the rectangle defined by width and height. Returns
-     * a FeaturePositionMapper object with information about where features were drawn.
-     */
-    draw: function(ctx, width, height, w_scale, slots) {
-        var data = this.data, view_start = this.view_start, view_end = this.view_end;
-
-        ctx.save();
-
-        ctx.fillStyle = this.prefs.block_color;
-        ctx.textAlign = "right";
-
-        var y_scale = this.get_row_height(),
-            feature_mapper = new FeaturePositionMapper(y_scale),
-            x_draw_coords;
-
-        for (var i = 0, len = data.length; i < len; i++) {
-            var feature = data[i],
-                feature_uid = feature[0],
-                feature_start = feature[1],
-                feature_end = feature[2],
-                // Slot valid only if features are slotted and this feature is slotted; 
-                // feature may not be due to lack of space.
-                slot = (slots && slots[feature_uid] !== undefined ? slots[feature_uid] : null);
-                
-            // Draw feature if there's overlap and mode is dense or feature is slotted (as it must be for all non-dense modes).
-            if ( ( feature_start < view_end && feature_end > view_start ) && (this.mode === "Dense" || slot !== null) ) {
-                x_draw_coords = this.draw_element(ctx, this.mode, feature, slot, view_start, view_end, w_scale, y_scale, width);
-                feature_mapper.map_feature_data(feature, slot, x_draw_coords[0], x_draw_coords[1]);
-            }
-        }
-
-        ctx.restore();
-        feature_mapper.y_translation = this.get_top_padding(width);
-        return feature_mapper;
-    },
-    /** 
-     * Abstract function for drawing an individual feature.
-     */
-    draw_element: function(ctx, mode, feature, slot, tile_low, tile_high, w_scale, y_scale, width ) {
-        console.log("WARNING: Unimplemented function.");
-        return [0, 0];
-    }
-});
-
-// Constants specific to feature tracks moved here (HACKING, these should
-// basically all be configuration options)
-var DENSE_TRACK_HEIGHT = 10,
-    NO_DETAIL_TRACK_HEIGHT = 3,
-    SQUISH_TRACK_HEIGHT = 5,
-    PACK_TRACK_HEIGHT = 10,
-    NO_DETAIL_FEATURE_HEIGHT = 1,
-    DENSE_FEATURE_HEIGHT = 9,
-    SQUISH_FEATURE_HEIGHT = 3,
-    PACK_FEATURE_HEIGHT = 9,
-    LABEL_SPACING = 2,
-    CONNECTOR_COLOR = "#ccc";
-
-var LinkedFeaturePainter = function(data, view_start, view_end, prefs, mode, alpha_scaler, height_scaler) {
-    FeaturePainter.call(this, data, view_start, view_end, prefs, mode, alpha_scaler, height_scaler);
-    // Whether to draw a single connector in the background that spans the entire feature (the intron fishbone)
-    this.draw_background_connector = true;
-    // Whether to call draw_connector for every pair of blocks
-    this.draw_individual_connectors = false;
-};
-
-extend(LinkedFeaturePainter.prototype, FeaturePainter.prototype, {
-
-    /**
-     * Height of a single row, depends on mode
-     */
-    get_row_height: function() {
-        var mode = this.mode, height;
-           if (mode === "Dense") {
-            height = DENSE_TRACK_HEIGHT;            
-        }
-        else if (mode === "no_detail") {
-            height = NO_DETAIL_TRACK_HEIGHT;
-        }
-        else if (mode === "Squish") {
-            height = SQUISH_TRACK_HEIGHT;
-        }
-        else { // mode === "Pack"
-            height = PACK_TRACK_HEIGHT;
-        }
-        return height;
-    },
-
-    /**
-     * Draw a feature. Returns an array with feature's start and end X coordinates.
-     */
-    draw_element: function(ctx, mode, feature, slot, tile_low, tile_high, w_scale, y_scale, width) {
-        var 
-            feature_uid = feature[0],
-            feature_start = feature[1],
-            // -1 because end is not included in feature; see FeaturePainter documentation for details.
-            feature_end = feature[2] - 1,
-            feature_name = feature[3],
-            feature_strand = feature[4],
-            f_start = Math.floor( Math.max(0, (feature_start - tile_low) * w_scale) ),
-            f_end   = Math.ceil( Math.min(width, Math.max(0, (feature_end - tile_low) * w_scale)) ),
-            draw_start = f_start,
-            draw_end = f_end,
-            y_center = (mode === "Dense" ? 0 : (0 + slot)) * y_scale + this.get_top_padding(width),
-            thickness, y_start, thick_start = null, thick_end = null,
-            // TODO: is there any reason why block, label color cannot be set at the Painter level?
-            // For now, assume '.' === '+'
-            block_color = (!feature_strand || feature_strand === "+" || feature_strand === "." ? this.prefs.block_color : this.prefs.reverse_strand_color);
-            label_color = this.prefs.label_color;
-        
-        // Set global alpha.
-        ctx.globalAlpha = this.alpha_scaler.gen_val(feature);
-        
-        // In dense mode, put all data in top slot.
-        if (mode === "Dense") {
-            slot = 1;
-        }
-        
-        if (mode === "no_detail") {
-            // No details for feature, so only one way to display.
-            ctx.fillStyle = block_color;
-            ctx.fillRect(f_start, y_center + 5, f_end - f_start, NO_DETAIL_FEATURE_HEIGHT);
-        } 
-        else { // Mode is either Squish or Pack:
-            // Feature details.
-            var feature_ts = feature[5],
-                feature_te = feature[6],
-                feature_blocks = feature[7],
-                // Whether we are drawing full height or squished features
-                full_height = true;
-            
-            if (feature_ts && feature_te) {
-                thick_start = Math.floor( Math.max(0, (feature_ts - tile_low) * w_scale) );
-                thick_end = Math.ceil( Math.min(width, Math.max(0, (feature_te - tile_low) * w_scale)) );
-            }
-            
-            // Set vars that depend on mode.
-            var thin_height, thick_height;
-            if (mode === "Squish" ) {
-                thin_height = 1;
-                thick_height = SQUISH_FEATURE_HEIGHT;
-                full_height = false;
-            } else if ( mode === "Dense" ) {
-                thin_height = 5;
-                thick_height = DENSE_FEATURE_HEIGHT;
-            } else { // mode === "Pack"
-                thin_height = 5;
-                thick_height = PACK_FEATURE_HEIGHT;
-            }
-            
-            // Draw feature/feature blocks + connectors.
-            if (!feature_blocks) {
-                // If there are no blocks, treat the feature as one big exon.
-                ctx.fillStyle = block_color;
-                ctx.fillRect(f_start, y_center + 1, f_end - f_start, thick_height);
-                // If strand is specified, draw arrows over feature
-                if ( feature_strand && full_height ) {
-                    if (feature_strand === "+") {
-                        ctx.fillStyle = ctx.canvas.manager.get_pattern( 'right_strand_inv' );
-                    } else if (feature_strand === "-") {
-                        ctx.fillStyle = ctx.canvas.manager.get_pattern( 'left_strand_inv' );
-                    }
-                    ctx.fillRect(f_start, y_center + 1, f_end - f_start, thick_height);
-                }
-            } else { 
-                //
-                // There are feature blocks and mode is either Squish or Pack.
-                //
-                // Approach: (a) draw whole feature as connector/intron and (b) draw blocks as 
-                // needed. This ensures that whole feature, regardless of whether it starts with
-                // a block, is visible.
-                //
-               
-                // Compute y axis center position and height
-                var cur_y_center, cur_height;
-                if (mode === "Squish" || mode === "Dense") {
-                    cur_y_center = y_center + Math.floor(SQUISH_FEATURE_HEIGHT/2) + 1;
-                    cur_height = 1;
-                }
-                else { // mode === "Pack"
-                    if (feature_strand) {
-                        cur_y_center = y_center;
-                        cur_height = thick_height;
-                    }
-                    else {
-                        cur_y_center += (SQUISH_FEATURE_HEIGHT/2) + 1;
-                        cur_height = 1;
-                    }
-                }
-
-                // Draw whole feature as connector/intron.
-                if ( this.draw_background_connector ) {
-                    if (mode === "Squish" || mode === "Dense") {
-                        ctx.fillStyle = CONNECTOR_COLOR;
-                    }
-                    else { // mode === "Pack"
-                        if (feature_strand) {
-                            if (feature_strand === "+") {
-                                ctx.fillStyle = ctx.canvas.manager.get_pattern( 'right_strand' );
-                            } else if (feature_strand === "-") {
-                                ctx.fillStyle = ctx.canvas.manager.get_pattern( 'left_strand' );
-                            }
-                        }
-                        else {
-                            ctx.fillStyle = CONNECTOR_COLOR;
-                        }
-                    }
-                    ctx.fillRect(f_start, cur_y_center, f_end - f_start, cur_height);
-                }
-                
-                // Draw blocks.
-                var start_and_height;
-                for (var k = 0, k_len = feature_blocks.length; k < k_len; k++) {
-                    var block = feature_blocks[k],
-                        block_start = Math.floor( Math.max(0, (block[0] - tile_low) * w_scale) ),
-                        // -1 because end is not included in feature; see FeaturePainter documentation for details.
-                        block_end = Math.ceil( Math.min(width, Math.max((block[1] - 1 - tile_low) * w_scale)) ),
-                        last_block_start, last_block_end;
-
-                    // Skip drawing if block not on tile.    
-                    if (block_start > block_end) { continue; }
-
-                    // Draw thin block.
-                    ctx.fillStyle = block_color;
-                    ctx.fillRect(block_start, y_center + (thick_height-thin_height)/2 + 1, block_end - block_start, thin_height);
-
-                    // If block intersects with thick region, draw block as thick.
-                    // - No thick is sometimes encoded as thick_start == thick_end, so don't draw in that case
-                    if (thick_start !== undefined && feature_te > feature_ts && !(block_start > thick_end || block_end < thick_start) ) {
-                        var block_thick_start = Math.max(block_start, thick_start),
-                            block_thick_end = Math.min(block_end, thick_end);
-                        ctx.fillRect(block_thick_start, y_center + 1, block_thick_end - block_thick_start, thick_height);
-                        if ( feature_blocks.length === 1 && mode === "Pack") {
-                            // Exactly one block means we have no introns, but do have a distinct "thick" region,
-                            // draw arrows over it if in pack mode.
-                            if (feature_strand === "+") {
-                                ctx.fillStyle = ctx.canvas.manager.get_pattern( 'right_strand_inv' );
-                            } else if (feature_strand === "-") {
-                                ctx.fillStyle = ctx.canvas.manager.get_pattern( 'left_strand_inv' );
-                            }
-                            // If region is wide enough in pixels, pad a bit
-                            if ( block_thick_start + 14 < block_thick_end ) {
-                                block_thick_start += 2;
-                                block_thick_end -= 2;
-                            }
-                            ctx.fillRect(block_thick_start, y_center + 1, block_thick_end - block_thick_start, thick_height);
-                        }
-                    }
-                    // Draw individual connectors if required
-                    if ( this.draw_individual_connectors && last_block_start ) {
-                        this.draw_connector( ctx, last_block_start, last_block_end, block_start, block_end, y_center );
-                    }
-                    last_block_start = block_start;
-                    last_block_end = block_end;
-                }
-                                
-                // FIXME: Height scaling only works in Pack mode right now.
-                if (mode === "Pack") {
-                    // Reset alpha so height scaling is not impacted by alpha scaling.
-                    ctx.globalAlpha = 1;
-                    
-                    // Height scaling: draw white lines to reduce height according to height scale factor.
-                    ctx.fillStyle = "white"; // TODO: set this to background color.
-                    var 
-                        hscale_factor = this.height_scaler.gen_val(feature),
-                        // Ceil ensures that min height is >= 1.
-                        new_height = Math.ceil(thick_height * hscale_factor),
-                        ws_height = Math.round( (thick_height-new_height)/2 );
-                    if (hscale_factor !== 1) {
-                        ctx.fillRect(f_start, cur_y_center + 1, f_end - f_start, ws_height);
-                        ctx.fillRect(f_start, cur_y_center + thick_height - ws_height + 1, f_end - f_start, ws_height);
-                    }   
-                }                
-            }
-            
-            // Reset alpha so that label is not transparent.
-            ctx.globalAlpha = 1;
-                        
-            // Draw label for Pack mode.
-            if (feature_name && mode === "Pack" && feature_start > tile_low) {
-                ctx.fillStyle = label_color;
-                // FIXME: assumption here that the entire view starts at 0
-                if (tile_low === 0 && f_start - ctx.measureText(feature_name).width < 0) {
-                    ctx.textAlign = "left";
-                    ctx.fillText(feature_name, f_end + LABEL_SPACING, y_center + 8);
-                    draw_end += ctx.measureText(feature_name).width + LABEL_SPACING;
-                } else {
-                    ctx.textAlign = "right";
-                    ctx.fillText(feature_name, f_start - LABEL_SPACING, y_center + 8);
-                    draw_start -= ctx.measureText(feature_name).width + LABEL_SPACING;
-                }
-                //ctx.fillStyle = block_color;
-            }
-        }
-        
-        // Reset global alpha.
-        ctx.globalAlpha = 1;
-        
-        return [draw_start, draw_end];
-    }
-});
-
-var ReadPainter = function(data, view_start, view_end, prefs, mode, alpha_scaler, height_scaler, ref_seq) {
-    FeaturePainter.call(this, data, view_start, view_end, prefs, mode, alpha_scaler, height_scaler);
-    this.ref_seq = (ref_seq ? ref_seq.data : null);
-};
-
-extend(ReadPainter.prototype, FeaturePainter.prototype, {
-    /**
-     * Returns height based on mode.
-     */
-    get_row_height: function() {
-        var height, mode = this.mode;
-        if (mode === "Dense") {
-            height = DENSE_TRACK_HEIGHT;            
-        }
-        else if (mode === "Squish") {
-            height = SQUISH_TRACK_HEIGHT;
-        }
-        else { // mode === "Pack"
-            height = PACK_TRACK_HEIGHT;
-            if (this.prefs.show_insertions) {
-                height *= 2;
-            }
-        }
-        return height;
-    },
-    
-    /**
-     * Draw a single read.
-     */
-    draw_read: function(ctx, mode, w_scale, y_center, tile_low, tile_high, feature_start, cigar, strand, orig_seq) {
-        ctx.textAlign = "center";
-        var tile_region = [tile_low, tile_high],
-            base_offset = 0,
-            seq_offset = 0,
-            gap = 0,
-            char_width_px = ctx.canvas.manager.char_width_px,
-            block_color = (strand === "+" ? this.prefs.block_color : this.prefs.reverse_strand_color);
-            
-        // Keep list of items that need to be drawn on top of initial drawing layer.
-        var draw_last = [];
-        
-        // Gap is needed so that read is offset and hence first base can be drawn on read.
-        // TODO-FIX: using this gap offsets reads so that their start is not visually in sync with other tracks.
-        if ((mode === "Pack" || this.mode === "Auto") && orig_seq !== undefined && w_scale > char_width_px) {
-            gap = Math.round(w_scale/2);
-        }
-        if (!cigar) {
-            // If no cigar string, then assume all matches
-            cigar = [ [0, orig_seq.length] ];
-        }
-        for (var cig_id = 0, len = cigar.length; cig_id < len; cig_id++) {
-            var cig = cigar[cig_id],
-                cig_op = "MIDNSHP=X"[cig[0]],
-                cig_len = cig[1];
-            
-            if (cig_op === "H" || cig_op === "S") {
-                // Go left if it clips
-                base_offset -= cig_len;
-            }
-            // -1 for feature start because data is using 1-based offset but display is 0-based.
-            var seq_start = (feature_start - 1) + base_offset,
-                s_start = Math.floor( Math.max(0, (seq_start - tile_low) * w_scale) ),
-                s_end = Math.floor( Math.max(0, (seq_start + cig_len - tile_low) * w_scale) );
-            
-            // Make sure that read is drawn even if it too small to be rendered officially; in this case,
-            // read is drawn at 1px.
-            // TODO: need to ensure that s_start, s_end are calcuated the same for both slotting
-            // and drawing.
-            if (s_start === s_end) {
-                s_end += 1;
-            }
-                
-            switch (cig_op) {
-                case "H": // Hard clipping.
-                    // TODO: draw anything?
-                    // Sequence not present, so do not increment seq_offset.
-                    break;
-                case "S": // Soft clipping.
-                case "M": // Match.
-                case "=": // Equals.
-                    if (is_overlap([seq_start, seq_start + cig_len], tile_region)) {
-                        // Draw.
-                        var seq = orig_seq.slice(seq_offset, seq_offset + cig_len);
-                        if (gap > 0) {
-                            ctx.fillStyle = block_color;
-                            ctx.fillRect(s_start - gap, y_center + 1, s_end - s_start, 9);
-                            ctx.fillStyle = CONNECTOR_COLOR;
-                            // TODO: this can be made much more efficient by computing the complete sequence
-                            // to draw and then drawing it.
-                            for (var c = 0, str_len = seq.length; c < str_len; c++) {
-                                if (this.prefs.show_differences) {
-                                    if (this.ref_seq) {
-                                        var ref_char = this.ref_seq[seq_start - tile_low + c];
-                                        if (!ref_char || ref_char.toLowerCase() === seq[c].toLowerCase()) {
-                                            continue;
-                                        }
-                                    }
-                                    else {
-                                        // No reference so cannot show differences.
-                                        continue;
-                                    }
-                                }
-                                if (seq_start + c >= tile_low && seq_start + c <= tile_high) {
-                                    var c_start = Math.floor( Math.max(0, (seq_start + c - tile_low) * w_scale) );
-                                    ctx.fillText(seq[c], c_start, y_center + 9);
-                                }
-                            }
-                        } else {
-                            ctx.fillStyle = block_color;
-                            // TODO: This is a pretty hack-ish way to fill rectangle based on mode.
-                            ctx.fillRect(s_start, y_center + 4, s_end - s_start, SQUISH_FEATURE_HEIGHT);
-                        }
-                    }
-                    seq_offset += cig_len;
-                    base_offset += cig_len;
-                    break;
-                case "N": // Skipped bases.
-                    ctx.fillStyle = CONNECTOR_COLOR;
-                    ctx.fillRect(s_start - gap, y_center + 5, s_end - s_start, 1);
-                    //ctx.dashedLine(s_start + this.left_offset, y_center + 5, this.left_offset + s_end, y_center + 5);
-                    // No change in seq_offset because sequence not used when skipping.
-                    base_offset += cig_len;
-                    break;
-                case "D": // Deletion.
-                    ctx.fillStyle = "red";
-                    ctx.fillRect(s_start - gap, y_center + 4, s_end - s_start, 3);
-                    // TODO: is this true? No change in seq_offset because sequence not used when skipping.
-                    base_offset += cig_len;
-                    break;
-                case "P": // TODO: No good way to draw insertions/padding right now, so ignore
-                    // Sequences not present, so do not increment seq_offset.
-                    break;
-                case "I": // Insertion.
-                    // Check to see if sequence should be drawn at all by looking at the overlap between
-                    // the sequence region and the tile region.
-                    var insert_x_coord = s_start - gap;
-                    
-                    if (is_overlap([seq_start, seq_start + cig_len], tile_region)) {
-                        var seq = orig_seq.slice(seq_offset, seq_offset + cig_len);
-                        // Insertion point is between the sequence start and the previous base: (-gap) moves
-                        // back from sequence start to insertion point.
-                        if (this.prefs.show_insertions) {
-                            //
-                            // Show inserted sequence above, centered on insertion point.
-                            //
-
-                            // Draw sequence.
-                            // X center is offset + start - <half_sequence_length>
-                            var x_center = s_start - (s_end - s_start)/2;
-                            if ( (mode === "Pack" || this.mode === "Auto") && orig_seq !== undefined && w_scale > char_width_px) {
-                                // Draw sequence container.
-                                ctx.fillStyle = "yellow";
-                                ctx.fillRect(x_center - gap, y_center - 9, s_end - s_start, 9);
-                                draw_last[draw_last.length] = {type: "triangle", data: [insert_x_coord, y_center + 4, 5]};
-                                ctx.fillStyle = CONNECTOR_COLOR;
-                                // Based on overlap b/t sequence and tile, get sequence to be drawn.
-                                switch( compute_overlap( [seq_start, seq_start + cig_len], tile_region ) ) {
-                                    case(OVERLAP_START):
-                                        seq = seq.slice(tile_low-seq_start);
-                                        break;
-                                    case(OVERLAP_END):
-                                        seq = seq.slice(0, seq_start-tile_high);
-                                        break;
-                                    case(CONTAINED_BY):
-                                        // All of sequence drawn.
-                                        break;
-                                    case(CONTAINS):
-                                        seq = seq.slice(tile_low-seq_start, seq_start-tile_high);
-                                        break;
-                                }
-                                // Draw sequence.
-                                for (var c = 0, str_len = seq.length; c < str_len; c++) {
-                                    var c_start = Math.floor( Math.max(0, (seq_start + c -  tile_low) * w_scale) );
-                                    ctx.fillText(seq[c], c_start - (s_end - s_start)/2, y_center);
-                                }
-                            }
-                            else {
-                                // Draw block.
-                                ctx.fillStyle = "yellow";
-                                // TODO: This is a pretty hack-ish way to fill rectangle based on mode.
-                                ctx.fillRect(x_center, y_center + (this.mode !== "Dense" ? 2 : 5), 
-                                             s_end - s_start, (mode !== "Dense" ? SQUISH_FEATURE_HEIGHT : DENSE_FEATURE_HEIGHT));
-                            }
-                        }
-                        else {
-                            if ( (mode === "Pack" || this.mode === "Auto") && orig_seq !== undefined && w_scale > char_width_px) {
-                                // Show insertions with a single number at the insertion point.
-                                draw_last.push( { type: "text", data: [seq.length, insert_x_coord, y_center + 9] } );
-                            }
-                            else {
-                                // TODO: probably can merge this case with code above.
-                            }
-                        }
-                    }
-                    seq_offset += cig_len;
-                    // No change to base offset because insertions are drawn above sequence/read.
-                    break;
-                case "X":
-                    // TODO: draw something?
-                    seq_offset += cig_len;
-                    break;
-            }
-        }
-        
-        //
-        // Draw last items.
-        //
-        ctx.fillStyle = "yellow";
-        var item, type, data;
-        for (var i = 0; i < draw_last.length; i++) {
-            item = draw_last[i];
-            type = item.type;
-            data = item.data;
-            if (type === "text") {
-                ctx.save();
-                ctx.font = "bold " + ctx.font;
-                ctx.fillText(data[0], data[1], data[2]);
-                ctx.restore();
-            }
-            else if (type === "triangle") {
-                drawDownwardEquilateralTriangle(ctx, data[0], data[1], data[2]);
-            }
-        }
-    },
-    
-    /**
-     * Draw a complete read pair
-     */
-    draw_element: function(ctx, mode, feature, slot, tile_low, tile_high, w_scale, y_scale, width ) {
-        // All features need a start, end, and vertical center.
-        var feature_uid = feature[0],
-            feature_start = feature[1],
-            feature_end = feature[2],
-            feature_name = feature[3],
-            f_start = Math.floor( Math.max(0, (feature_start - tile_low) * w_scale) ),
-            f_end   = Math.ceil( Math.min(width, Math.max(0, (feature_end - tile_low) * w_scale)) ),
-            y_center = (mode === "Dense" ? 0 : (0 + slot)) * y_scale,
-            label_color = this.prefs.label_color,
-            // Left-gap for label text since we align chrom text to the position tick.
-            gap = 0;
-
-        // TODO: fix gap usage; also see note on gap in draw_read.
-        if ((mode === "Pack" || this.mode === "Auto") && w_scale > ctx.canvas.manager.char_width_px) {
-            var gap = Math.round(w_scale/2);
-        }
-        
-        // Draw read.
-        if (feature[5] instanceof Array) {
-            // Read is paired.
-            var b1_start = Math.floor( Math.max(0, (feature[4][0] - tile_low) * w_scale) ),
-                b1_end   = Math.ceil( Math.min(width, Math.max(0, (feature[4][1] - tile_low) * w_scale)) ),
-                b2_start = Math.floor( Math.max(0, (feature[5][0] - tile_low) * w_scale) ),
-                b2_end   = Math.ceil( Math.min(width, Math.max(0, (feature[5][1] - tile_low) * w_scale)) ),
-                connector = true;
-
-            // Draw left/forward read.
-            if (feature[4][1] >= tile_low && feature[4][0] <= tile_high && feature[4][2]) {                
-                this.draw_read(ctx, mode, w_scale, y_center, tile_low, tile_high, feature[4][0], feature[4][2], feature[4][3], feature[4][4]);
-            }
-            else {
-                connector = false;
-            }
-
-            // Draw right/reverse read.
-            if (feature[5][1] >= tile_low && feature[5][0] <= tile_high && feature[5][2]) {
-                this.draw_read(ctx, mode, w_scale, y_center, tile_low, tile_high, feature[5][0], feature[5][2], feature[5][3], feature[5][4]);
-            }
-            else {
-                connector = false;
-            }
-
-            // Draw connector if both reads were drawn.
-            // TODO: currently, there is no way to connect reads drawn on different tiles; to connect reads on different tiles, data manager
-            // code is needed to join mate pairs from different regions. Alternatively, requesting multiple regions of data at once would
-            // make it possible to put together more easily.
-            if (connector && b2_start > b1_end) {
-                ctx.fillStyle = CONNECTOR_COLOR;
-                dashedLine(ctx, b1_end - gap, y_center + 5, b2_start - gap, y_center + 5);
-            }
-        } else {
-            // Read is single.
-            this.draw_read(ctx, mode, w_scale, y_center, tile_low, tile_high, feature_start, feature[4], feature[5], feature[6]);
-        }
-        if (mode === "Pack" && feature_start > tile_low && feature_name !== ".") {
-            // Draw label.
-            ctx.fillStyle = this.prefs.label_color;
-            // FIXME: eliminate tile_index
-            var tile_index = 1;
-            if (tile_index === 0 && f_start - ctx.measureText(feature_name).width < 0) {
-                ctx.textAlign = "left";
-                ctx.fillText(feature_name, f_end + LABEL_SPACING - gap, y_center + 8);
-            } else {
-                ctx.textAlign = "right";
-                ctx.fillText(feature_name, f_start - LABEL_SPACING - gap, y_center + 8);
-            }
-        }
-        
-        // FIXME: provide actual coordinates for drawn read.
-        return [0,0];
-    }
-});
-
-var ArcLinkedFeaturePainter = function(data, view_start, view_end, prefs, mode, alpha_scaler, height_scaler) {
-    LinkedFeaturePainter.call(this, data, view_start, view_end, prefs, mode, alpha_scaler, height_scaler);
-    // Need to know the longest feature length for adding spacing
-    this.longest_feature_length = this.calculate_longest_feature_length();
-    this.draw_background_connector = false;
-    this.draw_individual_connectors = true;
-};
-
-extend(ArcLinkedFeaturePainter.prototype, FeaturePainter.prototype, LinkedFeaturePainter.prototype, {
-
-    calculate_longest_feature_length: function () {
-        var longest_feature_length = 0;
-        for (var i = 0, len = this.data.length; i < len; i++) {
-            var feature = this.data[i], feature_start = feature[1], feature_end = feature[2];
-            longest_feature_length = Math.max( longest_feature_length, feature_end - feature_start );
-        }
-        return longest_feature_length;
-    },
-
-    get_top_padding: function( width ) { 
-        var view_range = this.view_end - this.view_start,
-            w_scale = width / view_range;
-        return Math.min( 128, Math.ceil( ( this.longest_feature_length / 2 ) * w_scale ) );
-    },
-
-    draw_connector: function( ctx, block1_start, block1_end, block2_start, block2_end, y_center ) {
-        // Arc drawing -- from closest endpoints
-        var x_center = ( block1_end + block2_start ) / 2,
-            radius = block2_start - x_center; 
-        // For full half circles
-        var angle1 = Math.PI, angle2 = 0;
-        if ( radius > 0 ) {
-            ctx.beginPath();
-            ctx.arc( x_center, y_center, block2_start - x_center, Math.PI, 0 );
-            ctx.stroke();
-        }
-    }
-});
-
-// Color stuff from less.js
-
-var Color = function (rgb, a) {
-    /**
-     * The end goal here, is to parse the arguments
-     * into an integer triplet, such as `128, 255, 0`
-     *
-     * This facilitates operations and conversions.
-     */
-    if (Array.isArray(rgb)) {
-        this.rgb = rgb;
-    } else if (rgb.length == 6) {
-        this.rgb = rgb.match(/.{2}/g).map(function (c) {
-            return parseInt(c, 16);
-        });
-    } else {
-        this.rgb = rgb.split('').map(function (c) {
-            return parseInt(c + c, 16);
-        });
-    }
-    this.alpha = typeof(a) === 'number' ? a : 1;
-};
-Color.prototype = {
-    eval: function () { return this; },
-
-    //
-    // If we have some transparency, the only way to represent it
-    // is via `rgba`. Otherwise, we use the hex representation,
-    // which has better compatibility with older browsers.
-    // Values are capped between `0` and `255`, rounded and zero-padded.
-    //
-    toCSS: function () {
-        if (this.alpha < 1.0) {
-            return "rgba(" + this.rgb.map(function (c) {
-                return Math.round(c);
-            }).concat(this.alpha).join(', ') + ")";
-        } else {
-            return '#' + this.rgb.map(function (i) {
-                i = Math.round(i);
-                i = (i > 255 ? 255 : (i < 0 ? 0 : i)).toString(16);
-                return i.length === 1 ? '0' + i : i;
-            }).join('');
-        }
-    },
-
-    toHSL: function () {
-        var r = this.rgb[0] / 255,
-            g = this.rgb[1] / 255,
-            b = this.rgb[2] / 255,
-            a = this.alpha;
-
-        var max = Math.max(r, g, b), min = Math.min(r, g, b);
-        var h, s, l = (max + min) / 2, d = max - min;
-
-        if (max === min) {
-            h = s = 0;
-        } else {
-            s = l > 0.5 ? d / (2 - max - min) : d / (max + min);
-
-            switch (max) {
-                case r: h = (g - b) / d + (g < b ? 6 : 0); break;
-                case g: h = (b - r) / d + 2;               break;
-                case b: h = (r - g) / d + 4;               break;
-            }
-            h /= 6;
-        }
-        return { h: h * 360, s: s, l: l, a: a };
-    },
-
-    toARGB: function () {
-        var argb = [Math.round(this.alpha * 255)].concat(this.rgb);
-        return '#' + argb.map(function (i) {
-            i = Math.round(i);
-            i = (i > 255 ? 255 : (i < 0 ? 0 : i)).toString(16);
-            return i.length === 1 ? '0' + i : i;
-        }).join('');
-    },
-
-    mix: function (color2, weight) {
-        color1 = this;
-
-        var p = weight; // .value / 100.0;
-        var w = p * 2 - 1;
-        var a = color1.toHSL().a - color2.toHSL().a;
-
-        var w1 = (((w * a == -1) ? w : (w + a) / (1 + w * a)) + 1) / 2.0;
-        var w2 = 1 - w1;
-
-        var rgb = [color1.rgb[0] * w1 + color2.rgb[0] * w2,
-                   color1.rgb[1] * w1 + color2.rgb[1] * w2,
-                   color1.rgb[2] * w1 + color2.rgb[2] * w2];
-
-        var alpha = color1.alpha * p + color2.alpha * (1 - p);
-
-        return new Color(rgb, alpha);
-    }
-};
-
-
-// End colors from less.js
-
-var LinearRamp = function( start_color, end_color, start_value, end_value ) {
-    /**
-     * Simple linear gradient
-     */
-    this.start_color = new Color( start_color );
-    this.end_color = new Color( end_color );
-    this.start_value = start_value;
-    this.end_value = end_value;
-    this.value_range = end_value - start_value;
-};
-
-LinearRamp.prototype.map_value = function( value ) {
-    value = Math.max( value, this.start_value );
-    value = Math.min( value, this.end_value );
-    value = ( value - this.start_value ) / this.value_range;
-    // HACK: just red for now
-    // return "hsl(0,100%," + (value * 100) + "%)"
-    return this.start_color.mix( this.end_color, 1 - value ).toCSS();
-};
-
-var SplitRamp = function( start_color, middle_color, end_color, start_value, end_value ) {
-    /**
-     * Two gradients split away from 0
-     */
-    this.positive_ramp = new LinearRamp( middle_color, end_color, 0, end_value );
-    this.negative_ramp = new LinearRamp( middle_color, start_color, 0, -start_value );
-    this.start_value = start_value;
-    this.end_value = end_value;
-};
-
-SplitRamp.prototype.map_value = function( value ) {
-    value = Math.max( value, this.start_value );
-    value = Math.min( value, this.end_value );
-    if ( value >= 0 ) {
-        return this.positive_ramp.map_value( value );
-    } else {
-        return this.negative_ramp.map_value( -value );
-    }
-};
-
-var DiagonalHeatmapPainter = function(data, view_start, view_end, prefs, mode) {
-    Painter.call( this, data, view_start, view_end, prefs, mode );
-    var i, len;
-    if ( this.prefs.min_value === undefined ) {
-        var min_value = Infinity;
-        for (i = 0, len = this.data.length; i < len; i++) {
-            min_value = Math.min( min_value, this.data[i][5] );
-        }
-        this.prefs.min_value = min_value;
-    }
-    if ( this.prefs.max_value === undefined ) {
-        var max_value = -Infinity;
-        for (i = 0, len = this.data.length; i < len; i++) {
-            max_value = Math.max( max_value, this.data[i][5] );
-        }
-        this.prefs.max_value = max_value;
-    }
-};
-
-DiagonalHeatmapPainter.prototype.default_prefs = { 
-    min_value: undefined, 
-    max_value: undefined, 
-    mode: "Heatmap", 
-    pos_color: "4169E1",
-    neg_color: "FF8C00" 
-};
-
-DiagonalHeatmapPainter.prototype.draw = function(ctx, width, height, w_scale) {
-    var 
-        min_value = this.prefs.min_value,
-        max_value = this.prefs.max_value,
-        value_range = max_value - min_value,
-        height_px = height,
-        view_start = this.view_start,
-        mode = this.mode,
-        data = this.data,
-        invsqrt2 = 1 / Math.sqrt(2);
-
-    var ramp = ( new SplitRamp( this.prefs.neg_color, "FFFFFF", this.prefs.pos_color, min_value, max_value ) );
-
-    var d, s1, e1, s2, e2, value;
-
-    var scale = function( p ) { return ( p - view_start ) * w_scale; };
-
-    ctx.save();
-
-    // Draw into triangle, then rotate and scale
-    ctx.rotate(-45 * Math.PI / 180);
-    ctx.scale( invsqrt2, invsqrt2 );
-    
-    // Paint track.
-    for (var i = 0, len = data.length; i < len; i++) {
-
-        d = data[i];
-
-        // Ensure the cell is visible
-        // if ( )
-
-        s1 = scale( d[1] );
-        e1 = scale( d[2] );
-        s2 = scale( d[4] );
-        e2 = scale( d[5] );
-        value = d[6];
-
-        ctx.fillStyle = ( ramp.map_value( value ) );
-
-        ctx.fillRect( s1, s2, ( e1 - s1 ), ( e2 - s2 ) );
-    }
-    
-    ctx.restore();
-};
-
-exports.Scaler = Scaler;
-exports.SummaryTreePainter = SummaryTreePainter;
-exports.LinePainter = LinePainter;
-exports.LinkedFeaturePainter = LinkedFeaturePainter;
-exports.ReadPainter = ReadPainter;
-exports.ArcLinkedFeaturePainter = ArcLinkedFeaturePainter;
-exports.DiagonalHeatmapPainter = DiagonalHeatmapPainter;
-
-// End painters_module encapsulation
-};
-
-// Finally, compose and export trackster module exports into globals
-// These will be replaced with require statements in CommonJS
-(function(target){
-    // Faking up a CommonJS like loader here, each module gets a require and
-    // and exports. We avoid resolution problems by just ordering carefully.
-    var modules = {};
-    // Provide a require function
-    var require = function( name ) {
-        return modules[name];
-    };
-    // Run module will run the module_function provided and store in the
-    // require dict using key
-    var run_module = function( key, module_function ) {
-        var exports = {};
-        module_function( require, exports );
-        modules[key] = exports;
-    };
-    // Run all modules
-    run_module( 'class', class_module );
-    run_module( 'slotting', slotting_module );
-    run_module( 'painters', painters_module );
-    run_module( 'trackster', trackster_module );
-    // Export trackster stuff
-    for ( key in modules.trackster ) {
-        target[key] = modules.trackster[key];
-    }
-})(window);
-=======
-});
->>>>>>> 207ec0bf
+});