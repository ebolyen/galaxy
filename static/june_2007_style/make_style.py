#!/usr/bin/env python

<<<<<<< HEAD
import sys, string, os.path
from galaxy import eggs
import pkg_resources
pkg_resources.require( "Cheetah" )

=======
from galaxy import eggs
import pkg_resources
pkg_resources.require("Cheetah")

import sys
>>>>>>> 0f6c60b7
from Cheetah.Template import Template
from subprocess import Popen, PIPE

assert sys.version_info[:2] >= ( 2, 4 )

# To create a new style ( this is an example ):
# python make_style.py blue_colors.ini blue

def run( cmd ):
    return Popen( cmd, stdout=PIPE).communicate()[0]

templates = [ ( "base.css.tmpl", "base.css" ),
              ( "panel_layout.css.tmpl", "panel_layout.css" ),
              ( "masthead.css.tmpl", "masthead.css"),
              ( "library.css.tmpl", "library.css"),
              ( "history.css.tmpl", "history.css" ),
              ( "tool_menu.css.tmpl", "tool_menu.css" ),
              ( "reset.css.tmpl", "reset.css" ) ]
              
images = [ 
           ( "./gradient.py 9 30 $panel_header_bg_top - $panel_header_bg_bottom 0 0 $panel_header_bg_bottom 1 1", "panel_header_bg.png" ),
           ( "./gradient.py 9 30 $panel_header_bg_bottom - $panel_header_bg_top 0 0 $panel_header_bg_top 1 1", "panel_header_bg_pressed.png" ),
           ( "./gradient.py 9 1000 $menu_bg_top $menu_bg_hatch $menu_bg_over 0 0 $menu_bg_over 1 1", "menu_bg.png" ),
           ( "./gradient.py 9 1000 $base_bg_top - $base_bg_bottom 0 0 $base_bg_bottom 1 1", "base_bg.png" ),
           ( "./gradient.py 9 500 $form_body_bg_top - $form_body_bg_bottom 0 0 $form_body_bg_bottom 1 1", "form_body_bg.png" ),
           ( "./gradient.py 9 50 $masthead_bg $masthead_bg_hatch", "masthead_bg.png" ),
           ( "./gradient.py 9 30 $footer_title_bg $footer_title_hatch 000000 0 0.5 000000 1 1", "footer_title_bg.png" ),
           ( "./gradient.py 9 50 $form_title_bg_top $form_title_bg_hatch $form_title_bg_bottom 0 0 $form_title_bg_bottom 1 1", "form_title_bg.png" ),
           ( "./gradient.py 9 200 $history_ok_bg - FFFFFF 0 0.5 FFFFFF 0.5 1", "ok_bg.png" ),
           ( "./gradient.py 9 200 $history_error_bg - FFFFFF 0 0.5 FFFFFF 0.5 1", "error_bg.png" ),
           ( "./gradient.py 9 200 $history_running_bg - FFFFFF 0 0.5 FFFFFF 0.5 1", "warn_bg.png" ),
           ( "./gradient.py 9 200 $history_queued_bg - FFFFFF 0 0.5 FFFFFF 0.5 1", "gray_bg.png" ),
           ( "./callout_top.py 20 10 $panel_header_bg_top $layout_border", "popupmenu_callout_top.png" ),
           ( "./circle.py 12 #FFFFFF #D8B365 right > workflow_circle_open.png" ),
           ( "./circle.py 12 #BBFFBB #D8B365 right > workflow_circle_green.png" ),
           ( "./circle.py 12 #FFFFFF #D8B365 none> workflow_circle_drag.png" ),
           ]

shared_images = [ 
    # Dialog boxes
    ( "ok_large.png", "done_message_bg", "done_message_icon.png" ),
    ( "info_large.png", "info_message_bg", "info_message_icon.png" ),
    ( "warn_large.png", "warn_message_bg", "warn_message_icon.png" ),
    ( "error_large.png", "error_message_bg", "error_message_icon.png" ),
    # History icons
    ( "ok_small.png", "history_ok_bg", "data_ok.png" ),
    ( "error_small.png", "history_error_bg", "data_error.png" ),
    ( "wait_small.png", "history_queued_bg", "data_queued.png" ) ]


vars, out_dir = sys.argv[1:]

context = dict()
for line in open( vars ):
    if line.startswith( '#' ):
        continue
    key, value = line.rstrip("\r\n").split( '=' )
    if value.startswith( '"' ) and value.endswith( '"' ):
        value = value[1:-1]
    context[key] = value

for input, output in templates:
    print input ,"->", output
    open( os.path.join( out_dir, output ), "w" ).write( str( Template( file=input, searchList=[context] ) ) )
  
"""
for rule, output in images:
    t = string.Template( rule ).substitute( context ) 
    print t, "->", output
    open( os.path.join( out_dir, output ), "w" ).write( run( t.split() ) )
    
for src, bg, out in shared_images:
    t = "./png_over_color.py shared_images/%s %s %s" % ( src, context[bg], os.path.join( out_dir, out ) )
    print t
    run( t.split() )
"""<|MERGE_RESOLUTION|>--- conflicted
+++ resolved
@@ -1,18 +1,14 @@
 #!/usr/bin/env python
 
-<<<<<<< HEAD
+from galaxy import eggs
+import pkg_resources
+pkg_resources.require("Cheetah")
+
 import sys, string, os.path
 from galaxy import eggs
 import pkg_resources
 pkg_resources.require( "Cheetah" )
 
-=======
-from galaxy import eggs
-import pkg_resources
-pkg_resources.require("Cheetah")
-
-import sys
->>>>>>> 0f6c60b7
 from Cheetah.Template import Template
 from subprocess import Popen, PIPE
 
