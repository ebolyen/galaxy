--- conflicted
+++ resolved
@@ -247,14 +247,7 @@
                 assert external_job_id not in ( None, 'None' ), '(%s/%s) Invalid job id' % ( galaxy_id_tag, external_job_id )
                 state = self.ds.job_status( external_job_id )
             except ( drmaa.InternalException, drmaa.InvalidJobException ) as e:
-<<<<<<< HEAD
-                if isinstance( e, drmaa.InvalidJobException ):
-                    ecn = "InvalidJobException".lower()
-                else:
-                    ecn = "InternalException".lower()
-=======
                 ecn = type(e).__name__
->>>>>>> dbbf1ede
                 retry_param = ecn.lower() + '_retries'
                 state_param = ecn.lower() + '_state'
                 retries = getattr( ajs, retry_param, 0 )
