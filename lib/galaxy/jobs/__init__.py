--- conflicted
+++ resolved
@@ -1940,11 +1940,7 @@
         for (hda, dataset_path) in self.output_hdas_and_paths.values():
             if hda.id == dataset.id:
                 return dataset_path
-<<<<<<< HEAD
         raise KeyError("Couldn't find job output for [{}] in [{}]".format(dataset, self.output_hdas_and_paths.values()))
-=======
-        raise KeyError("Couldn't find job output for [%s] in [%s]" % (dataset, self.output_hdas_and_paths.values()))
->>>>>>> 24db43ae
 
     def get_mutable_output_fnames(self):
         if self.output_paths is None:
