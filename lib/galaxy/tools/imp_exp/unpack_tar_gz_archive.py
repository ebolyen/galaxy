#!/usr/bin/env python
"""
Unpack a tar or tar.gz archive into a directory.

usage: %prog archive_source dest_dir
    --[url|file] source type, either a URL or a file.
"""
from __future__ import print_function

import math
import optparse
import os
import sys
import tarfile
import tempfile
from base64 import b64decode

import requests

# Set max size of archive/file that will be handled to be 100 GB. This is
# arbitrary and should be adjusted as needed.
MAX_SIZE = 100 * math.pow(2, 30)


def url_to_file(url, dest_file):
    """
    Transfer a file from a remote URL to a temporary file.
    """
    try:
<<<<<<< HEAD
        url_reader = urlopen(url)
        CHUNK = 10 * 1024  # 10k
        total = 0
        fp = open(dest_file, 'wb')
        while True:
            chunk = url_reader.read(CHUNK)
            if not chunk:
                break
            fp.write(chunk)
            total += CHUNK
            if total > MAX_SIZE:
                break
=======
        url_reader = requests.get(url, stream=True)
        CHUNK = 10 * 1024  # 10k
        total = 0
        fp = open(dest_file, 'wb')
        for chunk in url_reader.iter_content(chunk_size=CHUNK):
            if chunk:
                fp.write(chunk)
                total += CHUNK
                if total > MAX_SIZE:
                    break
>>>>>>> 2f2acb98
        fp.close()
        return dest_file
    except Exception as e:
        print("Exception getting file from URL: %s" % e, file=sys.stderr)
        return None


def check_archive(archive_file, dest_dir):
    """
    Ensure that a tar archive has no absolute paths or relative paths outside
    the archive.
    """
    with tarfile.open(archive_file, mode='r:gz') as archive_fp:
        for arc_path in archive_fp.getnames():
            assert os.path.normpath(
                os.path.join(
                    dest_dir,
                    arc_path
                )).startswith(dest_dir.rstrip(os.sep) + os.sep), \
                "Archive member would extract outside target directory: %s" % arc_path
    return True


def unpack_archive(archive_file, dest_dir):
    """
    Unpack a tar and/or gzipped archive into a destination directory.
    """
    archive_fp = tarfile.open(archive_file, mode='r:gz')
    archive_fp.extractall(path=dest_dir)
    archive_fp.close()


def main(options, args):
    is_url = bool(options.is_url)
    is_file = bool(options.is_file)
    archive_source, dest_dir = args

    if options.is_b64encoded:
        archive_source = b64decode(archive_source)
        dest_dir = b64decode(dest_dir)

    # Get archive from URL.
    if is_url:
        archive_file = url_to_file(archive_source, tempfile.NamedTemporaryFile(dir=dest_dir).name)
    elif is_file:
        archive_file = archive_source

    # Unpack archive.
    check_archive(archive_file, dest_dir)
    unpack_archive(archive_file, dest_dir)


if __name__ == "__main__":
    # Parse command line.
    parser = optparse.OptionParser()
    parser.add_option('-U', '--url', dest='is_url', action="store_true", help='Source is a URL.')
    parser.add_option('-F', '--file', dest='is_file', action="store_true", help='Source is a URL.')
    parser.add_option('-e', '--encoded', dest='is_b64encoded', action="store_true", default=False, help='Source and destination dir values are base64 encoded.')
    (options, args) = parser.parse_args()
    try:
        main(options, args)
    except Exception as e:
        print("Error unpacking tar/gz archive: %s" % e, file=sys.stderr)<|MERGE_RESOLUTION|>--- conflicted
+++ resolved
@@ -27,20 +27,6 @@
     Transfer a file from a remote URL to a temporary file.
     """
     try:
-<<<<<<< HEAD
-        url_reader = urlopen(url)
-        CHUNK = 10 * 1024  # 10k
-        total = 0
-        fp = open(dest_file, 'wb')
-        while True:
-            chunk = url_reader.read(CHUNK)
-            if not chunk:
-                break
-            fp.write(chunk)
-            total += CHUNK
-            if total > MAX_SIZE:
-                break
-=======
         url_reader = requests.get(url, stream=True)
         CHUNK = 10 * 1024  # 10k
         total = 0
@@ -51,7 +37,6 @@
                 total += CHUNK
                 if total > MAX_SIZE:
                     break
->>>>>>> 2f2acb98
         fp.close()
         return dest_file
     except Exception as e:
