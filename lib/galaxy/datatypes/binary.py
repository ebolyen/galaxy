--- conflicted
+++ resolved
@@ -10,12 +10,9 @@
 import subprocess
 import tempfile
 import zipfile
-<<<<<<< HEAD
 import tarfile
 import re
-=======
 from json import dumps
->>>>>>> 20b93563
 
 import pysam
 from bx.seq.twobit import TWOBIT_MAGIC_NUMBER, TWOBIT_MAGIC_NUMBER_SWAP, TWOBIT_MAGIC_SIZE
