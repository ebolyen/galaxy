"""
Image classes
"""

import data
import logging
from galaxy.datatypes.sniff import *
from urllib import urlencode, quote_plus
import zipfile

log = logging.getLogger(__name__)

class Ab1( data.Data ):
    """Class describing an ab1 binary sequence file"""
    file_ext = "ab1"
    def set_peek( self, dataset ):
        if not dataset.dataset.purged:
            export_url = "/history_add_to?" + urlencode({'history_id':dataset.history_id,'ext':'ab1','name':'ab1 sequence','info':'Sequence file','dbkey':dataset.dbkey})
            dataset.peek  = "Binary ab1 sequence file"
            dataset.blurb = data.nice_size( dataset.get_size() )
        else:
            dataset.peek = 'file does not exist'
            dataset.blurb = 'file purged from disk'
    def display_peek(self, dataset):
        try:
            return dataset.peek
        except:
            return "Binary ab1 sequence file (%s)" % ( data.nice_size( dataset.get_size() ) )

class Scf( data.Data ):
    """Class describing an scf binary sequence file"""
    file_ext = "scf"
    def set_peek( self, dataset ):
        if not dataset.dataset.purged:
            export_url = "/history_add_to?" + urlencode({'history_id':dataset.history_id,'ext':'scf','name':'scf sequence','info':'Sequence file','dbkey':dataset.dbkey})
            dataset.peek  = "Binary scf sequence file" 
            dataset.blurb = data.nice_size( dataset.get_size() )
        else:
            dataset.peek = 'file does not exist'
            dataset.blurb = 'file purged from disk'
    def display_peek(self, dataset):
        try:
            return dataset.peek
        except:
            return "Binary scf sequence file (%s)" % ( data.nice_size( dataset.get_size() ) )

class Binseq( data.Data ):
    """Class describing a zip archive of binary sequence files"""
    file_ext = "binseq.zip"
    def set_peek( self, dataset ):
        if not dataset.dataset.purged:
            zip_file = zipfile.ZipFile( dataset.file_name, "r" )
            num_files = len( zip_file.namelist() )
            dataset.peek  = "Archive of %s binary sequence files" % ( str( num_files ) )
            dataset.blurb = data.nice_size( dataset.get_size() )
        else:
            dataset.peek = 'file does not exist'
            dataset.blurb = 'file purged from disk'
    def display_peek(self, dataset):
        try:
            return dataset.peek
        except:
            return "Binary sequence file archive (%s)" % ( data.nice_size( dataset.get_size() ) )
    def get_mime(self):
        """Returns the mime type of the datatype"""
        return 'application/zip'

class Txtseq( data.Data ):
    """Class describing a zip archive of text sequence files"""
    file_ext = "txtseq.zip"
    def set_peek( self, dataset ):
        if not dataset.dataset.purged:
            zip_file = zipfile.ZipFile( dataset.file_name, "r" )
            num_files = len( zip_file.namelist() )
            dataset.peek  = "Archive of %s text sequence files" % ( str( num_files ) )
            dataset.blurb = data.nice_size( dataset.get_size() )
        else:
            dataset.peek = 'file does not exist'
            dataset.blurb = 'file purged from disk'
    def display_peek(self, dataset):
        try:
            return dataset.peek
        except:
            return "Text sequence file archive (%s)" % ( data.nice_size( dataset.get_size() ) )
    def get_mime(self):
        """Returns the mime type of the datatype"""
        return 'application/zip'

class Image( data.Data ):
    """Class describing an image"""
    def set_peek( self, dataset ):
        if not dataset.dataset.purged:
            dataset.peek = 'Image in %s format' % dataset.extension
            dataset.blurb = data.nice_size( dataset.get_size() )
        else:
            dataset.peek = 'file does not exist'
            dataset.blurb = 'file purged from disk'

def create_applet_tag_peek( class_name, archive, params ):
    text = """
<!--[if !IE]>-->
<object classid="java:%s" 
      type="application/x-java-applet"
      height="30" width="200" align="center" >
      <param name="archive" value="%s"/>""" % ( class_name, archive )
    for name, value in params.iteritems():
        text += """<param name="%s" value="%s"/>""" % ( name, value )
    text += """
<!--<![endif]-->
<object classid="clsid:8AD9C840-044E-11D1-B3E9-00805F499D93" 
        height="30" width="200" >
        <param name="code" value="%s" />
        <param name="archive" value="%s"/>""" % ( class_name, archive )
    for name, value in params.iteritems():
        text += """<param name="%s" value="%s"/>""" % ( name, value )
    text += """</object> 
<!--[if !IE]>-->
</object>
<!--<![endif]-->
"""
    return """<div><p align="center">%s</p></div>""" % text

class Gmaj( data.Data ):
    """Class describing a GMAJ Applet"""
    file_ext = "gmaj.zip"
    copy_safe_peek = False
    def set_peek( self, dataset ):
<<<<<<< HEAD
        if not dataset.dataset.purged:
=======
        if hasattr( dataset, 'history_id' ):
>>>>>>> 918b4a82
            params = {
            "bundle":"display?id=%s&tofile=yes&toext=.zip" % dataset.id,
            "buttonlabel": "Launch GMAJ",
            "nobutton": "false",
            "urlpause" :"100",
            "debug": "false",
<<<<<<< HEAD
            "posturl": "history_add_to?%s" % urlencode( { 'history_id': dataset.history_id, 'ext': 'maf', 'name': 'GMAJ Output on data %s' % dataset.hid, 'info': 'Added by GMAJ', 'dbkey': dataset.dbkey } )
=======
            "posturl": quote_plus( "history_add_to?%s" % "&".join( [ "%s=%s" % ( key, value ) for key, value in { 'history_id': dataset.history_id, 'ext': 'maf', 'name': 'GMAJ Output on data %s' % dataset.hid, 'info': 'Added by GMAJ', 'dbkey': dataset.dbkey, 'copy_access_from': dataset.id }.items() ] ) )
>>>>>>> 918b4a82
            }
            class_name = "edu.psu.bx.gmaj.MajApplet.class"
            archive = "/static/gmaj/gmaj.jar"
            dataset.peek = create_applet_tag_peek( class_name, archive, params )
<<<<<<< HEAD
            dataset.blurb = 'GMAJ Multiple Alignment Viewer'
        else:
            dataset.peek = 'file does not exist'
            dataset.blurb = 'file purged from disk'
=======
        else:
            dataset.peek = "After you add this item to your history, you will be able to launch the GMAJ applet."
        dataset.blurb = 'GMAJ Multiple Alignment Viewer'
>>>>>>> 918b4a82
    def display_peek(self, dataset):
        try:
            return dataset.peek
        except:
            return "peek unavailable"
    def get_mime(self):
        """Returns the mime type of the datatype"""
        return 'application/zip'
    def sniff(self, filename):
        """
        NOTE: the sniff.convert_newlines() call in the upload utility will keep Gmaj data types from being 
        correctly sniffed, but the files can be uploaded (they'll be sniffed as 'txt').  This sniff function
        is here to provide an example of a sniffer for a zip file.
        """
        if not zipfile.is_zipfile( filename ):
            return False
        contains_gmaj_file = False
        zip_file = zipfile.ZipFile(filename, "r")
        for name in zip_file.namelist():
            if name.split(".")[1].strip().lower() == 'gmaj':
                contains_gmaj_file = True
                break
        zip_file.close()
        if not contains_gmaj_file:
            return False
        return True
            
class Html( data.Text ):
    """Class describing an html file"""
    file_ext = "html"
    def set_peek( self, dataset ):
        if not dataset.dataset.purged:
            dataset.peek = "HTML file"
            dataset.blurb = data.nice_size( dataset.get_size() )
        else:
            dataset.peek = 'file does not exist'
            dataset.blurb = 'file purged from disk'
    def get_mime(self):
        """Returns the mime type of the datatype"""
        return 'text/html'
    def sniff( self, filename ):
        """
        Determines wether the file is in html format

        >>> fname = get_test_fname( 'complete.bed' )
        >>> Html().sniff( fname )
        False
        >>> fname = get_test_fname( 'file.html' )
        >>> Html().sniff( fname )
        True
        """
        headers = get_headers( filename, None )
        try:
            for i, hdr in enumerate(headers):
                if hdr and hdr[0].lower().find( '<html>' ) >=0:
                    return True
            return False
        except:
            return True

class Laj( data.Text ):
    """Class describing a LAJ Applet"""
    file_ext = "laj"
    copy_safe_peek = False
    def set_peek( self, dataset ):
<<<<<<< HEAD
        if not dataset.dataset.purged:
=======
        if hasattr( dataset, 'history_id' ):
>>>>>>> 918b4a82
            params = {
            "alignfile1": "display?id=%s" % dataset.id,
            "buttonlabel": "Launch LAJ",
            "title": "LAJ in Galaxy",
<<<<<<< HEAD
            "posturl": "history_add_to?%s" % urlencode( { 'history_id': dataset.history_id, 'ext': 'lav', 'name': 'LAJ Output', 'info': 'Added by LAJ', 'dbkey': dataset.dbkey } ),
=======
            "posturl": quote_plus( "history_add_to?%s" % "&".join( [ "%s=%s" % ( key, value ) for key, value in { 'history_id': dataset.history_id, 'ext': 'lav', 'name': 'LAJ Output', 'info': 'Added by LAJ', 'dbkey': dataset.dbkey, 'copy_access_from': dataset.id }.items() ] ) ),
>>>>>>> 918b4a82
            "noseq": "true"
            }
            class_name = "edu.psu.cse.bio.laj.LajApplet.class"
            archive = "/static/laj/laj.jar"
            dataset.peek = create_applet_tag_peek( class_name, archive, params )
<<<<<<< HEAD
            dataset.blurb = 'LAJ Multiple Alignment Viewer'
        else:
            dataset.peek = 'file does not exist'
            dataset.blurb = 'file purged from disk'
=======
        else:
            dataset.peek = "After you add this item to your history, you will be able to launch the LAJ applet."
        dataset.blurb = 'LAJ Multiple Alignment Viewer'
>>>>>>> 918b4a82
    def display_peek(self, dataset):
        try:
            return dataset.peek
        except:
            return "peek unavailable"<|MERGE_RESOLUTION|>--- conflicted
+++ resolved
@@ -125,36 +125,26 @@
     file_ext = "gmaj.zip"
     copy_safe_peek = False
     def set_peek( self, dataset ):
-<<<<<<< HEAD
-        if not dataset.dataset.purged:
-=======
-        if hasattr( dataset, 'history_id' ):
->>>>>>> 918b4a82
-            params = {
-            "bundle":"display?id=%s&tofile=yes&toext=.zip" % dataset.id,
-            "buttonlabel": "Launch GMAJ",
-            "nobutton": "false",
-            "urlpause" :"100",
-            "debug": "false",
-<<<<<<< HEAD
-            "posturl": "history_add_to?%s" % urlencode( { 'history_id': dataset.history_id, 'ext': 'maf', 'name': 'GMAJ Output on data %s' % dataset.hid, 'info': 'Added by GMAJ', 'dbkey': dataset.dbkey } )
-=======
-            "posturl": quote_plus( "history_add_to?%s" % "&".join( [ "%s=%s" % ( key, value ) for key, value in { 'history_id': dataset.history_id, 'ext': 'maf', 'name': 'GMAJ Output on data %s' % dataset.hid, 'info': 'Added by GMAJ', 'dbkey': dataset.dbkey, 'copy_access_from': dataset.id }.items() ] ) )
->>>>>>> 918b4a82
-            }
-            class_name = "edu.psu.bx.gmaj.MajApplet.class"
-            archive = "/static/gmaj/gmaj.jar"
-            dataset.peek = create_applet_tag_peek( class_name, archive, params )
-<<<<<<< HEAD
-            dataset.blurb = 'GMAJ Multiple Alignment Viewer'
-        else:
-            dataset.peek = 'file does not exist'
-            dataset.blurb = 'file purged from disk'
-=======
-        else:
-            dataset.peek = "After you add this item to your history, you will be able to launch the GMAJ applet."
-        dataset.blurb = 'GMAJ Multiple Alignment Viewer'
->>>>>>> 918b4a82
+        if not dataset.dataset.purged:
+            if hasattr( dataset, 'history_id' ):
+                params = {
+                "bundle":"display?id=%s&tofile=yes&toext=.zip" % dataset.id,
+                "buttonlabel": "Launch GMAJ",
+                "nobutton": "false",
+                "urlpause" :"100",
+                "debug": "false",
+                "posturl": quote_plus( "history_add_to?%s" % "&".join( [ "%s=%s" % ( key, value ) for key, value in { 'history_id': dataset.history_id, 'ext': 'maf', 'name': 'GMAJ Output on data %s' % dataset.hid, 'info': 'Added by GMAJ', 'dbkey': dataset.dbkey, 'copy_access_from': dataset.id }.items() ] ) )
+                }
+                class_name = "edu.psu.bx.gmaj.MajApplet.class"
+                archive = "/static/gmaj/gmaj.jar"
+                dataset.peek = create_applet_tag_peek( class_name, archive, params )
+                dataset.blurb = 'GMAJ Multiple Alignment Viewer'
+            else:
+                dataset.peek = "After you add this item to your history, you will be able to launch the GMAJ applet."
+                dataset.blurb = 'GMAJ Multiple Alignment Viewer'
+        else:
+            dataset.peek = 'file does not exist'
+            dataset.blurb = 'file purged from disk'
     def display_peek(self, dataset):
         try:
             return dataset.peek
@@ -220,35 +210,24 @@
     file_ext = "laj"
     copy_safe_peek = False
     def set_peek( self, dataset ):
-<<<<<<< HEAD
-        if not dataset.dataset.purged:
-=======
-        if hasattr( dataset, 'history_id' ):
->>>>>>> 918b4a82
-            params = {
-            "alignfile1": "display?id=%s" % dataset.id,
-            "buttonlabel": "Launch LAJ",
-            "title": "LAJ in Galaxy",
-<<<<<<< HEAD
-            "posturl": "history_add_to?%s" % urlencode( { 'history_id': dataset.history_id, 'ext': 'lav', 'name': 'LAJ Output', 'info': 'Added by LAJ', 'dbkey': dataset.dbkey } ),
-=======
-            "posturl": quote_plus( "history_add_to?%s" % "&".join( [ "%s=%s" % ( key, value ) for key, value in { 'history_id': dataset.history_id, 'ext': 'lav', 'name': 'LAJ Output', 'info': 'Added by LAJ', 'dbkey': dataset.dbkey, 'copy_access_from': dataset.id }.items() ] ) ),
->>>>>>> 918b4a82
-            "noseq": "true"
-            }
-            class_name = "edu.psu.cse.bio.laj.LajApplet.class"
-            archive = "/static/laj/laj.jar"
-            dataset.peek = create_applet_tag_peek( class_name, archive, params )
-<<<<<<< HEAD
-            dataset.blurb = 'LAJ Multiple Alignment Viewer'
-        else:
-            dataset.peek = 'file does not exist'
-            dataset.blurb = 'file purged from disk'
-=======
-        else:
-            dataset.peek = "After you add this item to your history, you will be able to launch the LAJ applet."
-        dataset.blurb = 'LAJ Multiple Alignment Viewer'
->>>>>>> 918b4a82
+        if not dataset.dataset.purged:
+            if hasattr( dataset, 'history_id' ):
+                params = {
+                "alignfile1": "display?id=%s" % dataset.id,
+                "buttonlabel": "Launch LAJ",
+                "title": "LAJ in Galaxy",
+                "posturl": quote_plus( "history_add_to?%s" % "&".join( [ "%s=%s" % ( key, value ) for key, value in { 'history_id': dataset.history_id, 'ext': 'lav', 'name': 'LAJ Output', 'info': 'Added by LAJ', 'dbkey': dataset.dbkey, 'copy_access_from': dataset.id }.items() ] ) ),
+                "noseq": "true"
+                }
+                class_name = "edu.psu.cse.bio.laj.LajApplet.class"
+                archive = "/static/laj/laj.jar"
+                dataset.peek = create_applet_tag_peek( class_name, archive, params )
+            else:
+                dataset.peek = "After you add this item to your history, you will be able to launch the LAJ applet."
+                dataset.blurb = 'LAJ Multiple Alignment Viewer'
+        else:
+            dataset.peek = 'file does not exist'
+            dataset.blurb = 'file purged from disk'
     def display_peek(self, dataset):
         try:
             return dataset.peek
