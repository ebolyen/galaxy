--- conflicted
+++ resolved
@@ -5,14 +5,11 @@
 import gzip
 import logging
 import os
-<<<<<<< HEAD
 import re
-=======
 import tempfile
 import subprocess
 import shutil
 
->>>>>>> 9599ab6c
 from cgi import escape
 
 from galaxy import util
@@ -698,9 +695,6 @@
             # Found header line, get sample names.
             dataset.metadata.sample_names = line.split()[ 9: ]
 
-<<<<<<< HEAD
-    # Dataproviders
-=======
     @staticmethod
     def merge(split_files, output_file):
         tmp_dir = tempfile.mkdtemp()
@@ -718,8 +712,7 @@
         os.unlink(stderr_name)
         os.rmdir(tmp_dir)
 
-    # ------------- Dataproviders
->>>>>>> 9599ab6c
+    # Dataproviders
     @dataproviders.decorators.dataprovider_factory( 'genomic-region',
                                                     dataproviders.dataset.GenomicRegionDataProvider.settings )
     def genomic_region_dataprovider( self, dataset, **settings ):
