import logging
import uuid

from galaxy import (
    exceptions,
    model
)
from galaxy.managers import histories
from galaxy.tools.parameters.meta import expand_workflow_inputs
from galaxy.workflow.resources import get_resource_mapper_function

INPUT_STEP_TYPES = ['data_input', 'data_collection_input', 'parameter_input']

log = logging.getLogger(__name__)


class WorkflowRunConfig(object):
    """ Wrapper around all the ways a workflow execution can be parameterized.

    :param target_history: History to execute workflow in.
    :type target_history: galaxy.model.History.

    :param replacement_dict: Workflow level parameters used for renaming post
        job actions.
    :type replacement_dict: dict

    :param copy_inputs_to_history: Should input data parameters be copied to
        target_history. (Defaults to False)
    :type copy_inputs_to_history: bool

    :param inputs: Map from step ids to dict's containing HDA for these steps.
    :type inputs: dict

    :param inputs_by: How inputs maps to inputs (datasets/collections) to workflows
                      steps - by unencoded database id ('step_id'), index in workflow
                      'step_index' (independent of database), or by input name for
                      that step ('name').
    :type inputs_by: str

    :param param_map: Override step parameters - should be dict with step id keys and
                      tool param name-value dicts as values.
    :type param_map: dict
    """

    def __init__(self, target_history,
                 replacement_dict,
                 copy_inputs_to_history=False,
                 inputs=None,
                 param_map=None,
                 allow_tool_state_corrections=False,
                 use_cached_job=False,
                 resource_params={}):
        self.target_history = target_history
        self.replacement_dict = replacement_dict
        self.copy_inputs_to_history = copy_inputs_to_history
<<<<<<< HEAD
        self.inputs = inputs
        self.param_map = param_map
        self.resource_params = resource_params
=======
        self.inputs = inputs or {}
        self.param_map = param_map or {}
>>>>>>> 5f23f5da
        self.allow_tool_state_corrections = allow_tool_state_corrections
        self.use_cached_job = use_cached_job


def _normalize_inputs(steps, inputs, inputs_by):
    normalized_inputs = {}
    for step in steps:
        if step.type not in INPUT_STEP_TYPES:
            continue
        possible_input_keys = []
        for inputs_by_el in inputs_by.split("|"):
            if inputs_by_el == "step_id":
                possible_input_keys.append(str(step.id))
            elif inputs_by_el == "step_index":
                possible_input_keys.append(str(step.order_index))
            elif inputs_by_el == "step_uuid":
                possible_input_keys.append(str(step.uuid))
            elif inputs_by_el == "name":
                possible_input_keys.append(step.label or step.tool_inputs.get('name'))
            else:
                raise exceptions.MessageException("Workflow cannot be run because unexpected inputs_by value specified.")
        inputs_key = None
        for possible_input_key in possible_input_keys:
            if possible_input_key in inputs:
                inputs_key = possible_input_key
        if not inputs_key:
            message = "Workflow cannot be run because an expected input step '%s' has no input dataset." % step.id
            raise exceptions.MessageException(message)
        normalized_inputs[step.id] = inputs[inputs_key]
    return normalized_inputs


def _normalize_step_parameters(steps, param_map, legacy=False, already_normalized=False):
    """ Take a complex param_map that can reference parameters by
    step_id in the new flexible way or in the old one-parameter
    per tep fashion or by tool id and normalize the parameters so
    everything is referenced by a numeric step id.
    """
    normalized_param_map = {}
    for step in steps:
        if already_normalized:
            param_dict = param_map.get(str(step.order_index), {})
        else:
            param_dict = _step_parameters(step, param_map, legacy=legacy)
        if param_dict:
            normalized_param_map[step.id] = param_dict
    return normalized_param_map


def _step_parameters(step, param_map, legacy=False):
    """
    Update ``step`` parameters based on the user-provided ``param_map`` dict.

    ``param_map`` should be structured as follows::

      PARAM_MAP = {STEP_ID_OR_UUID: PARAM_DICT, ...}
      PARAM_DICT = {NAME: VALUE, ...}

    For backwards compatibility, the following (deprecated) format is
    also supported for ``param_map``::

      PARAM_MAP = {TOOL_ID: PARAM_DICT, ...}

    in which case PARAM_DICT affects all steps with the given tool id.
    If both by-tool-id and by-step-id specifications are used, the
    latter takes precedence.

    Finally (again, for backwards compatibility), PARAM_DICT can also
    be specified as::

      PARAM_DICT = {'param': NAME, 'value': VALUE}

    Note that this format allows only one parameter to be set per step.
    """
    param_dict = param_map.get(step.tool_id, {}).copy()
    if legacy:
        param_dict.update(param_map.get(str(step.id), {}))
    else:
        param_dict.update(param_map.get(str(step.order_index), {}))
    step_uuid = step.uuid
    if step_uuid:
        uuid_params = param_map.get(str(step_uuid), {})
        param_dict.update(uuid_params)
    if param_dict:
        if 'param' in param_dict and 'value' in param_dict:
            param_dict[param_dict['param']] = param_dict['value']
            del param_dict['param']
            del param_dict['value']
    # Inputs can be nested dict, but Galaxy tool code wants nesting of keys (e.g.
    # cond1|moo=4 instead of cond1: {moo: 4} ).
    new_params = _flatten_step_params(param_dict)
    return new_params


def _flatten_step_params(param_dict, prefix=""):
    # TODO: Temporary work around until tool code can process nested data
    # structures. This should really happen in there so the tools API gets
    # this functionality for free and so that repeats can be handled
    # properly. Also the tool code walks the tool inputs so it nows what is
    # a complex value object versus something that maps to child parameters
    # better than the hack or searching for src and id here.
    new_params = {}
    for key in list(param_dict.keys()):
        if prefix:
            effective_key = "%s|%s" % (prefix, key)
        else:
            effective_key = key
        value = param_dict[key]
        if isinstance(value, dict) and (not ('src' in value and 'id' in value) and key != "__POST_JOB_ACTIONS__"):
            new_params.update(_flatten_step_params(value, effective_key))
        else:
            new_params[effective_key] = value
    return new_params


def _get_target_history(trans, workflow, payload, param_keys=None, index=0):
    param_keys = param_keys or []
    history_name = payload.get('new_history_name', None)
    history_id = payload.get('history_id', None)
    history_param = payload.get('history', None)
    if [history_name, history_id, history_param].count(None) < 2:
        raise exceptions.RequestParameterInvalidException("Specified workflow target history multiple ways - at most one of 'history', 'history_id', and 'new_history_name' may be specified.")
    if history_param:
        if history_param.startswith('hist_id='):
            history_id = history_param[8:]
        else:
            history_name = history_param
    if history_id:
        history_manager = histories.HistoryManager(trans.app)
        target_history = history_manager.get_owned(trans.security.decode_id(history_id), trans.user, current_history=trans.history)
    else:
        if history_name:
            nh_name = history_name
        else:
            nh_name = 'History from %s workflow' % workflow.name
        if len(param_keys) <= index:
            raise exceptions.MessageException("Incorrect expansion of workflow batch parameters.")
        ids = param_keys[index]
        nids = len(ids)
        if nids == 1:
            nh_name = '%s on %s' % (nh_name, ids[0])
        elif nids > 1:
            nh_name = '%s on %s and %s' % (nh_name, ', '.join(ids[0:-1]), ids[-1])
        new_history = trans.app.model.History(user=trans.user, name=nh_name)
        trans.sa_session.add(new_history)
        target_history = new_history
    return target_history


def build_workflow_run_configs(trans, workflow, payload):
    app = trans.app
    allow_tool_state_corrections = payload.get('allow_tool_state_corrections', False)
    use_cached_job = payload.get('use_cached_job', False)

    # Sanity checks.
    if len(workflow.steps) == 0:
        raise exceptions.MessageException("Workflow cannot be run because it does not have any steps")
    if workflow.has_cycles:
        raise exceptions.MessageException("Workflow cannot be run because it contains cycles")

    if 'step_parameters' in payload and 'parameters' in payload:
        raise exceptions.RequestParameterInvalidException("Cannot specify both legacy parameters and step_parameters attributes.")
    if 'inputs' in payload and 'ds_map' in payload:
        raise exceptions.RequestParameterInvalidException("Cannot specify both legacy ds_map and input attributes.")

    add_to_history = 'no_add_to_history' not in payload
    legacy = payload.get('legacy', False)
    already_normalized = payload.get('parameters_normalized', False)
    raw_parameters = payload.get('parameters', {})

    run_configs = []
    unexpanded_param_map = _normalize_step_parameters(workflow.steps, raw_parameters, legacy=legacy, already_normalized=already_normalized)
    expanded_params, expanded_param_keys = expand_workflow_inputs(unexpanded_param_map)
    for index, param_map in enumerate(expanded_params):
        history = _get_target_history(trans, workflow, payload, expanded_param_keys, index)
        inputs = payload.get('inputs', None)
        inputs_by = payload.get('inputs_by', None)
        # New default is to reference steps by index of workflow step
        # which is intrinsic to the workflow and independent of the state
        # of Galaxy at the time of workflow import.
        default_inputs_by = 'step_index|step_uuid'
        if inputs is None:
            # Default to legacy behavior - read ds_map and reference steps
            # by unencoded step id (a raw database id).
            inputs = payload.get('ds_map', {})
            if legacy:
                default_inputs_by = 'step_id|step_uuid'
            inputs_by = inputs_by or default_inputs_by
        else:
            inputs = inputs or {}
        inputs_by = inputs_by or default_inputs_by
        if inputs or not already_normalized:
            normalized_inputs = _normalize_inputs(workflow.steps, inputs, inputs_by)
        else:
            # Only allow dumping IDs directly into JSON database instead of properly recording the
            # inputs with referential integrity if parameters are already normalized (coming from tool form).
            normalized_inputs = {}

        steps_by_id = workflow.steps_by_id
        # Set workflow inputs.
        for key, input_dict in normalized_inputs.items():
            step = steps_by_id[key]
            if step.type == 'parameter_input':
                continue
            if 'src' not in input_dict:
                raise exceptions.RequestParameterInvalidException("Not input source type defined for input '%s'." % input_dict)
            if 'id' not in input_dict:
                raise exceptions.RequestParameterInvalidException("Not input id defined for input '%s'." % input_dict)
            if 'content' in input_dict:
                raise exceptions.RequestParameterInvalidException("Input cannot specify explicit 'content' attribute %s'." % input_dict)
            input_source = input_dict['src']
            input_id = input_dict['id']
            try:
                if input_source == 'ldda':
                    ldda = trans.sa_session.query(app.model.LibraryDatasetDatasetAssociation).get(trans.security.decode_id(input_id))
                    assert trans.user_is_admin() or trans.app.security_agent.can_access_dataset(trans.get_current_user_roles(), ldda.dataset)
                    content = ldda.to_history_dataset_association(history, add_to_history=add_to_history)
                elif input_source == 'ld':
                    ldda = trans.sa_session.query(app.model.LibraryDataset).get(trans.security.decode_id(input_id)).library_dataset_dataset_association
                    assert trans.user_is_admin() or trans.app.security_agent.can_access_dataset(trans.get_current_user_roles(), ldda.dataset)
                    content = ldda.to_history_dataset_association(history, add_to_history=add_to_history)
                elif input_source == 'hda':
                    # Get dataset handle, add to dict and history if necessary
                    content = trans.sa_session.query(app.model.HistoryDatasetAssociation).get(trans.security.decode_id(input_id))
                    assert trans.user_is_admin() or trans.app.security_agent.can_access_dataset(trans.get_current_user_roles(), content.dataset)
                elif input_source == 'uuid':
                    dataset = trans.sa_session.query(app.model.Dataset).filter(app.model.Dataset.uuid == input_id).first()
                    if dataset is None:
                        # this will need to be changed later. If federation code is avalible, then a missing UUID
                        # could be found amoung fereration partners
                        raise exceptions.RequestParameterInvalidException("Input cannot find UUID: %s." % input_id)
                    assert trans.user_is_admin() or trans.app.security_agent.can_access_dataset(trans.get_current_user_roles(), dataset)
                    content = history.add_dataset(dataset)
                elif input_source == 'hdca':
                    content = app.dataset_collections_service.get_dataset_collection_instance(trans, 'history', input_id)
                else:
                    raise exceptions.RequestParameterInvalidException("Unknown workflow input source '%s' specified." % input_source)
                if add_to_history and content.history != history:
                    content = content.copy()
                    if isinstance(content, app.model.HistoryDatasetAssociation):
                        history.add_dataset(content)
                    else:
                        history.add_dataset_collection(content)
                input_dict['content'] = content
            except AssertionError:
                raise exceptions.ItemAccessibilityException("Invalid workflow input '%s' specified" % input_id)
        for key in set(normalized_inputs.keys()):
            value = normalized_inputs[key]
            if isinstance(value, dict) and 'content' in value:
                normalized_inputs[key] = value['content']
            else:
                normalized_inputs[key] = value
        resource_params = payload.get('resource_params', {})
        if resource_params:
            # quick attempt to validate parameters, just handle select options now since is what
            # is needed for DTD - arbitrary plugins can define arbitrary logic at runtime in the
            # destination function. In the future this should be extended to allow arbitrary
            # pluggable validation.
            resource_mapper_function = get_resource_mapper_function(trans.app)
            # TODO: Do we need to do anything with the stored_workflow or can this be removed.
            resource_parameters = resource_mapper_function(trans=trans, stored_workflow=None, workflow=workflow)
            for resource_parameter in resource_parameters:
                if resource_parameter.get("type") == "select":
                    name = resource_parameter.get("name")
                    if name in resource_params:
                        value = resource_params[name]
                        valid_option = False
                        # TODO: How should be handle the case where no selection is made by the user
                        # This can happen when there is a select on the page but the user has no options to select
                        # Here I have the validation pass it through. An alternative may be to remove the parameter if
                        # it is None.
                        if value is None:
                            valid_option = True
                        else:
                            for option_elem in resource_parameter.get('data'):
                                option_value = option_elem.get("value")
                                if value == option_value:
                                    valid_option = True
                        if not valid_option:
                            raise exceptions.RequestParameterInvalidException("Invalid value for parameter '%s' found." % name)

        run_configs.append(WorkflowRunConfig(
            target_history=history,
            replacement_dict=payload.get('replacement_params', {}),
            inputs=normalized_inputs,
            param_map=param_map,
            allow_tool_state_corrections=allow_tool_state_corrections,
            use_cached_job=use_cached_job,
            resource_params=resource_params,
        ))

    return run_configs


def workflow_run_config_to_request(trans, run_config, workflow):
    param_types = model.WorkflowRequestInputParameter.types

    workflow_invocation = model.WorkflowInvocation()
    workflow_invocation.uuid = uuid.uuid1()
    workflow_invocation.history = run_config.target_history

    def add_parameter(name, value, type):
        parameter = model.WorkflowRequestInputParameter(
            name=name,
            value=value,
            type=type,
        )
        workflow_invocation.input_parameters.append(parameter)

    steps_by_id = {}
    for step in workflow.steps:
        steps_by_id[step.id] = step
        serializable_runtime_state = step.module.encode_runtime_state(step.state)

        step_state = model.WorkflowRequestStepState()
        step_state.workflow_step = step
        log.info("Creating a step_state for step.id %s" % step.id)
        step_state.value = serializable_runtime_state
        workflow_invocation.step_states.append(step_state)

        if step.type == "subworkflow":
            subworkflow_run_config = WorkflowRunConfig(
                target_history=run_config.target_history,
                replacement_dict=run_config.replacement_dict,
                copy_inputs_to_history=False,
                use_cached_job=run_config.use_cached_job,
                inputs={},
                param_map={},
                allow_tool_state_corrections=run_config.allow_tool_state_corrections,
                resource_params=run_config.resource_params
            )
            subworkflow_invocation = workflow_run_config_to_request(
                trans,
                subworkflow_run_config,
                step.subworkflow,
            )
            workflow_invocation.attach_subworkflow_invocation_for_step(
                step,
                subworkflow_invocation,
            )

    replacement_dict = run_config.replacement_dict
    for name, value in replacement_dict.items():
        add_parameter(
            name=name,
            value=value,
            type=param_types.REPLACEMENT_PARAMETERS,
        )
    for step_id, content in run_config.inputs.items():
        workflow_invocation.add_input(content, step_id)

    resource_parameters = run_config.resource_params
    for key, value in resource_parameters.items():
        add_parameter(key, value, param_types.RESOURCE_PARAMETERS)
    add_parameter("copy_inputs_to_history", "true" if run_config.copy_inputs_to_history else "false", param_types.META_PARAMETERS)
    add_parameter("use_cached_job", "true" if run_config.use_cached_job else "false", param_types.META_PARAMETERS)
    return workflow_invocation


def workflow_request_to_run_config(work_request_context, workflow_invocation):
    param_types = model.WorkflowRequestInputParameter.types
    history = workflow_invocation.history
    replacement_dict = {}
    inputs = {}
    param_map = {}
    resource_params = {}
    copy_inputs_to_history = None
    use_cached_job = False
    for parameter in workflow_invocation.input_parameters:
        parameter_type = parameter.type

        if parameter_type == param_types.REPLACEMENT_PARAMETERS:
            replacement_dict[parameter.name] = parameter.value
        elif parameter_type == param_types.META_PARAMETERS:
            if parameter.name == "copy_inputs_to_history":
                copy_inputs_to_history = (parameter.value == "true")
            if parameter.name == 'use_cached_job':
                use_cached_job = (parameter.value == 'true')
        elif parameter_type == param_types.RESOURCE_PARAMETERS:
            resource_params[parameter.name] = parameter.value
    for input_association in workflow_invocation.input_datasets:
        inputs[input_association.workflow_step_id] = input_association.dataset
    for input_association in workflow_invocation.input_dataset_collections:
        inputs[input_association.workflow_step_id] = input_association.dataset_collection
    for input_association in workflow_invocation.input_step_parameters:
        inputs[input_association.workflow_step_id] = input_association.parameter_value
    if copy_inputs_to_history is None:
        raise exceptions.InconsistentDatabase("Failed to find copy_inputs_to_history parameter loading workflow_invocation from database.")
    workflow_run_config = WorkflowRunConfig(
        target_history=history,
        replacement_dict=replacement_dict,
        inputs=inputs,
        param_map=param_map,
        copy_inputs_to_history=copy_inputs_to_history,
        use_cached_job=use_cached_job,
        resource_params=resource_params,
    )
    return workflow_run_config


def __decode_id(trans, workflow_id, model_type="workflow"):
    try:
        return trans.security.decode_id(workflow_id)
    except Exception:
        message = "Malformed %s id ( %s ) specified, unable to decode" % (model_type, workflow_id)
        raise exceptions.MalformedId(message)<|MERGE_RESOLUTION|>--- conflicted
+++ resolved
@@ -49,18 +49,13 @@
                  param_map=None,
                  allow_tool_state_corrections=False,
                  use_cached_job=False,
-                 resource_params={}):
+                 resource_params=None):
         self.target_history = target_history
         self.replacement_dict = replacement_dict
         self.copy_inputs_to_history = copy_inputs_to_history
-<<<<<<< HEAD
-        self.inputs = inputs
-        self.param_map = param_map
-        self.resource_params = resource_params
-=======
         self.inputs = inputs or {}
         self.param_map = param_map or {}
->>>>>>> 5f23f5da
+        self.resource_params = resource_params or {}
         self.allow_tool_state_corrections = allow_tool_state_corrections
         self.use_cached_job = use_cached_job
 
