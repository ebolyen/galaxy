import collections
import logging
from datetime import timedelta

import sqlalchemy as sa
from markupsafe import escape
from sqlalchemy import and_

import galaxy.model
from galaxy.util import (
    restore_text,
    unicodify
)
from galaxy.web.base.controller import BaseUIController, web


log = logging.getLogger(__name__)


def int_to_octet(size):
    try:
        size = float(size)
    except ValueError:
        return "???"
    except TypeError:
        if size is None:
            return "0 o"
        return "???"
    units = ("o", "Ko", "Mo", "Go", "To")
    no_unit = 0
    while (size >= 1000):
        size /= 1000.
        no_unit += 1
    try:
        return "%.2f %s" % (size, units[no_unit])
    except IndexError:
        return "%.0f %s" % (size * ((no_unit - len(units) + 1) * 1000.), units[-1])


class Tools(BaseUIController):
    """
    Class defining functions used by reports to make requests to get
    informations and fill templates before being displayed.
    The name of function must be the same as as the field "action" of
    the "href" dict, in .mako templates (templates/webapps/reports).
    """

    def formatted(self, date, colored=False):
        splited = str(date).split(',')
        if len(splited) == 2:
            returned = "%s %dH" % (splited[0], int(splited[1].split(':')[0]))
            if colored:
                return '<font color="red">' + returned + '</font>'
            return returned
        else:
            splited = tuple([float(_) for _ in str(date).split(':')])
            if splited[0]:
                returned = '%d h. %d min.' % splited[:2]
                if colored:
                    return '<font color="orange">' + returned + '</font>'
                return returned
            if splited[1]:
                return "%d min. %d sec." % splited[1:3]
            return "%.1f sec." % splited[2]

    @web.expose
    def tools_and_job_state(self, trans, **kwd):
        """
        fill tools_and_job_state.mako template with
            - the name of the tool
            - the number of jobs using this tool in state 'ok'
            - the number of jobs using this tool in error
        """

<<<<<<< HEAD
        message = escape(util.restore_text(kwd.get('message', '')))
=======
        message = escape(restore_text(kwd.get('message', '')))
>>>>>>> 2f2acb98
        user_cutoff = int(kwd.get('user_cutoff', 60))

        # sort by history space, or by user mail or by number of history/dataset
        sort_by = kwd.get('sorting', 'Tool')
        sorting = 0 if sort_by == 'Tool' else 1 if sort_by == 'ok' else 2
        descending = 1 if kwd.get('descending', 'desc') == 'desc' else -1
<<<<<<< HEAD
        sort_functions = (lambda first, second: descending if first.lower() > second.lower() else -descending,
                          lambda first, second: -descending if tools_and_jobs_ok.get(first, 0) > tools_and_jobs_ok.get(second) else descending,
                          lambda first, second: -descending if tools_and_jobs_error.get(first, 0) > tools_and_jobs_error.get(second, 0) else descending)
=======
        reverse = descending == 1
        sort_keys = (
            lambda v: v.lower(),
            lambda v: tools_and_jobs_ok.get(v, 0),
            lambda v: tools_and_jobs_error.get(v, 0))
>>>>>>> 2f2acb98

        data = collections.OrderedDict()

        # select count(id), tool_id from job where state='ok' group by tool_id;
        tools_and_jobs_ok = sa.select((galaxy.model.Job.table.c.tool_id .label('tool'),
                                       sa.func.count(galaxy.model.Job.table.c.id).label('job')),
                                      from_obj=[galaxy.model.Job.table],
                                      whereclause=(galaxy.model.Job.table.c.state == 'ok'),
                                      group_by=['tool'])

        # select count(id), tool_id from job where state='error' group by tool_id;
        tools_and_jobs_error = sa.select((galaxy.model.Job.table.c.tool_id .label('tool'),
                                          sa.func.count(galaxy.model.Job.table.c.id).label('job')),
                                         from_obj=[galaxy.model.Job.table],
                                         whereclause=(galaxy.model.Job.table.c.state == 'error'),
                                         group_by=['tool'])

        tools_and_jobs_ok = dict(list(tools_and_jobs_ok.execute()))
        tools_and_jobs_error = dict(list(tools_and_jobs_error.execute()))

        # select each job name one time
        tools = list(set(tools_and_jobs_ok.keys()) | set(tools_and_jobs_error.keys()))
<<<<<<< HEAD
        tools.sort(sort_functions[sorting])
=======
        tools.sort(key=sort_keys[sorting], reverse=reverse)
>>>>>>> 2f2acb98

        for tool in tools:
            data[tool] = (str(tools_and_jobs_ok.get(tool, '-')), str(tools_and_jobs_error.get(tool, '-')))

        return trans.fill_template('/webapps/reports/tools_and_job_state.mako',
                                   data=data,
                                   user_cutoff=user_cutoff,
                                   sorting=sorting,
                                   descending=descending,
                                   message=message)

    @web.expose
    def tools_and_job_state_per_month(self, trans, **kwd):
        """
        fill tools_and_job_state_per_month.mako template with
            - the name of the tool
            - the number of jobs using this tool in state 'ok'
            - the number of jobs using this tool in error
        """

<<<<<<< HEAD
        message = escape(util.restore_text(kwd.get('message', '')))
=======
        message = escape(restore_text(kwd.get('message', '')))
>>>>>>> 2f2acb98
        user_cutoff = int(kwd.get('user_cutoff', 60))

        # sort by history space, or by user mail or by number of history/dataset
        # sort_by = kwd.get( 'sorting', 'Tool' )
        # sorting = 0 if sort_by == 'Tool' else 1 if sort_by == 'ok' else 2
        # descending = 1 if kwd.get( 'descending', 'desc' ) == 'desc' else -1
        tool = kwd.get('tool', None)

        if tool is None:
            raise TypeError("Tool can't be None")

        data = collections.OrderedDict()

        # select count(id), create_time from job where state='ok' and tool_id=$tool group by date;
        date_and_jobs_ok = sa.select((sa.func.date(galaxy.model.Job.table.c.create_time).label('date'),
                                      sa.func.count(galaxy.model.Job.table.c.id).label('job')),
                                     from_obj=[galaxy.model.Job.table],
                                     whereclause=and_(galaxy.model.Job.table.c.state == 'ok', galaxy.model.Job.table.c.tool_id == tool),
                                     group_by=['date'])

        # select count(id), create_time from job where state='error' and tool_id=$tool group by date;
        date_and_jobs_error = sa.select((sa.func.date(galaxy.model.Job.table.c.create_time).label('date'),
                                         sa.func.count(galaxy.model.Job.table.c.id).label('job')),
                                        from_obj=[galaxy.model.Job.table],
                                        whereclause=and_(galaxy.model.Job.table.c.state == 'error', galaxy.model.Job.table.c.tool_id == tool),
                                        group_by=['date'])
<<<<<<< HEAD

        # sort_functions = (lambda first, second: descending if first.lower() > second.lower() else -descending,
        #  lambda first, second: -descending if tools_and_jobs_ok.get( first, 0 ) >
        #  tools_and_jobs_ok.get( second ) else descending,
        #   lambda first, second: -descending if tools_and_jobs_error.get( first, 0 ) >
        #       tools_and_jobs_error.get( second, 0 ) else descending)
=======
>>>>>>> 2f2acb98

        date_and_jobs_ok = dict(list(date_and_jobs_ok.execute()))
        date_and_jobs_error = dict(list(date_and_jobs_error.execute()))

        # select each date
        dates = list(set(date_and_jobs_ok.keys()) | set(date_and_jobs_error.keys()))
        dates.sort(reverse=True)
        for date in dates:
            date_key = date.strftime("%B %Y")
            if date_key not in data:
                data[date_key] = [int(date_and_jobs_ok.get(date, 0)), int(date_and_jobs_error.get(date, 0))]
            else:
                data[date_key][0] += int(date_and_jobs_ok.get(date, 0))
                data[date_key][1] += int(date_and_jobs_error.get(date, 0))

        return trans.fill_template('/webapps/reports/tools_and_job_state_per_month.mako',
                                   data=data,
                                   tool=tool,
                                   user_cutoff=user_cutoff,
                                   message=message)

    @web.expose
    def tool_execution_time(self, trans, **kwd):
        """
        Fill the template tool_execution_time.mako with informations:
            - Tool name
            - Tool average execution time
            - last job execution time
            - min and max execution time
        """

        # liste des tools + temps moyen d'exec du job + temps d'execution du dernier job + tps min et max / mois (?)
        user_cutoff = int(kwd.get("user_cutoff", 60))
        sort_by = kwd.get("sort_by", "tool")
        descending = 1 if kwd.get('descending', 'desc') == 'desc' else -1
<<<<<<< HEAD
=======
        reverse = descending == 1
>>>>>>> 2f2acb98
        sort_by = 0 if sort_by == "tool" else 1 if sort_by == "avg" else 2 if sort_by == "min" else 3
        color = True if kwd.get("color", '') == "True" else False

        data = {}
        ordered_data = collections.OrderedDict()

        sort_keys = (
            lambda v: v.lower(),
            lambda v: data[v]['avg'],
            lambda v: data[v]['min'],
            lambda v: data[v]['max'])

        jobs_times = sa.select((galaxy.model.Job.table.c.tool_id.label("name"),
                                galaxy.model.Job.table.c.create_time.label("create_time"),
                                galaxy.model.Job.table.c.update_time.label("update_time"),
                                galaxy.model.Job.table.c.update_time - galaxy.model.Job.table.c.create_time),
                               from_obj=[galaxy.model.Job.table])

        jobs_times = [(name, (create, update, time)) for name, create, update, time in jobs_times.execute()]
        for tool, attr in jobs_times:
            if tool not in data:
                data[tool] = {"last": [(attr[1], attr[0])], "avg": [attr[2]]}
            else:
                data[tool]["last"].append((attr[1], attr[0]))
                data[tool]["avg"].append(attr[2])

        for tool in data:
            data[tool]["min"] = min(data[tool]["avg"])
            data[tool]["max"] = max(data[tool]["avg"])
            last = max(data[tool]["last"])
            data[tool]["last"] = last[0] - last[1]
            data[tool]["avg"] = sum(data[tool]["avg"], timedelta()) / len(data[tool]["avg"])

        tools = list(data.keys())
        if user_cutoff:
            tools = tools[:user_cutoff]
        tools.sort(key=sort_keys[sort_by], reverse=reverse)
        for tool in tools:
            ordered_data[tool] = {"min": self.formatted(data[tool]["min"], color),
                                  "max": self.formatted(data[tool]["max"], color),
                                  "avg": self.formatted(data[tool]["avg"], color),
                                  "last": self.formatted(data[tool]["last"], color)}

        return trans.fill_template('/webapps/reports/tool_execution_time.mako',
                                   data=ordered_data,
                                   descending=descending,
                                   user_cutoff=user_cutoff,
                                   sort_by=sort_by)

    @web.expose
    def tool_execution_time_per_month(self, trans, **kwd):
        """
        Fill the template tool_execution_time_per_month.mako with informations:
            - Tool average execution time
            - last job execution time
            - min and max execution time
        """

        # liste des tools + temps moyen d'exec du job + temps d'execution du dernier job + tps min et max / mois(?)
        user_cutoff = int(kwd.get("user_cutoff", 60))
        sort_by = kwd.get("sort_by", "month")
        descending = 1 if kwd.get('descending', 'desc') == 'desc' else -1
<<<<<<< HEAD
=======
        reverse = descending == 1
>>>>>>> 2f2acb98
        sort_by = 0 if sort_by == "month" else 1 if sort_by == "min" else 2 if sort_by == "max" else 3
        tool = kwd.get("tool", None)
        color = True if kwd.get("color", '') == "True" else False

        if tool is None:
            raise ValueError("Tool can't be None")

        ordered_data = collections.OrderedDict()
        sort_keys = [(lambda v, i=i: v[i]) for i in range(4)]

        jobs_times = sa.select((sa.func.date_trunc('month', galaxy.model.Job.table.c.create_time).label('date'),
                                sa.func.max(galaxy.model.Job.table.c.update_time - galaxy.model.Job.table.c.create_time),
                                sa.func.avg(galaxy.model.Job.table.c.update_time - galaxy.model.Job.table.c.create_time),
                                sa.func.min(galaxy.model.Job.table.c.update_time - galaxy.model.Job.table.c.create_time)),
                               from_obj=[galaxy.model.Job.table],
                               whereclause=galaxy.model.Job.table.c.tool_id == tool,
                               group_by=['date'])

        months = list(jobs_times.execute())
        months.sort(key=sort_keys[sort_by], reverse=reverse)
        if user_cutoff:
            months = months[:user_cutoff]

        for month in months:
            ordered_data[str(month[0]).split(' ')[0][:-3]] = (self.formatted(month[1], color),
                                                              self.formatted(month[2], color),
                                                              self.formatted(month[3], color))

        return trans.fill_template('/webapps/reports/tool_execution_time_per_month.mako',
                                   data=ordered_data,
                                   tool=tool,
                                   descending=descending,
                                   user_cutoff=user_cutoff,
                                   sort_by=sort_by)

    @web.expose
    def tool_error_messages(self, trans, **kwd):
        tool_name = kwd.get("tool", None)
        descending = 1 if kwd.get("descending", 'desc') == "desc" else -1
        reverse = descending == 1
        sort_by = 0 if kwd.get("sort_by", "time") == "time" else 1
        cutoff = int(kwd.get("user_cutoff", 60))
<<<<<<< HEAD
        sort_functions = (lambda _a, _b: -descending if counter[_a][1] > counter[_b][1] else descending,
                          lambda _a, _b: -descending if counter[_a][0] > counter[_b][0] else descending)

        if tool_name is None:
            raise ValueError("Tool can't be none")
        tool_errors = [[unicode(a), b] for a, b in
=======
        sort_keys = (
            lambda v: counter[v][1],
            lambda v: counter[v][0])

        if tool_name is None:
            raise ValueError("Tool can't be none")
        tool_errors = [[unicodify(a), b] for a, b in
>>>>>>> 2f2acb98
                       sa.select((galaxy.model.Job.table.c.stderr, galaxy.model.Job.table.c.create_time),
                        from_obj=[galaxy.model.Job.table],
                        whereclause=and_(galaxy.model.Job.table.c.tool_id == tool_name,
                                         galaxy.model.Job.table.c.state == 'error')).execute()]

        counter = {}
        for error in tool_errors:
            if error[0] in counter:
                counter[error[0]][0] += 1
            else:
                counter[error[0]] = [1, error[1]]

        data = collections.OrderedDict()
        keys = list(counter.keys())
        if cutoff:
            keys = keys[:cutoff]
        keys.sort(key=sort_keys[sort_by], reverse=reverse)

        spaces = [' ', '\t', '    ']
        for key in keys:
            new_key = '</br>'.join([_ for _ in key.split('\n') if _ and _ not in spaces])
            if len(new_key) >= 100:
                to_replace = []
                words = key.split('\n')
                for word in words:
                    if word in to_replace:
                        continue
                    if words.count(word) > 1:
                        to_replace.append(word)
                for word in to_replace:
                    sentence = ("</br>" + word) * 2
                    count = 2
                    while sentence + "</br>" + word in new_key:
                        sentence += "</br>" + word
                        count += 1
                    if sentence in new_key:
                        new_key = new_key.replace(sentence, '</br>' + word + " [this line in %d times]" % (count))
            data[new_key] = counter[key]

        return trans.fill_template("/webapps/reports/tool_error_messages.mako",
                                   data=data,
                                   descending=descending,
                                   tool_name=tool_name,
                                   sort_by=sort_by,
                                   user_cutoff=cutoff)<|MERGE_RESOLUTION|>--- conflicted
+++ resolved
@@ -72,28 +72,18 @@
             - the number of jobs using this tool in error
         """
 
-<<<<<<< HEAD
-        message = escape(util.restore_text(kwd.get('message', '')))
-=======
         message = escape(restore_text(kwd.get('message', '')))
->>>>>>> 2f2acb98
         user_cutoff = int(kwd.get('user_cutoff', 60))
 
         # sort by history space, or by user mail or by number of history/dataset
         sort_by = kwd.get('sorting', 'Tool')
         sorting = 0 if sort_by == 'Tool' else 1 if sort_by == 'ok' else 2
         descending = 1 if kwd.get('descending', 'desc') == 'desc' else -1
-<<<<<<< HEAD
-        sort_functions = (lambda first, second: descending if first.lower() > second.lower() else -descending,
-                          lambda first, second: -descending if tools_and_jobs_ok.get(first, 0) > tools_and_jobs_ok.get(second) else descending,
-                          lambda first, second: -descending if tools_and_jobs_error.get(first, 0) > tools_and_jobs_error.get(second, 0) else descending)
-=======
         reverse = descending == 1
         sort_keys = (
             lambda v: v.lower(),
             lambda v: tools_and_jobs_ok.get(v, 0),
             lambda v: tools_and_jobs_error.get(v, 0))
->>>>>>> 2f2acb98
 
         data = collections.OrderedDict()
 
@@ -116,11 +106,7 @@
 
         # select each job name one time
         tools = list(set(tools_and_jobs_ok.keys()) | set(tools_and_jobs_error.keys()))
-<<<<<<< HEAD
-        tools.sort(sort_functions[sorting])
-=======
         tools.sort(key=sort_keys[sorting], reverse=reverse)
->>>>>>> 2f2acb98
 
         for tool in tools:
             data[tool] = (str(tools_and_jobs_ok.get(tool, '-')), str(tools_and_jobs_error.get(tool, '-')))
@@ -141,11 +127,7 @@
             - the number of jobs using this tool in error
         """
 
-<<<<<<< HEAD
-        message = escape(util.restore_text(kwd.get('message', '')))
-=======
         message = escape(restore_text(kwd.get('message', '')))
->>>>>>> 2f2acb98
         user_cutoff = int(kwd.get('user_cutoff', 60))
 
         # sort by history space, or by user mail or by number of history/dataset
@@ -172,15 +154,6 @@
                                         from_obj=[galaxy.model.Job.table],
                                         whereclause=and_(galaxy.model.Job.table.c.state == 'error', galaxy.model.Job.table.c.tool_id == tool),
                                         group_by=['date'])
-<<<<<<< HEAD
-
-        # sort_functions = (lambda first, second: descending if first.lower() > second.lower() else -descending,
-        #  lambda first, second: -descending if tools_and_jobs_ok.get( first, 0 ) >
-        #  tools_and_jobs_ok.get( second ) else descending,
-        #   lambda first, second: -descending if tools_and_jobs_error.get( first, 0 ) >
-        #       tools_and_jobs_error.get( second, 0 ) else descending)
-=======
->>>>>>> 2f2acb98
 
         date_and_jobs_ok = dict(list(date_and_jobs_ok.execute()))
         date_and_jobs_error = dict(list(date_and_jobs_error.execute()))
@@ -216,10 +189,7 @@
         user_cutoff = int(kwd.get("user_cutoff", 60))
         sort_by = kwd.get("sort_by", "tool")
         descending = 1 if kwd.get('descending', 'desc') == 'desc' else -1
-<<<<<<< HEAD
-=======
         reverse = descending == 1
->>>>>>> 2f2acb98
         sort_by = 0 if sort_by == "tool" else 1 if sort_by == "avg" else 2 if sort_by == "min" else 3
         color = True if kwd.get("color", '') == "True" else False
 
@@ -282,10 +252,7 @@
         user_cutoff = int(kwd.get("user_cutoff", 60))
         sort_by = kwd.get("sort_by", "month")
         descending = 1 if kwd.get('descending', 'desc') == 'desc' else -1
-<<<<<<< HEAD
-=======
         reverse = descending == 1
->>>>>>> 2f2acb98
         sort_by = 0 if sort_by == "month" else 1 if sort_by == "min" else 2 if sort_by == "max" else 3
         tool = kwd.get("tool", None)
         color = True if kwd.get("color", '') == "True" else False
@@ -328,14 +295,6 @@
         reverse = descending == 1
         sort_by = 0 if kwd.get("sort_by", "time") == "time" else 1
         cutoff = int(kwd.get("user_cutoff", 60))
-<<<<<<< HEAD
-        sort_functions = (lambda _a, _b: -descending if counter[_a][1] > counter[_b][1] else descending,
-                          lambda _a, _b: -descending if counter[_a][0] > counter[_b][0] else descending)
-
-        if tool_name is None:
-            raise ValueError("Tool can't be none")
-        tool_errors = [[unicode(a), b] for a, b in
-=======
         sort_keys = (
             lambda v: counter[v][1],
             lambda v: counter[v][0])
@@ -343,7 +302,6 @@
         if tool_name is None:
             raise ValueError("Tool can't be none")
         tool_errors = [[unicodify(a), b] for a, b in
->>>>>>> 2f2acb98
                        sa.select((galaxy.model.Job.table.c.stderr, galaxy.model.Job.table.c.create_time),
                         from_obj=[galaxy.model.Job.table],
                         whereclause=and_(galaxy.model.Job.table.c.tool_id == tool_name,
