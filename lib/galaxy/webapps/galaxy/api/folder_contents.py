--- conflicted
+++ resolved
@@ -1,18 +1,12 @@
 """
 API operations on the contents of a library folder.
 """
-<<<<<<< HEAD
-import logging
-from galaxy import web
-=======
-from galaxy import util
 from galaxy import web
 from galaxy import exceptions
 from galaxy.web import _future_expose_api as expose_api
 from galaxy.web import _future_expose_api_anonymous as expose_api_anonymous
 from sqlalchemy.orm.exc import MultipleResultsFound
 from sqlalchemy.orm.exc import NoResultFound
->>>>>>> 80b60390
 from galaxy.web.base.controller import BaseAPIController, UsesLibraryMixin, UsesLibraryMixinItems
 
 import logging
@@ -169,17 +163,4 @@
         """
         PUT /api/folders/{encoded_folder_id}/contents
         """
-<<<<<<< HEAD
-        pass
-=======
-        raise exceptions.NotImplemented( 'Updating the library folder content is not implemented.' )
-
-    # TODO: Move to library_common.
-    # def __decode_library_content_id( self, trans, content_id ):
-    #     if ( len( content_id ) % 16 == 0 ):
-    #         return 'LibraryDataset', content_id
-    #     elif ( content_id.startswith( 'F' ) ):
-    #         return 'LibraryFolder', content_id[1:]
-    #     else:
-    #         raise HTTPBadRequest( 'Malformed library content id ( %s ) specified, unable to decode.' % str( content_id ) )
->>>>>>> 80b60390
+        raise exceptions.NotImplemented( 'Updating the library folder content is not implemented.' )