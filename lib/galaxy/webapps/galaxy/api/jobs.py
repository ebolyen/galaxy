--- conflicted
+++ resolved
@@ -26,12 +26,7 @@
 
     def __init__(self, app):
         super(JobController, self).__init__(app)
-<<<<<<< HEAD
-        self.hda_manager = managers.hdas.HDAManager(app)
-        self.dataset_manager = managers.datasets.DatasetManager(app)
-=======
         self.job_search = JobSearch(app)
->>>>>>> 2f2acb98
 
     @expose_api
     def index(self, trans, **kwd):
@@ -269,111 +264,14 @@
         the exact some input parameters and datasets. This can be used to minimize the amount of repeated work, and simply
         recycle the old results.
         """
-<<<<<<< HEAD
-
-        tool_id = None
-        if 'tool_id' in payload:
-            tool_id = payload.get('tool_id')
-        if tool_id is None:
-            raise exceptions.ObjectAttributeMissingException("No tool id")
-
-=======
         tool_id = payload.get('tool_id')
         if tool_id is None:
             raise exceptions.ObjectAttributeMissingException("No tool id")
->>>>>>> 2f2acb98
         tool = trans.app.toolbox.get_tool(tool_id)
         if tool is None:
             raise exceptions.ObjectNotFound("Requested tool not found")
         if 'inputs' not in payload:
             raise exceptions.ObjectAttributeMissingException("No inputs defined")
-<<<<<<< HEAD
-
-        inputs = payload['inputs']
-
-        input_data = {}
-        input_param = {}
-        for k, v in inputs.items():
-            if isinstance(v, dict):
-                if 'id' in v:
-                    if 'src' not in v or v['src'] == 'hda':
-                        hda_id = self.decode_id(v['id'])
-                        dataset = self.hda_manager.get_accessible(hda_id, trans.user)
-                    else:
-                        dataset = self.get_library_dataset_dataset_association(trans, v['id'])
-                    if dataset is None:
-                        raise exceptions.ObjectNotFound("Dataset %s not found" % (v['id']))
-                    input_data[k] = dataset.dataset_id
-            else:
-                input_param[k] = json.dumps(str(v))
-
-        query = trans.sa_session.query(trans.app.model.Job).filter(
-            trans.app.model.Job.tool_id == tool_id,
-            trans.app.model.Job.user == trans.user
-        )
-
-        if 'state' not in payload:
-            query = query.filter(
-                or_(
-                    trans.app.model.Job.state == 'running',
-                    trans.app.model.Job.state == 'queued',
-                    trans.app.model.Job.state == 'waiting',
-                    trans.app.model.Job.state == 'running',
-                    trans.app.model.Job.state == 'ok',
-                )
-            )
-        else:
-            if isinstance(payload['state'], string_types):
-                query = query.filter(trans.app.model.Job.state == payload['state'])
-            elif isinstance(payload['state'], list):
-                o = []
-                for s in payload['state']:
-                    o.append(trans.app.model.Job.state == s)
-                query = query.filter(
-                    or_(*o)
-                )
-
-        for k, v in input_param.items():
-            a = aliased(trans.app.model.JobParameter)
-            query = query.filter(and_(
-                trans.app.model.Job.id == a.job_id,
-                a.name == k,
-                a.value == v
-            ))
-
-        for k, v in input_data.items():
-            # Here we are attempting to link the inputs to the underlying
-            # dataset (not the dataset association).
-            # This way, if the calculation was done using a copied HDA
-            # (copied from the library or another history), the search will
-            # still find the job
-            a = aliased(trans.app.model.JobToInputDatasetAssociation)
-            b = aliased(trans.app.model.HistoryDatasetAssociation)
-            query = query.filter(and_(
-                trans.app.model.Job.id == a.job_id,
-                a.dataset_id == b.id,
-                b.deleted == false(),
-                b.dataset_id == v
-            ))
-
-        out = []
-        for job in query.all():
-            # check to make sure none of the output files have been deleted
-            if all(list(a.dataset.deleted is False for a in job.output_datasets)):
-                out.append(self.encode_all_ids(trans, job.to_dict('element'), True))
-        return out
-
-    @expose_api
-    def error(self, trans, id, **kwd):
-        """
-        error( trans, id )
-        * POST /api/jobs/{id}/error
-            submits a bug report via the API.
-
-        :type   id: string
-        :param  id: Encoded job id
-
-=======
         inputs = payload.get('inputs', {})
         # Find files coming in as multipart file data and add to inputs.
         for k, v in payload.iteritems():
@@ -404,7 +302,6 @@
         :type   id: string
         :param  id: Encoded job id
 
->>>>>>> 2f2acb98
         :rtype:     dictionary
         :returns:   dictionary containing information regarding where the error report was sent.
         """
