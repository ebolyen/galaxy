--- conflicted
+++ resolved
@@ -5,14 +5,10 @@
 import json
 import random
 import re
-<<<<<<< HEAD
-import json
-=======
 import socket
 
 from datetime import datetime
 from markupsafe import escape
->>>>>>> e92a15a1
 from sqlalchemy import false, true, and_, or_
 
 from galaxy import exceptions, util, web
@@ -34,7 +30,7 @@
 from galaxy.tools.toolbox.filters import FilterFactory
 from galaxy.util import docstring_trim, listify, hash_util
 from galaxy.util.odict import odict
-from yaml import load
+
 
 log = logging.getLogger( __name__ )
 
