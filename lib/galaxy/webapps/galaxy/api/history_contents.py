"""
API operations on the contents of a history.
"""
import logging
import os
import re

from galaxy import (
    exceptions,
    util
)
from galaxy.managers import (
    folders,
    hdas,
    hdcas,
    histories,
    history_contents
)
from galaxy.managers.collections_util import (
    api_payload_to_create_params,
    dictify_dataset_collection_instance,
    get_hda_and_element_identifiers
)
from galaxy.util.json import safe_dumps
from galaxy.util.streamball import StreamBall
from galaxy.web import (
    _future_expose_api as expose_api,
    _future_expose_api_anonymous as expose_api_anonymous,
    _future_expose_api_raw as expose_api_raw,
    _future_expose_api_raw_anonymous as expose_api_raw_anonymous
)
from galaxy.web.base.controller import (
    BaseAPIController,
    UsesLibraryMixin,
    UsesLibraryMixinItems,
    UsesTagsMixin
)

log = logging.getLogger(__name__)


class HistoryContentsController(BaseAPIController, UsesLibraryMixin, UsesLibraryMixinItems, UsesTagsMixin):

    def __init__(self, app):
        super(HistoryContentsController, self).__init__(app)
        self.hda_manager = hdas.HDAManager(app)
        self.history_manager = histories.HistoryManager(app)
        self.history_contents_manager = history_contents.HistoryContentsManager(app)
        self.folder_manager = folders.FolderManager()
        self.hda_serializer = hdas.HDASerializer(app)
        self.hda_deserializer = hdas.HDADeserializer(app)
        self.hdca_serializer = hdcas.HDCASerializer(app)
        self.history_contents_filters = history_contents.HistoryContentsFilters(app)

    @expose_api_anonymous
    def index(self, trans, history_id, ids=None, v=None, **kwd):
        """
        index( self, trans, history_id, ids=None, **kwd )
        * GET /api/histories/{history_id}/contents
            return a list of HDA data for the history with the given ``id``
        .. note:: Anonymous users are allowed to get their current history contents

        If Ids is not given, index returns a list of *summary* objects for
        every HDA associated with the given `history_id`.

        If ids is given, index returns a *more complete* json object for each
        HDA in the ids list.

        :type   history_id: str
        :param  history_id: encoded id string of the HDA's History
        :type   ids:        str
        :param  ids:        (optional) a comma separated list of encoded `HDA` ids
        :param  types:      (optional) kinds of contents to index (currently just
                            dataset, but dataset_collection will be added shortly).
        :type   types:      str

        :rtype:     list
        :returns:   dictionaries containing summary or detailed HDA information
        """
        if v == 'dev':
            return self.__index_v2(trans, history_id, **kwd)

        rval = []

        history = self.history_manager.get_accessible(self.decode_id(history_id), trans.user, current_history=trans.history)

        # Allow passing in type or types - for continuity rest of methods
        # take in type - but this one can be passed multiple types and
        # type=dataset,dataset_collection is a bit silly.
        types = kwd.get('type', kwd.get('types', None)) or []
        if types:
            types = util.listify(types)
        else:
            types = ['dataset', "dataset_collection"]

        contents_kwds = {'types': types}
        if ids:
            ids = map(lambda id: self.decode_id(id), ids.split(','))
            contents_kwds['ids'] = ids
            # If explicit ids given, always used detailed result.
            details = 'all'
        else:
            contents_kwds['deleted'] = kwd.get('deleted', None)
            contents_kwds['visible'] = kwd.get('visible', None)
            # details param allows a mixed set of summary and detailed hdas
            # Ever more convoluted due to backwards compat..., details
            # should be considered deprecated in favor of more specific
            # dataset_details (and to be implemented dataset_collection_details).
            details = kwd.get('details', None) or kwd.get('dataset_details', None) or []
            if details and details != 'all':
                details = util.listify(details)

        for content in history.contents_iter(**contents_kwds):
            encoded_content_id = trans.security.encode_id(content.id)
            detailed = details == 'all' or (encoded_content_id in details)

            if isinstance(content, trans.app.model.HistoryDatasetAssociation):
                view = 'detailed' if detailed else 'summary'
                hda_dict = self.hda_serializer.serialize_to_view(content, view=view, user=trans.user, trans=trans)
                rval.append(hda_dict)

            elif isinstance(content, trans.app.model.HistoryDatasetCollectionAssociation):
                view = 'element' if detailed else 'collection'
                collection_dict = self.__collection_dict(trans, content, view=view)
                rval.append(collection_dict)

        return rval

    def __collection_dict(self, trans, dataset_collection_instance, view="collection"):
        return dictify_dataset_collection_instance(dataset_collection_instance,
            security=trans.security, parent=dataset_collection_instance.history, view=view)

    @expose_api_anonymous
    def show(self, trans, id, history_id, **kwd):
        """
        show( self, trans, id, history_id, **kwd )
        * GET /api/histories/{history_id}/contents/{id}
            return detailed information about an HDA within a history
        .. note:: Anonymous users are allowed to get their current history contents

        :type   id:         str
        :param  id:        the encoded id of the HDA to return
        :type   history_id: str
        :param  history_id: encoded id string of the HDA's History

        :rtype:     dict
        :returns:   dictionary containing detailed HDA information
        """
        contents_type = kwd.get('type', 'dataset')
        if contents_type == 'dataset':
            return self.__show_dataset(trans, id, **kwd)
        elif contents_type == 'dataset_collection':
            return self.__show_dataset_collection(trans, id, history_id, **kwd)
        else:
            return self.__handle_unknown_contents_type(trans, contents_type)

    def __show_dataset(self, trans, id, **kwd):
        hda = self.hda_manager.get_accessible(self.decode_id(id), trans.user)
        return self.hda_serializer.serialize_to_view(hda,
                                                     user=trans.user,
                                                     trans=trans,
                                                     **self._parse_serialization_params(kwd, 'detailed'))

    def __show_dataset_collection(self, trans, id, history_id, **kwd):
        try:
            service = trans.app.dataset_collections_service
            dataset_collection_instance = service.get_dataset_collection_instance(
                trans=trans,
                instance_type='history',
                id=id,
            )
            return self.__collection_dict(trans, dataset_collection_instance, view="element")
        except Exception as e:
            log.exception("Error in history API at listing dataset collection")
            trans.response.status = 500
            return {'error': str(e)}

    @expose_api_raw_anonymous
    def download_dataset_collection(self, trans, id, history_id=None, **kwd):
        """
        * GET /api/histories/{history_id}/contents/{id}/download
        * GET /api/dataset_collection/{id}/download

        Download the content of a HistoryDatasetCollection as a tgz archive
        while maintaining approximate collection structure.

        :param id: encoded HistoryDatasetCollectionAssociation (HDCA) id
        :param history_id: encoded id string of the HDCA's History
        """
        try:
            service = trans.app.dataset_collections_service
            dataset_collection_instance = service.get_dataset_collection_instance(
                trans=trans,
                instance_type='history',
                id=id,
            )
            return self.__stream_dataset_collection(trans, dataset_collection_instance)

        except Exception as e:
            log.exception("Error in API while creating dataset collection archive")
            trans.response.status = 500
            return {'error': str(e)}

    def __stream_dataset_collection(self, trans, dataset_collection_instance):
        archive_type_string = 'w|gz'
        archive_ext = 'tgz'
        if self.app.config.upstream_gzip:
            archive_type_string = 'w|'
            archive_ext = 'tar'
        archive = StreamBall(mode=archive_type_string)
        names, hdas = get_hda_and_element_identifiers(dataset_collection_instance)
        for name, hda in zip(names, hdas):
            if hda.state != hda.states.OK:
                continue
            for file_path, relpath in hda.datatype.to_archive(trans=trans, dataset=hda, name=name):
                archive.add(file=file_path, relpath=relpath)
        archive_name = "%s: %s.%s" % (dataset_collection_instance.hid, dataset_collection_instance.name, archive_ext)
        trans.response.set_content_type("application/x-tar")
        trans.response.headers["Content-Disposition"] = 'attachment; filename="{}"'.format(archive_name)
        archive.wsgi_status = trans.response.wsgi_status()
        archive.wsgi_headeritems = trans.response.wsgi_headeritems()
        return archive.stream

    @expose_api_anonymous
    def create(self, trans, history_id, payload, **kwd):
        """
        create( self, trans, history_id, payload, **kwd )
        * POST /api/histories/{history_id}/contents/{type}s
        * POST /api/histories/{history_id}/contents
            create a new HDA or HDCA

        :type   history_id: str
        :param  history_id: encoded id string of the new HDA's History
        :type   type: str
        :param  type: Type of history content - 'dataset' (default) or
                      'dataset_collection'. This can be passed in via payload
                      or parsed from the route.
        :type   payload:    dict
        :param  payload:    dictionary structure containing::
            copy from library (for type 'dataset'):
            'source'    = 'library'
            'content'   = [the encoded id from the library dataset]

            copy from library folder
            'source'    = 'library_folder'
            'content'   = [the encoded id from the library folder]

            copy from history dataset (for type 'dataset'):
            'source'    = 'hda'
            'content'   = [the encoded id from the HDA]

            copy from history dataset collection (for type 'dataset_collection')
            'source'    = 'hdca'
            'content'   = [the encoded id from the HDCA]

            create new history dataset collection (for type 'dataset_collection')
            'source'              = 'new_collection' (default 'source' if type is
                                    'dataset_collection' - no need to specify this)
            'collection_type'     = For example, "list", "paired", "list:paired".
            'name'                = Name of new dataset collection.
            'element_identifiers' = Recursive list structure defining collection.
                                    Each element must have 'src' which can be
                                    'hda', 'ldda', 'hdca', or 'new_collection',
                                    as well as a 'name' which is the name of
                                    element (e.g. "forward" or "reverse" for
                                    paired datasets, or arbitrary sample names
                                    for instance for lists). For all src's except
                                    'new_collection' - a encoded 'id' attribute
                                    must be included wiht element as well.
                                    'new_collection' sources must defined a
                                    'collection_type' and their own list of
                                    (potentially) nested 'element_identifiers'.

        ..note:
            Currently, a user can only copy an HDA from a history that the user owns.

        :rtype:     dict
        :returns:   dictionary containing detailed information for the new HDA
        """
        # TODO: Flush out create new collection documentation above, need some
        # examples. See also bioblend and API tests for specific examples.

        history = self.history_manager.get_owned(self.decode_id(history_id), trans.user,
                                                 current_history=trans.history)

        type = payload.get('type', 'dataset')
        if type == 'dataset':
            source = payload.get('source', None)
            if source == 'library_folder':
                return self.__create_datasets_from_library_folder(trans, history, payload, **kwd)
            else:
                return self.__create_dataset(trans, history, payload, **kwd)
        elif type == 'dataset_collection':
            return self.__create_dataset_collection(trans, history, payload, **kwd)
        else:
            return self.__handle_unknown_contents_type(trans, type)

    def __create_dataset(self, trans, history, payload, **kwd):
        source = payload.get('source', None)
        if source not in ('library', 'hda'):
            raise exceptions.RequestParameterInvalidException(
                "'source' must be either 'library' or 'hda': %s" % (source))
        content = payload.get('content', None)
        if content is None:
            raise exceptions.RequestParameterMissingException("'content' id of lda or hda is missing")

        # copy from library dataset
        hda = None
        if source == 'library':
<<<<<<< HEAD
            hda = self.__create_hda_from_ldda(trans, content, history)
=======
            ld = self.get_library_dataset(trans, content)
            # TODO: why would get_library_dataset NOT return a library dataset?
            if type(ld) is not trans.app.model.LibraryDataset:
                raise exceptions.RequestParameterInvalidException(
                    "Library content id ( %s ) is not a dataset" % content)
            # insert into history
            hda = ld.library_dataset_dataset_association.to_history_dataset_association(history, add_to_history=True)
>>>>>>> 482ff776

        # copy an existing, accessible hda
        elif source == 'hda':
            unencoded_hda_id = self.decode_id(content)
            original = self.hda_manager.get_accessible(unencoded_hda_id, trans.user)
            # check for access on history that contains the original hda as well
            self.history_manager.error_unless_accessible(original.history, trans.user, current_history=trans.history)
            hda = self.hda_manager.copy(original, history=history)

        trans.sa_session.flush()
        if not hda:
            return None
        return self.hda_serializer.serialize_to_view(hda,
            user=trans.user, trans=trans, **self._parse_serialization_params(kwd, 'detailed'))

    def __create_hda_from_ldda(self, trans, content, history, check_ownership=False, check_accessible=True):
        hda = None
        ld = self.get_library_dataset(trans, content, check_ownership=check_ownership, check_accessible=check_accessible)
        if type(ld) is not trans.app.model.LibraryDataset:
            raise exceptions.RequestParameterInvalidException(
                "Library content id ( %s ) is not a dataset" % content)
        hda = ld.library_dataset_dataset_association.to_history_dataset_association(history, add_to_history=True)
        return hda

    def __create_datasets_from_library_folder(self, trans, history, payload, **kwd):
        rval = []

        source = payload.get('source', None)
        if source == 'library_folder':
            content = payload.get('content', None)
            if content is None:
                raise exceptions.RequestParameterMissingException("'content' id of lda or hda is missing")

            folder_id = self.folder_manager.cut_and_decode(trans, content)
            folder = self.folder_manager.get(trans, folder_id)

            current_user_roles = trans.get_current_user_roles()

            def traverse(folder):
                admin = trans.user_is_admin()
                rval = []
                for subfolder in folder.active_folders:
                    if not admin:
                        can_access, folder_ids = trans.app.security_agent.check_folder_contents(trans.user, current_user_roles, subfolder)
                    if (admin or can_access) and not subfolder.deleted:
                        rval.extend(traverse(subfolder))
                for ld in folder.datasets:
                    if not admin:
                        can_access = trans.app.security_agent.can_access_dataset(
                            current_user_roles,
                            ld.library_dataset_dataset_association.dataset
                        )
                    if (admin or can_access) and not ld.deleted:
                        rval.append(ld)
                return rval

            for ld in traverse(folder):
                hda = ld.library_dataset_dataset_association.to_history_dataset_association(history, add_to_history=True)
                hda_dict = self.hda_serializer.serialize_to_view(hda,
                    user=trans.user, trans=trans, **self._parse_serialization_params(kwd, 'detailed'))
                rval.append(hda_dict)
        else:
            message = "Invalid 'source' parameter in request %s" % source
            raise exceptions.RequestParameterInvalidException(message)

        trans.sa_session.flush()
        return rval

    def __create_dataset_collection(self, trans, history, payload, **kwd):
        """Create hdca in a history from the list of element identifiers

        :param history: history the new hdca should be added to
        :type  history: History
        :param source: whether to create a new collection or copy existing one
        :type  source: str
        :param payload: dictionary structure containing:
            :param collection_type: type (and depth) of the new collection
            :type name: str
            :param element_identifiers: list of elements that should be in the new collection
                :param element: one member of the collection
                    :param name: name of the element
                    :type name: str
                    :param src: source of the element (hda/ldda)
                    :type src: str
                    :param id: identifier
                    :type id: str
                :type element: dict
            :type name: list
            :param name: name of the collection
            :type name: str
            :param hide_source_items: whether to mark the original hdas as hidden
            :type name: bool
        :type  payload: dict

       .. note:: Elements may be nested depending on the collection_type

        :returns:   dataset collection information
        :rtype:     dict

        :raises: RequestParameterInvalidException, RequestParameterMissingException
        """
        source = kwd.get("source", payload.get("source", "new_collection"))
        service = trans.app.dataset_collections_service
        if source == "new_collection":
            create_params = api_payload_to_create_params(payload)
            converted_identifiers = []
            changed = False
            for ei in payload.get('element_identifiers'):
                # Convert lddas to hdas since there is no direct representation of library items in history.
                if ei['src'] == 'ldda':
                    hda = self.__create_hda_from_ldda(trans, ei['id'], history)
                    converted_identifiers.append({"name": ei["name"], "src": "hda", "id": trans.security.encode_id(hda.id)})
                    changed = True
                else:
                    converted_identifiers.append(ei)
            if changed:
                create_params['element_identifiers'] = converted_identifiers
            dataset_collection_instance = service.create(
                trans,
                parent=history,
                **create_params
            )
        elif source == "hdca":
            content = payload.get('content', None)
            if content is None:
                raise exceptions.RequestParameterMissingException("'content' id of target to copy is missing")
            dataset_collection_instance = service.copy(
                trans=trans,
                parent=history,
                source="hdca",
                encoded_source_id=content,
            )
        else:
            message = "Invalid 'source' parameter in request %s" % source
            raise exceptions.RequestParameterInvalidException(message)

        # if the consumer specified keys or view, use the secondary serializer
        if 'view' in kwd or 'keys' in kwd:
            return self.hdca_serializer.serialize_to_view(dataset_collection_instance,
                user=trans.user, trans=trans, **self._parse_serialization_params(kwd, 'detailed'))

        return self.__collection_dict(trans, dataset_collection_instance, view="element")

    @expose_api_anonymous
    def update(self, trans, history_id, id, payload, **kwd):
        """
        update( self, trans, history_id, id, payload, **kwd )
        * PUT /api/histories/{history_id}/contents/{id}
            updates the values for the HDA with the given ``id``

        :type   history_id: str
        :param  history_id: encoded id string of the HDA's History
        :type   id:         str
        :param  id:         the encoded id of the history to update
        :type   payload:    dict
        :param  payload:    a dictionary containing any or all the
            fields in :func:`galaxy.model.HistoryDatasetAssociation.to_dict`
            and/or the following:

            * annotation: an annotation for the HDA

        :rtype:     dict
        :returns:   an error object if an error occurred or a dictionary containing
            any values that were different from the original and, therefore, updated
        """
        # TODO: PUT /api/histories/{encoded_history_id} payload = { rating: rating } (w/ no security checks)
        contents_type = kwd.get('type', 'dataset')
        if contents_type == "dataset":
            return self.__update_dataset(trans, history_id, id, payload, **kwd)
        elif contents_type == "dataset_collection":
            return self.__update_dataset_collection(trans, history_id, id, payload, **kwd)
        else:
            return self.__handle_unknown_contents_type(trans, contents_type)

    def __update_dataset(self, trans, history_id, id, payload, **kwd):
        # anon user: ensure that history ids match up and the history is the current,
        #   check for uploading, and use only the subset of attribute keys manipulatable by anon users
        if trans.user is None:
            hda = self.hda_manager.by_id(self.decode_id(id))
            if hda.history != trans.history:
                raise exceptions.AuthenticationRequired('API authentication required for this request')
            hda = self.hda_manager.error_if_uploading(hda)

            anon_allowed_payload = {}
            if 'deleted' in payload:
                anon_allowed_payload['deleted'] = payload['deleted']
            if 'visible' in payload:
                anon_allowed_payload['visible'] = payload['visible']
            payload = anon_allowed_payload

        # logged in user: use full payload, check state if deleting, and make sure the history is theirs
        else:
            hda = self.hda_manager.get_owned(self.decode_id(id), trans.user, current_history=trans.history)

            # only check_state if not deleting, otherwise cannot delete uploading files
            check_state = not payload.get('deleted', False)
            if check_state:
                hda = self.hda_manager.error_if_uploading(hda)

        # make the actual changes
        if hda:
            self.hda_deserializer.deserialize(hda, payload, user=trans.user, trans=trans)
            # TODO: this should be an effect of deleting the hda
            if payload.get('deleted', False):
                self.hda_manager.stop_creating_job(hda)
            return self.hda_serializer.serialize_to_view(hda,
                                                         user=trans.user, trans=trans, **self._parse_serialization_params(kwd, 'detailed'))

        return {}

    def __update_dataset_collection(self, trans, history_id, id, payload, **kwd):
        return trans.app.dataset_collections_service.update(trans, "history", id, payload)

    # TODO: allow anonymous del/purge and test security on this
    @expose_api
    def delete(self, trans, history_id, id, purge=False, **kwd):
        """
        delete( self, trans, history_id, id, **kwd )
        * DELETE /api/histories/{history_id}/contents/{id}
            delete the HDA with the given ``id``
        .. note:: Currently does not stop any active jobs for which this dataset is an output.

        :type   id:     str
        :param  id:     the encoded id of the history to delete
        :type   purge:  bool
        :param  purge:  if True, purge the HDA
        :type   kwd:    dict
        :param  kwd:    (optional) dictionary structure containing:

            * payload:     a dictionary itself containing:
                * purge:   if True, purge the HDA

        .. note:: that payload optionally can be placed in the query string of the request.
            This allows clients that strip the request body to still purge the dataset.

        :rtype:     dict
        :returns:   an error object if an error occurred or a dictionary containing:
            * id:         the encoded id of the history,
            * deleted:    if the history was marked as deleted,
            * purged:     if the history was purged
        """
        contents_type = kwd.get('type', 'dataset')
        if contents_type == "dataset":
            return self.__delete_dataset(trans, history_id, id, purge=purge, **kwd)
        elif contents_type == "dataset_collection":
            trans.app.dataset_collections_service.delete(trans, "history", id)
            return {'id' : id, "deleted": True}
        else:
            return self.__handle_unknown_contents_type(trans, contents_type)

    def __delete_dataset(self, trans, history_id, id, purge, **kwd):
        # get purge from the query or from the request body payload (a request body is optional here)
        purge = util.string_as_bool(purge)
        if kwd.get('payload', None):
            # payload takes priority
            purge = util.string_as_bool(kwd['payload'].get('purge', purge))

        hda = self.hda_manager.get_owned(self.decode_id(id), trans.user, current_history=trans.history)
        self.hda_manager.error_if_uploading(hda)

        if purge:
            self.hda_manager.purge(hda)
        else:
            self.hda_manager.delete(hda)
        return self.hda_serializer.serialize_to_view(hda,
                                                     user=trans.user, trans=trans, **self._parse_serialization_params(kwd, 'detailed'))

    def __handle_unknown_contents_type(self, trans, contents_type):
        raise exceptions.UnknownContentsType('Unknown contents type: %s' % type)

    def __index_v2(self, trans, history_id, **kwd):
        """
        index( self, trans, history_id, **kwd )
        * GET /api/histories/{history_id}/contents
            return a list of HDA data for the history with the given ``id``
        .. note:: Anonymous users are allowed to get their current history contents

        If ids is given, index returns a *more complete* json object for each
        HDA in the ids list.

        :type   history_id: str
        :param  history_id: encoded id string of the HDA's History

        :rtype:     list
        :returns:   dictionaries containing summary or detailed HDA information

        The following are optional parameters:
            view:   string, one of ('summary','detailed'), defaults to 'summary'
                    controls which set of properties to return
            keys:   comma separated strings, unused by default
                    keys/names of individual properties to return

        If neither keys or views are sent, the default view (set of keys) is returned.
        If both a view and keys are sent, the key list and the view's keys are
        combined.
        If keys are sent and no view, only those properties in keys are returned.

        For which properties are available see:
            galaxy/managers/hdas/HDASerializer
        and:
            galaxy/managers/collection_util

        The list returned can be filtered by using two optional parameters:
            q:      string, generally a property name to filter by followed
                    by an (often optional) hyphen and operator string.
            qv:     string, the value to filter by

        ..example:
            To filter the list to only those created after 2015-01-29,
            the query string would look like:
                '?q=create_time-gt&qv=2015-01-29'

            Multiple filters can be sent in using multiple q/qv pairs:
                '?q=create_time-gt&qv=2015-01-29&q=name-contains&qv=experiment-1'

        The list returned can be paginated using two optional parameters:
            limit:  integer, defaults to no value and no limit (return all)
                    how many items to return
            offset: integer, defaults to 0 and starts at the beginning
                    skip the first ( offset - 1 ) items and begin returning
                    at the Nth item

        ..example:
            limit and offset can be combined. Skip the first two and return five:
                '?limit=5&offset=3'

        The list returned can be ordered using the optional parameter:
            order:  string containing one of the valid ordering attributes followed
                    (optionally) by '-asc' or '-dsc' for ascending and descending
                    order respectively. Orders can be stacked as a comma-
                    separated list of values.

        ..example:
            To sort by name descending then create time descending:
                '?order=name-dsc,create_time'

        The ordering attributes and their default orders are:
            hid defaults to 'hid-asc'
            create_time defaults to 'create_time-dsc'
            update_time defaults to 'update_time-dsc'
            name    defaults to 'name-asc'

        'order' defaults to 'hid-asc'
        """
        rval = []

        history = self.history_manager.get_accessible(self.decode_id(history_id), trans.user,
            current_history=trans.history)

        filter_params = self.parse_filter_params(kwd)
        filters = self.history_contents_filters.parse_filters(filter_params)
        limit, offset = self.parse_limit_offset(kwd)
        order_by = self._parse_order_by(kwd.get('order', 'hid-asc'))
        serialization_params = self._parse_serialization_params(kwd, 'summary')
        # TODO: > 16.04: remove these
        # TODO: remove 'dataset_details' and the following section when the UI doesn't need it
        # details param allows a mixed set of summary and detailed hdas
        # Ever more convoluted due to backwards compat..., details
        # should be considered deprecated in favor of more specific
        # dataset_details (and to be implemented dataset_collection_details).
        details = kwd.get('details', [])
        if details and details != 'all':
            details = util.listify(details)
        view = serialization_params.pop('view')

        contents = self.history_contents_manager.contents(history,
            filters=filters, limit=limit, offset=offset, order_by=order_by)
        for content in contents:

            # TODO: remove split
            if isinstance(content, trans.app.model.HistoryDatasetAssociation):
                # TODO: remove split
                if details == 'all' or trans.security.encode_id(content.id) in details:
                    rval.append(self.hda_serializer.serialize_to_view(content,
                        user=trans.user, trans=trans, view='detailed', **serialization_params))
                else:
                    rval.append(self.hda_serializer.serialize_to_view(content,
                        user=trans.user, trans=trans, view=view, **serialization_params))

            elif isinstance(content, trans.app.model.HistoryDatasetCollectionAssociation):
                collection = self.hdca_serializer.serialize_to_view(content,
                    user=trans.user, trans=trans, view=view, **serialization_params)
                rval.append(collection)

        return rval

    def encode_type_id(self, type_id):
        TYPE_ID_SEP = '-'
        split = type_id.split(TYPE_ID_SEP, 1)
        return TYPE_ID_SEP.join([split[0], self.app.security.encode_id(split[1])])

    def _parse_order_by(self, order_by_string):
        ORDER_BY_SEP_CHAR = ','
        manager = self.history_contents_manager
        if ORDER_BY_SEP_CHAR in order_by_string:
            return [manager.parse_order_by(o) for o in order_by_string.split(ORDER_BY_SEP_CHAR)]
        return manager.parse_order_by(order_by_string)

    @expose_api_raw
    def archive(self, trans, history_id, filename='', format='tgz', dry_run=True, **kwd):
        """
        archive( self, trans, history_id, filename='', format='tgz', dry_run=True, **kwd )
        * GET /api/histories/{history_id}/contents/archive/{id}
        * GET /api/histories/{history_id}/contents/archive/{filename}.{format}
            build and return a compressed archive of the selected history contents

        :type   filename:  string
        :param  filename:  (optional) archive name (defaults to history name)
        :type   dry_run:   boolean
        :param  dry_run:   (optional) if True, return the archive and file paths only
                           as json and not an archive file

        :returns:   archive file for download

        .. note:: this is a volatile endpoint and settings and behavior may change.
        """
        # roughly from: http://stackoverflow.com/a/31976060 (windows, linux)
        invalid_filename_char_regex = re.compile(r'[:<>|\\\/\?\* "]')
        # path format string - dot separator between id and name
        id_name_format = u'{}.{}'

        def name_to_filename(name, max_length=150, replace_with=u'_'):
            # TODO: seems like shortening unicode with [:] would cause unpredictable display strings
            return invalid_filename_char_regex.sub(replace_with, name)[0:max_length]

        # given a set of parents for a dataset (HDCAs, DC, DCEs, etc.) - build a directory structure that
        # (roughly) recreates the nesting in the contents using the parent names and ids
        def build_path_from_parents(parents):
            parent_names = []
            for parent in parents:
                # an HDCA
                if hasattr(parent, 'hid'):
                    name = name_to_filename(parent.name)
                    parent_names.append(id_name_format.format(parent.hid, name))
                # a DCE
                elif hasattr(parent, 'element_index'):
                    name = name_to_filename(parent.element_identifier)
                    parent_names.append(id_name_format.format(parent.element_index, name))
            # NOTE: DCs are skipped and use the wrapping DCE info instead
            return parent_names

        # get the history used for the contents query and check for accessibility
        history = self.history_manager.get_accessible(trans.security.decode_id(history_id), trans.user)
        archive_base_name = filename or name_to_filename(history.name)

        # this is the fn applied to each dataset contained in the query
        paths_and_files = []

        def build_archive_files_and_paths(content, *parents):
            archive_path = archive_base_name
            if not self.hda_manager.is_accessible(content, trans.user):
                # if the underlying dataset is not accessible, skip it silently
                return

            content_container_id = content.hid
            content_name = name_to_filename(content.name)
            if parents:
                if hasattr(parents[0], 'element_index'):
                    # if content is directly wrapped in a DCE, strip it from parents (and the resulting path)
                    # and instead replace the content id and name with the DCE index and identifier
                    parent_dce, parents = parents[0], parents[1:]
                    content_container_id = parent_dce.element_index
                    content_name = name_to_filename(parent_dce.element_identifier)
                # reverse for path from parents: oldest parent first
                archive_path = os.path.join(archive_path, *build_path_from_parents(parents)[::-1])
                # TODO: this is brute force - building the path each time instead of re-using it
                # possibly cache

            # add the name as the last element in the archive path
            content_id_and_name = id_name_format.format(content_container_id, content_name)
            archive_path = os.path.join(archive_path, content_id_and_name)

            # ---- for composite files, we use id and name for a directory and, inside that, ...
            if self.hda_manager.is_composite(content):
                # ...save the 'main' composite file (gen. html)
                paths_and_files.append((content.file_name, os.path.join(archive_path, content.name + '.html')))
                for extra_file in self.hda_manager.extra_files(content):
                    extra_file_basename = os.path.basename(extra_file)
                    archive_extra_file_path = os.path.join(archive_path, extra_file_basename)
                    # ...and one for each file in the composite
                    paths_and_files.append((extra_file, archive_extra_file_path))

            # ---- for single files, we add the true extension to id and name and store that single filename
            else:
                # some dataset names can contain their original file extensions, don't repeat
                if not archive_path.endswith('.' + content.extension):
                    archive_path += '.' + content.extension
                paths_and_files.append((content.file_name, archive_path))

        # filter the contents that contain datasets using any filters possible from index above and map the datasets
        filter_params = self.parse_filter_params(kwd)
        filters = self.history_contents_filters.parse_filters(filter_params)
        self.history_contents_manager.map_datasets(history, build_archive_files_and_paths, filters=filters)

        # if dry_run, return the structure as json for debugging
        if dry_run == 'True':
            trans.response.headers['Content-Type'] = 'application/json'
            return safe_dumps(paths_and_files)

        # create the archive, add the dataset files, then stream the archive as a download
        archive_type_string = 'w|gz'
        archive_ext = 'tgz'
        if self.app.config.upstream_gzip:
            archive_type_string = 'w|'
            archive_ext = 'tar'
        archive = StreamBall(archive_type_string)

        for file_path, archive_path in paths_and_files:
            archive.add(file_path, archive_path)

        archive_name = '.'.join([archive_base_name, archive_ext])
        trans.response.set_content_type("application/x-tar")
        trans.response.headers["Content-Disposition"] = 'attachment; filename="{}"'.format(archive_name)
        archive.wsgi_status = trans.response.wsgi_status()
        archive.wsgi_headeritems = trans.response.wsgi_headeritems()
        return archive.stream<|MERGE_RESOLUTION|>--- conflicted
+++ resolved
@@ -307,17 +307,7 @@
         # copy from library dataset
         hda = None
         if source == 'library':
-<<<<<<< HEAD
             hda = self.__create_hda_from_ldda(trans, content, history)
-=======
-            ld = self.get_library_dataset(trans, content)
-            # TODO: why would get_library_dataset NOT return a library dataset?
-            if type(ld) is not trans.app.model.LibraryDataset:
-                raise exceptions.RequestParameterInvalidException(
-                    "Library content id ( %s ) is not a dataset" % content)
-            # insert into history
-            hda = ld.library_dataset_dataset_association.to_history_dataset_association(history, add_to_history=True)
->>>>>>> 482ff776
 
         # copy an existing, accessible hda
         elif source == 'hda':
@@ -333,9 +323,9 @@
         return self.hda_serializer.serialize_to_view(hda,
             user=trans.user, trans=trans, **self._parse_serialization_params(kwd, 'detailed'))
 
-    def __create_hda_from_ldda(self, trans, content, history, check_ownership=False, check_accessible=True):
+    def __create_hda_from_ldda(self, trans, content, history):
         hda = None
-        ld = self.get_library_dataset(trans, content, check_ownership=check_ownership, check_accessible=check_accessible)
+        ld = self.get_library_dataset(trans, content)
         if type(ld) is not trans.app.model.LibraryDataset:
             raise exceptions.RequestParameterInvalidException(
                 "Library content id ( %s ) is not a dataset" % content)
