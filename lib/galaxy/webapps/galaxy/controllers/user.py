"""
Contains the user interface in the Universe class
"""

import glob
import logging
import os
import random
import socket
import urllib
from datetime import datetime, timedelta
from json import dumps, loads

from markupsafe import escape
from sqlalchemy import and_, or_, func, true
from galaxy import model
from galaxy import util
from galaxy import web
from galaxy.exceptions import ObjectInvalid
from galaxy.security.validate_user_input import (transform_publicname,
                                                 validate_email,
                                                 validate_password,
                                                 validate_publicname)
from galaxy.util import biostar, hash_util
from galaxy.web import url_for
from galaxy.web.base.controller import (BaseUIController,
                                        CreatesApiKeysMixin,
                                        CreatesUsersMixin,
                                        UsesFormDefinitionsMixin)
from galaxy.web.form_builder import CheckboxField
from galaxy.web.framework.helpers import grids, time_ago

log = logging.getLogger( __name__ )

REQUIRE_LOGIN_TEMPLATE = """
<p>
    This %s has been configured such that only users who are logged in may use it.%s
</p>
"""

PASSWORD_RESET_TEMPLATE = """
To reset your Galaxy password for the instance at %s use the following link,
which will expire %s.

%s

If you did not make this request, no action is necessary on your part, though
you may want to notify an administrator.

If you're having trouble using the link when clicking it from email client, you
can also copy and paste it into your browser.
"""


class UserOpenIDGrid( grids.Grid ):
    use_panels = False
    title = "OpenIDs linked to your account"
    model_class = model.UserOpenID
    template = '/user/openid_manage.mako'
    default_filter = { "openid": "All" }
    default_sort_key = "-create_time"
    columns = [
        grids.TextColumn( "OpenID URL", key="openid", link=( lambda x: dict( action='openid_auth', login_button="Login", openid_url=x.openid if not x.provider else '', openid_provider=x.provider, auto_associate=True ) ) ),
        grids.GridColumn( "Created", key="create_time", format=time_ago ),
    ]
    operations = [
        grids.GridOperation( "Delete", async_compatible=True ),
    ]

    def build_initial_query( self, trans, **kwd ):
        return trans.sa_session.query( self.model_class ).filter( self.model_class.user_id == trans.user.id )


class User( BaseUIController, UsesFormDefinitionsMixin, CreatesUsersMixin, CreatesApiKeysMixin ):
    user_openid_grid = UserOpenIDGrid()
    installed_len_files = None

    @web.expose
    def openid_auth( self, trans, **kwd ):
        '''Handles user request to access an OpenID provider'''
        if not trans.app.config.enable_openid:
            return trans.show_error_message( 'OpenID authentication is not enabled in this instance of Galaxy' )
        message = 'Unspecified failure authenticating via OpenID'
        openid_url = kwd.get( 'openid_url', '' )
        openid_provider = kwd.get( 'openid_provider', '' )
        if not openid_provider or openid_url:
            openid_provider = trans.app.openid_providers.NO_PROVIDER_ID  # empty fields cause validation errors
        redirect = kwd.get( 'redirect', '' ).strip()
        auto_associate = util.string_as_bool( kwd.get( 'auto_associate', False ) )
        use_panels = util.string_as_bool( kwd.get( 'use_panels', False ) )
        action = 'login'
        consumer = trans.app.openid_manager.get_consumer( trans )
        if openid_url:
            openid_provider_obj = trans.app.openid_providers.new_provider_from_identifier( openid_url )
        else:
            openid_provider_obj = trans.app.openid_providers.get( openid_provider )
        if not openid_url and openid_provider == trans.app.openid_providers.NO_PROVIDER_ID:
            message = 'An OpenID provider was not specified'
        elif openid_provider_obj:
            if not redirect:
                redirect = ' '
            process_url = trans.request.base.rstrip( '/' ) + url_for( controller='user', action='openid_process', redirect=redirect, openid_provider=openid_provider, auto_associate=auto_associate )  # None of these values can be empty, or else a verification error will occur
            request = None
            try:
                request = consumer.begin( openid_provider_obj.op_endpoint_url )
                if request is None:
                    message = 'No OpenID services are available at %s' % openid_provider_obj.op_endpoint_url
            except Exception as e:
                message = 'Failed to begin OpenID authentication: %s' % str( e )
            if request is not None:
                trans.app.openid_manager.add_sreg( trans, request, required=openid_provider_obj.sreg_required, optional=openid_provider_obj.sreg_optional )
                if request.shouldSendRedirect():
                    redirect_url = request.redirectURL(
                        trans.request.base, process_url )
                    trans.app.openid_manager.persist_session( trans, consumer )
                    return trans.response.send_redirect( redirect_url )
                else:
                    form = request.htmlMarkup( trans.request.base, process_url, form_tag_attrs={'id': 'openid_message', 'target': '_top'} )
                    trans.app.openid_manager.persist_session( trans, consumer )
                    return form
        return trans.response.send_redirect( url_for( controller='user',
                                                      action=action,
                                                      redirect=redirect,
                                                      use_panels=use_panels,
                                                      message=message,
                                                      status='error' ) )

    @web.expose
    def openid_process( self, trans, **kwd ):
        '''Handle's response from OpenID Providers'''
        if not trans.app.config.enable_openid:
            return trans.show_error_message( 'OpenID authentication is not enabled in this instance of Galaxy' )
        auto_associate = util.string_as_bool( kwd.get( 'auto_associate', False ) )
        action = 'login'
        if trans.user:
            action = 'openid_manage'
        if trans.app.config.support_url is not None:
            contact = '<a href="%s">support</a>' % trans.app.config.support_url
        else:
            contact = 'support'
        message = 'Verification failed for an unknown reason.  Please contact %s for assistance.' % ( contact )
        status = 'error'
        consumer = trans.app.openid_manager.get_consumer( trans )
        info = consumer.complete( kwd, trans.request.url )
        display_identifier = info.getDisplayIdentifier()
        redirect = kwd.get( 'redirect', '' ).strip()
        openid_provider = kwd.get( 'openid_provider', None )
        if info.status == trans.app.openid_manager.FAILURE and display_identifier:
            message = "Login via OpenID failed.  The technical reason for this follows, please include this message in your email if you need to %s to resolve this problem: %s" % ( contact, info.message )
            return trans.response.send_redirect( url_for( controller='user',
                                                          action=action,
                                                          use_panels=True,
                                                          redirect=redirect,
                                                          message=message,
                                                          status='error' ) )
        elif info.status == trans.app.openid_manager.SUCCESS:
            if info.endpoint.canonicalID:
                display_identifier = info.endpoint.canonicalID
            openid_provider_obj = trans.app.openid_providers.get( openid_provider )
            user_openid = trans.sa_session.query( trans.app.model.UserOpenID ).filter( trans.app.model.UserOpenID.table.c.openid == display_identifier ).first()
            if not openid_provider_obj and user_openid and user_openid.provider:
                openid_provider_obj = trans.app.openid_providers.get( user_openid.provider )
            if not openid_provider_obj:
                openid_provider_obj = trans.app.openid_providers.new_provider_from_identifier( display_identifier )
            if not user_openid:
                user_openid = trans.app.model.UserOpenID( session=trans.galaxy_session, openid=display_identifier )
            if not user_openid.user:
                user_openid.session = trans.galaxy_session
            if not user_openid.provider and openid_provider:
                user_openid.provider = openid_provider
            if trans.user:
                if user_openid.user and user_openid.user.id != trans.user.id:
                    message = "The OpenID <strong>%s</strong> is already associated with another Galaxy account, <strong>%s</strong>.  Please disassociate it from that account before attempting to associate it with a new account." % ( escape( display_identifier ), escape( user_openid.user.email ) )
                if not trans.user.active and trans.app.config.user_activation_on:  # Account activation is ON and the user is INACTIVE.
                    if ( trans.app.config.activation_grace_period != 0 ):  # grace period is ON
                        if self.is_outside_grace_period( trans, trans.user.create_time ):  # User is outside the grace period. Login is disabled and he will have the activation email resent.
                            message, status = self.resend_verification_email( trans, trans.user.email, trans.user.username )
                        else:  # User is within the grace period, let him log in.
                            pass
                    else:  # Grace period is off. Login is disabled and user will have the activation email resent.
                        message, status = self.resend_verification_email( trans, trans.user.email, trans.user.username )
                elif not user_openid.user or user_openid.user == trans.user:
                    if openid_provider_obj.id:
                        user_openid.provider = openid_provider_obj.id
                    user_openid.session = trans.galaxy_session
                    if not openid_provider_obj.never_associate_with_user:
                        if not auto_associate and ( user_openid.user and user_openid.user.id == trans.user.id ):
                            message = "The OpenID <strong>%s</strong> is already associated with your Galaxy account, <strong>%s</strong>." % ( escape( display_identifier ), escape( trans.user.email ) )
                            status = "warning"
                        else:
                            message = "The OpenID <strong>%s</strong> has been associated with your Galaxy account, <strong>%s</strong>." % ( escape( display_identifier ), escape( trans.user.email ) )
                            status = "done"
                        user_openid.user = trans.user
                        trans.sa_session.add( user_openid )
                        trans.sa_session.flush()
                        trans.log_event( "User associated OpenID: %s" % display_identifier )
                    else:
                        message = "The OpenID <strong>%s</strong> cannot be used to log into your Galaxy account, but any post authentication actions have been performed." % escape( openid_provider_obj.name )
                        status = "info"
                    openid_provider_obj.post_authentication( trans, trans.app.openid_manager, info )
                    if redirect:
                        message = '%s<br>Click <a href="%s"><strong>here</strong></a> to return to the page you were previously viewing.' % ( message, escape( self.__get_redirect_url( redirect ) ) )
                if redirect and status != "error":
                    return trans.response.send_redirect( self.__get_redirect_url( redirect ) )
                return trans.response.send_redirect( url_for( controller='user',
                                                     action='openid_manage',
                                                     use_panels=True,
                                                     redirect=redirect,
                                                     message=message,
                                                     status=status ) )
            elif user_openid.user:
                trans.handle_user_login( user_openid.user )
                trans.log_event( "User logged in via OpenID: %s" % display_identifier )
                openid_provider_obj.post_authentication( trans, trans.app.openid_manager, info )
                if not redirect:
                    redirect = url_for( '/' )
                redirect = self.__get_redirect_url( redirect )
                return trans.response.send_redirect( redirect )
            trans.sa_session.add( user_openid )
            trans.sa_session.flush()
            message = "OpenID authentication was successful, but you need to associate your OpenID with a Galaxy account."
            sreg_resp = trans.app.openid_manager.get_sreg( info )
            try:
                sreg_username_name = openid_provider_obj.use_for.get( 'username' )
                username = sreg_resp.get( sreg_username_name, '' )
            except AttributeError:
                username = ''
            try:
                sreg_email_name = openid_provider_obj.use_for.get( 'email' )
                email = sreg_resp.get( sreg_email_name, '' )
            except AttributeError:
                email = ''
            # OpenID success, but user not logged in, and not previously associated
            return trans.response.send_redirect( url_for( controller='user',
                                                 action='openid_associate',
                                                 use_panels=True,
                                                 redirect=redirect,
                                                 username=username,
                                                 email=email,
                                                 message=message,
                                                 status='warning' ) )
        elif info.status == trans.app.openid_manager.CANCEL:
            message = "Login via OpenID was cancelled by an action at the OpenID provider's site."
            status = "warning"
        elif info.status == trans.app.openid_manager.SETUP_NEEDED:
            if info.setup_url:
                return trans.response.send_redirect( info.setup_url )
            else:
                message = "Unable to log in via OpenID.  Setup at the provider is required before this OpenID can be used.  Please visit your provider's site to complete this step."
        return trans.response.send_redirect( url_for( controller='user',
                                                      action=action,
                                                      use_panels=True,
                                                      redirect=redirect,
                                                      message=message,
                                                      status=status ) )

    @web.expose
    def openid_associate( self, trans, cntrller='user', **kwd ):
        '''Associates a user with an OpenID log in'''
        if not trans.app.config.enable_openid:
            return trans.show_error_message( 'OpenID authentication is not enabled in this instance of Galaxy' )
        use_panels = util.string_as_bool( kwd.get( 'use_panels', False ) )
        message = escape( kwd.get( 'message', ''  ) )
        status = kwd.get( 'status', 'done' )
        email = kwd.get( 'email', '' )
        username = kwd.get( 'username', '' )
        redirect = kwd.get( 'redirect', '' ).strip()
        params = util.Params( kwd )
        is_admin = cntrller == 'admin' and trans.user_is_admin()
        openids = trans.galaxy_session.openids
        user = None
        if not openids:
            return trans.show_error_message( 'You have not successfully completed an OpenID authentication in this session.  You can do so on the <a href="%s">login</a> page.' % url_for( controller='user', action='login', use_panels=use_panels ) )
        elif is_admin:
            return trans.show_error_message( 'Associating OpenIDs with accounts cannot be done by administrators.' )
        if kwd.get( 'login_button', False ):
            message, status, user, success = self.__validate_login( trans, **kwd )
            if success:
                openid_objs = []
                for openid in openids:
                    openid_provider_obj = trans.app.openid_providers.get( openid.provider )
                    if not openid_provider_obj or not openid_provider_obj.never_associate_with_user:
                        openid.user = user
                        trans.sa_session.add( openid )
                        trans.log_event( "User associated OpenID: %s" % openid.openid )
                    if openid_provider_obj and openid_provider_obj.has_post_authentication_actions():
                        openid_objs.append( openid_provider_obj )
                trans.sa_session.flush()
                if len( openid_objs ) == 1:
                    return trans.response.send_redirect( url_for( controller='user', action='openid_auth', openid_provider=openid_objs[0].id, redirect=redirect, auto_associate=True ) )
                elif openid_objs:
                    message = 'You have authenticated with several OpenID providers, please click the following links to execute the post authentication actions. '
                    message = "%s<br/><ul>" % ( message )
                    for openid in openid_objs:
                        message = '%s<li><a href="%s" target="_blank">%s</a></li>' % ( message, url_for( controller='user', action='openid_auth', openid_provider=openid.id, redirect=redirect, auto_associate=True ), openid.name )
                    message = "%s</ul>" % ( message )
                    return trans.response.send_redirect( url_for( controller='user',
                                                                  action='openid_manage',
                                                                  use_panels=use_panels,
                                                                  redirect=redirect,
                                                                  message=message,
                                                                  status='info' ) )
                if redirect:
                    return trans.response.send_redirect( redirect )
                return trans.response.send_redirect( url_for( controller='user',
                                                              action='openid_manage',
                                                              use_panels=use_panels,
                                                              redirect=redirect,
                                                              message=message,
                                                              status='info' ) )
        if kwd.get( 'create_user_button', False ):
            password = kwd.get( 'password', '' )
            confirm = kwd.get( 'confirm', '' )
            subscribe = params.get( 'subscribe', '' )
            subscribe_checked = CheckboxField.is_checked( subscribe )
            error = ''
            if not trans.app.config.allow_user_creation and not trans.user_is_admin():
                error = 'User registration is disabled.  Please contact your local Galaxy administrator for an account.'
            else:
                # Check email and password validity
                error = self.__validate( trans, params, email, password, confirm, username )
                if not error:
                    # all the values are valid
                    message, status, user, success = self.__register( trans,
                                                                      cntrller,
                                                                      subscribe_checked,
                                                                      **kwd )
                    if success:
                        openid_objs = []
                        for openid in openids:
                            openid_provider_obj = trans.app.openid_providers.get( openid.provider )
                            if not openid_provider_obj:
                                openid_provider_obj = trans.app.openid_providers.new_provider_from_identifier( openid.identifier )
                            if not openid_provider_obj.never_associate_with_user:
                                openid.user = user
                                trans.sa_session.add( openid )
                                trans.log_event( "User associated OpenID: %s" % openid.openid )
                            if openid_provider_obj.has_post_authentication_actions():
                                openid_objs.append( openid_provider_obj )
                        trans.sa_session.flush()
                        if len( openid_objs ) == 1:
                            return trans.response.send_redirect( url_for( controller='user', action='openid_auth', openid_provider=openid_objs[0].id, redirect=redirect, auto_associate=True ) )
                        elif openid_objs:
                            message = 'You have authenticated with several OpenID providers, please click the following links to execute the post authentication actions. '
                            message = "%s<br/><ul>" % ( message )
                            for openid in openid_objs:
                                message = '%s<li><a href="%s" target="_blank">%s</a></li>' % ( message, url_for( controller='user', action='openid_auth', openid_provider=openid.id, redirect=redirect, auto_associate=True ), openid.name )
                            message = "%s</ul>" % ( message )
                            return trans.response.send_redirect( url_for( controller='user',
                                                                          action='openid_manage',
                                                                          use_panels=True,
                                                                          redirect=redirect,
                                                                          message=message,
                                                                          status='info' ) )
                        if redirect:
                            return trans.response.send_redirect( redirect )
                        return trans.response.send_redirect( url_for( controller='user',
                                                                      action='openid_manage',
                                                                      use_panels=use_panels,
                                                                      redirect=redirect,
                                                                      message=message,
                                                                      status='info' ) )
                else:
                    message = error
                    status = 'error'
        return trans.fill_template( '/user/openid_associate.mako',
                                    cntrller=cntrller,
                                    email=email,
                                    password='',
                                    confirm='',
                                    username=transform_publicname( trans, username ),
                                    header='',
                                    use_panels=use_panels,
                                    redirect=redirect,
                                    refresh_frames=[],
                                    message=message,
                                    status=status,
                                    active_view="user",
                                    subscribe_checked=False,
                                    openids=openids )

    @web.expose
    @web.require_login( 'manage OpenIDs' )
    def openid_disassociate( self, trans, **kwd ):
        '''Disassociates a user with an OpenID'''
        if not trans.app.config.enable_openid:
            return trans.show_error_message( 'OpenID authentication is not enabled in this instance of Galaxy' )
        params = util.Params( kwd )
        ids = params.get( 'id', None )
        message = params.get( 'message', None )
        status = params.get( 'status', None )
        use_panels = params.get( 'use_panels', False )
        user_openids = []
        if not ids:
            message = 'You must select at least one OpenID to disassociate from your Galaxy account.'
            status = 'error'
        else:
            ids = util.listify( params.id )
            for id in ids:
                id = trans.security.decode_id( id )
                user_openid = trans.sa_session.query( trans.app.model.UserOpenID ).get( int( id ) )
                if not user_openid or ( trans.user.id != user_openid.user_id ):
                    message = 'The selected OpenID(s) are not associated with your Galaxy account.'
                    status = 'error'
                    user_openids = []
                    break
                user_openids.append( user_openid )
            if user_openids:
                deleted_urls = []
                for user_openid in user_openids:
                    trans.sa_session.delete( user_openid )
                    deleted_urls.append( user_openid.openid )
                trans.sa_session.flush()
                for deleted_url in deleted_urls:
                    trans.log_event( "User disassociated OpenID: %s" % deleted_url )
                message = '%s OpenIDs were disassociated from your Galaxy account.' % len( ids )
                status = 'done'
        return trans.response.send_redirect( url_for( controller='user',
                                                      action='openid_manage',
                                                      use_panels=use_panels,
                                                      message=message,
                                                      status=status ) )

    @web.expose
    @web.require_login( 'manage OpenIDs' )
    def openid_manage( self, trans, **kwd ):
        '''Manage OpenIDs for user'''
        if not trans.app.config.enable_openid:
            return trans.show_error_message( 'OpenID authentication is not enabled in this instance of Galaxy' )
        use_panels = kwd.get( 'use_panels', False )
        if 'operation' in kwd:
            operation = kwd['operation'].lower()
            if operation == "delete":
                return trans.response.send_redirect( url_for( controller='user',
                                                              action='openid_disassociate',
                                                              use_panels=use_panels,
                                                              id=kwd['id'] ) )
        kwd['redirect'] = kwd.get( 'redirect', url_for( controller='user', action='openid_manage', use_panels=True ) ).strip()
        kwd['openid_providers'] = trans.app.openid_providers
        return self.user_openid_grid( trans, **kwd )

    @web.expose
    def login( self, trans, refresh_frames=[], **kwd ):
        '''Handle Galaxy Log in'''
        referer = trans.request.referer or ''
        redirect = self.__get_redirect_url( kwd.get( 'redirect', referer ).strip() )
        redirect_url = ''  # always start with redirect_url being empty
        use_panels = util.string_as_bool( kwd.get( 'use_panels', False ) )
        message = kwd.get( 'message', '' )
        status = kwd.get( 'status', 'done' )
        header = ''
        user = trans.user
        login = kwd.get( 'login', '' )
        if user:
            # Already logged in.
            redirect_url = redirect
            message = 'You are already logged in.'
            status = 'info'
        elif kwd.get( 'login_button', False ):
            if trans.webapp.name == 'galaxy' and not refresh_frames:
                if trans.app.config.require_login:
                    refresh_frames = [ 'masthead', 'history', 'tools' ]
                else:
                    refresh_frames = [ 'masthead', 'history' ]
            message, status, user, success = self.__validate_login( trans, **kwd )
            if success:
                redirect_url = redirect
        if not user and trans.app.config.require_login:
            if trans.app.config.allow_user_creation:
                create_account_str = "  If you don't already have an account, <a href='%s'>you may create one</a>." % \
                    web.url_for( controller='user', action='create', cntrller='user' )
                if trans.webapp.name == 'galaxy':
                    header = REQUIRE_LOGIN_TEMPLATE % ( "Galaxy instance", create_account_str )
                else:
                    header = REQUIRE_LOGIN_TEMPLATE % ( "Galaxy tool shed", create_account_str )
            else:
                if trans.webapp.name == 'galaxy':
                    header = REQUIRE_LOGIN_TEMPLATE % ( "Galaxy instance", "" )
                else:
                    header = REQUIRE_LOGIN_TEMPLATE % ( "Galaxy tool shed", "" )
        return trans.fill_template( '/user/login.mako',
                                    login=login,
                                    header=header,
                                    use_panels=use_panels,
                                    redirect_url=redirect_url,
                                    redirect=redirect,
                                    refresh_frames=refresh_frames,
                                    message=message,
                                    status=status,
                                    openid_providers=trans.app.openid_providers,
                                    form_input_auto_focus=True,
                                    active_view="user" )

    def __validate_login( self, trans, **kwd ):
        """Validates numerous cases that might happen during the login time."""
        status = kwd.get( 'status', 'error' )
        login = kwd.get( 'login', '' )
        password = kwd.get( 'password', '' )
        referer = trans.request.referer or ''
        redirect = kwd.get( 'redirect', referer ).strip()
        success = False
        user = trans.sa_session.query( trans.app.model.User ).filter(or_(
            trans.app.model.User.table.c.email == login,
            trans.app.model.User.table.c.username == login
        )).first()
        log.debug("trans.app.config.auth_config_file: %s" % trans.app.config.auth_config_file)
        if not user:
            autoreg = trans.app.auth_manager.check_auto_registration(trans, login, password)
            if autoreg[0]:
                kwd['email'] = autoreg[1]
                kwd['username'] = autoreg[2]
                message = " ".join( [ validate_email( trans, kwd['email'] ),
                                      validate_publicname( trans, kwd['username'] ) ] ).rstrip()
                if not message:
                    message, status, user, success = self.__register( trans, 'user', False, **kwd )
                    if success:
                        # The handle_user_login() method has a call to the history_set_default_permissions() method
                        # (needed when logging in with a history), user needs to have default permissions set before logging in
                        trans.handle_user_login( user )
                        trans.log_event( "User (auto) created a new account" )
                        trans.log_event( "User logged in" )
                    else:
                        message = "Auto-registration failed, contact your local Galaxy administrator. %s" % message
                else:
                    message = "Auto-registration failed, contact your local Galaxy administrator. %s" % message
            else:
                message = "No such user or invalid password"
        elif user.deleted:
            message = "This account has been marked deleted, contact your local Galaxy administrator to restore the account."
            if trans.app.config.error_email_to is not None:
                message += ' Contact: %s' % trans.app.config.error_email_to
        elif user.external:
            message = "This account was created for use with an external authentication method, contact your local Galaxy administrator to activate it."
            if trans.app.config.error_email_to is not None:
                message += ' Contact: %s' % trans.app.config.error_email_to
        elif not trans.app.auth_manager.check_password(user, password):
            message = "Invalid password"
        elif trans.app.config.user_activation_on and not user.active:  # activation is ON and the user is INACTIVE
            if ( trans.app.config.activation_grace_period != 0 ):  # grace period is ON
                if self.is_outside_grace_period( trans, user.create_time ):  # User is outside the grace period. Login is disabled and he will have the activation email resent.
                    message, status = self.resend_verification_email( trans, user.email, user.username )
                else:  # User is within the grace period, let him log in.
                    message, success, status = self.proceed_login( trans, user, redirect )
            else:  # Grace period is off. Login is disabled and user will have the activation email resent.
                message, status = self.resend_verification_email( trans, user.email, user.username )
        else:  # activation is OFF
            pw_expires = trans.app.config.password_expiration_period
            if pw_expires and user.last_password_change < datetime.today() - pw_expires:
                # Password is expired, we don't log them in.
                trans.response.send_redirect(web.url_for(controller='user',
                                                         action='change_password',
                                                         message='Your password has expired. Please change it to access Galaxy.',
                                                         redirect_home=True,
                                                         status='error'))
            message, success, status = self.proceed_login( trans, user, redirect )
            if pw_expires and user.last_password_change < datetime.today() - timedelta(days=pw_expires.days / 10):
                # If password is about to expire, modify message to state that.
                expiredate = datetime.today() - user.last_password_change + pw_expires
                message = 'You are now logged in as %s. Your password will expire in %s days.<br>You can <a target="_top" href="%s">go back to the page you were visiting</a> or <a target="_top" href="%s">go to the home page</a>.' % \
                          (expiredate.days, user.email, redirect, url_for('/'))
                status = 'warning'
        return ( message, status, user, success )

    def proceed_login( self, trans, user, redirect ):
        """
        Function processes user login. It is called in case all the login requirements are valid.
        """
        message = ''
        trans.handle_user_login( user )
        if trans.webapp.name == 'galaxy':
            trans.log_event( "User logged in" )
            message = 'You are now logged in as %s.<br>You can <a target="_top" href="%s">go back to the page you were visiting</a> or <a target="_top" href="%s">go to the home page</a>.' % \
                ( user.email, redirect, url_for( '/' ) )
            if trans.app.config.require_login:
                message += '  <a target="_top" href="%s">Click here</a> to continue to the home page.' % web.url_for( controller="root", action="welcome" )
        success = True
        status = 'done'
        return message, success, status

    @web.expose
    def resend_verification( self, trans ):
        """
        Exposed function for use outside of the class. E.g. when user click on the resend link in the masthead.
        """
        message, status = self.resend_verification_email( trans, None, None )
        if status == 'done':
            return trans.show_ok_message( message )
        else:
            return trans.show_error_message( message )

    def resend_verification_email( self, trans, email, username ):
        """
        Function resends the verification email in case user wants to log in with an inactive account or he clicks the resend link.
        """
        if email is None:  # User is coming from outside registration form, load email from trans
            email = trans.user.email
        if username is None:  # User is coming from outside registration form, load email from trans
            username = trans.user.username
        is_activation_sent = self.send_verification_email( trans, email, username )
        if is_activation_sent:
            message = 'This account has not been activated yet. The activation link has been sent again. Please check your email address <b>%s</b> including the spam/trash folder.<br><a target="_top" href="%s">Return to the home page</a>.' % ( escape( email ), url_for( '/' ) )
            status = 'error'
        else:
            message = 'This account has not been activated yet but we are unable to send the activation link. Please contact your local Galaxy administrator.<br><a target="_top" href="%s">Return to the home page</a>.' % url_for( '/' )
            status = 'error'
            if trans.app.config.error_email_to is not None:
                message += '<br>Error contact: %s' % trans.app.config.error_email_to
        return message, status

    def is_outside_grace_period( self, trans, create_time ):
        """
        Function checks whether the user is outside the config-defined grace period for inactive accounts.
        """
        #  Activation is forced and the user is not active yet. Check the grace period.
        activation_grace_period = trans.app.config.activation_grace_period
        delta = timedelta( hours=int( activation_grace_period ) )
        time_difference = datetime.utcnow() - create_time
        return ( time_difference > delta or activation_grace_period == 0 )

    @web.expose
    def logout( self, trans, logout_all=False ):
        if trans.webapp.name == 'galaxy':
            if trans.app.config.require_login:
                refresh_frames = [ 'masthead', 'history', 'tools' ]
            else:
                refresh_frames = [ 'masthead', 'history' ]
            # Recalculate user disk usage.
<<<<<<< HEAD
            trans.user.calculate_disk_usage()
=======
            if trans.user:
                trans.user.calculate_disk_usage()
>>>>>>> c82530fd
            # Since logging an event requires a session, we'll log prior to ending the session
            trans.log_event( "User logged out" )
        else:
            refresh_frames = [ 'masthead' ]
        trans.handle_user_logout( logout_all=logout_all )
        message = 'You have been logged out.<br>To log in again <a target="_top" href="%s">go to the home page</a>.' % \
            ( url_for( '/' ) )
        if biostar.biostar_logged_in( trans ):
            biostar_url = biostar.biostar_logout( trans )
            if biostar_url:
                # TODO: It would be better if we automatically logged this user out of biostar
                message += '<br>To logout of Biostar, please click <a href="%s" target="_blank">here</a>.' % ( biostar_url )
        if trans.app.config.use_remote_user and trans.app.config.remote_user_logout_href:
            trans.response.send_redirect(trans.app.config.remote_user_logout_href)
        else:
            return trans.fill_template('/user/logout.mako',
                                       refresh_frames=refresh_frames,
                                       message=message,
                                       status='done',
                                       active_view="user" )

    @web.expose
    def create( self, trans, cntrller='user', redirect_url='', refresh_frames=[], **kwd ):
        params = util.Params( kwd )
        # If the honeypot field is not empty we are dealing with a bot.
        honeypot_field = params.get( 'bear_field', '' )
        if honeypot_field != '':
            return trans.show_error_message( "You've been flagged as a possible bot. If you are not, please try registering again and fill the form out carefully. <a target=\"_top\" href=\"%s\">Go to the home page</a>." ) % url_for( '/' )

        message = util.restore_text( params.get( 'message', ''  ) )
        status = params.get( 'status', 'done' )
        use_panels = util.string_as_bool( kwd.get( 'use_panels', True ) )
        email = util.restore_text( params.get( 'email', '' ) )
        # Do not sanitize passwords, so take from kwd
        # instead of params ( which were sanitized )
        password = kwd.get( 'password', '' )
        confirm = kwd.get( 'confirm', '' )
        username = util.restore_text( params.get( 'username', '' ) )
        subscribe = params.get( 'subscribe', '' )
        subscribe_checked = CheckboxField.is_checked( subscribe )
        referer = trans.request.referer or ''
        redirect = kwd.get( 'redirect', referer ).strip()
        is_admin = cntrller == 'admin' and trans.user_is_admin
        if not trans.app.config.allow_user_creation and not trans.user_is_admin():
            message = 'User registration is disabled.  Please contact your local Galaxy administrator for an account.'
            if trans.app.config.error_email_to is not None:
                message += ' Contact: %s' % trans.app.config.error_email_to
            status = 'error'
        else:
            # check user is allowed to register
            message, status = trans.app.auth_manager.check_registration_allowed(email, username, password)
            if message == '':
                if not refresh_frames:
                    if trans.webapp.name == 'galaxy':
                        if trans.app.config.require_login:
                            refresh_frames = [ 'masthead', 'history', 'tools' ]
                        else:
                            refresh_frames = [ 'masthead', 'history' ]
                    else:
                        refresh_frames = [ 'masthead' ]
                # Create the user, save all the user info and login to Galaxy
                if params.get( 'create_user_button', False ):
                    # Check email and password validity
                    message = self.__validate( trans, params, email, password, confirm, username )
                    if not message:
                        # All the values are valid
                        message, status, user, success = self.__register( trans,
                                                                          cntrller,
                                                                          subscribe_checked,
                                                                          **kwd )
                        if trans.webapp.name == 'tool_shed':
                            redirect_url = url_for( '/' )
                        if success and not is_admin:
                            # The handle_user_login() method has a call to the history_set_default_permissions() method
                            # (needed when logging in with a history), user needs to have default permissions set before logging in
                            trans.handle_user_login( user )
                            trans.log_event( "User created a new account" )
                            trans.log_event( "User logged in" )
                        if success and is_admin:
                            message = 'Created new user account (%s)' % escape( user.email )
                            trans.response.send_redirect( web.url_for( controller='admin',
                                                                       action='users',
                                                                       cntrller=cntrller,
                                                                       message=message,
                                                                       status=status ) )
                    else:
                        status = 'error'
        if trans.webapp.name == 'galaxy':
            #  Warning message that is shown on the registration page.
            registration_warning_message = trans.app.config.registration_warning_message
        else:
            registration_warning_message = None
        return trans.fill_template( '/user/register.mako',
                                    cntrller=cntrller,
                                    email=email,
                                    username=transform_publicname( trans, username ),
                                    subscribe_checked=subscribe_checked,
                                    use_panels=use_panels,
                                    redirect=redirect,
                                    redirect_url=redirect_url,
                                    refresh_frames=refresh_frames,
                                    registration_warning_message=registration_warning_message,
                                    message=message,
                                    status=status )

    def __register( self, trans, cntrller, subscribe_checked, **kwd ):
        email = util.restore_text( kwd.get( 'email', '' ) )
        password = kwd.get( 'password', '' )
        username = util.restore_text( kwd.get( 'username', '' ) )
        message = escape( kwd.get( 'message', ''  ) )
        status = kwd.get( 'status', 'done' )
        is_admin = cntrller == 'admin' and trans.user_is_admin()
        user = self.create_user( trans=trans, email=email, username=username, password=password )
        error = ''
        success = True
        if trans.webapp.name == 'galaxy':
            if subscribe_checked:
                # subscribe user to email list
                if trans.app.config.smtp_server is None:
                    error = "Now logged in as " + user.email + ". However, subscribing to the mailing list has failed because mail is not configured for this Galaxy instance. <br>Please contact your local Galaxy administrator."
                else:
                    body = 'Join Mailing list.\n'
                    to = trans.app.config.mailing_join_addr
                    frm = email
                    subject = 'Join Mailing List'
                    try:
                        util.send_mail( frm, to, subject, body, trans.app.config )
                    except Exception:
                        log.exception( 'Subscribing to the mailing list has failed.' )
                        error = "Now logged in as " + user.email + ". However, subscribing to the mailing list has failed."
            if not error and not is_admin:
                # The handle_user_login() method has a call to the history_set_default_permissions() method
                # (needed when logging in with a history), user needs to have default permissions set before logging in
                trans.handle_user_login( user )
                trans.log_event( "User created a new account" )
                trans.log_event( "User logged in" )
            elif not error:
                trans.response.send_redirect( web.url_for( controller='admin',
                                                           action='users',
                                                           message='Created new user account (%s)' % user.email,
                                                           status=status ) )
        if error:
            message = error
            status = 'error'
            success = False
        else:
            if trans.webapp.name == 'galaxy' and trans.app.config.user_activation_on:
                is_activation_sent = self.send_verification_email( trans, email, username )
                if is_activation_sent:
                    message = 'Now logged in as %s.<br>Verification email has been sent to your email address. Please verify it by clicking the activation link in the email.<br>Please check your spam/trash folder in case you cannot find the message.<br><a target="_top" href="%s">Return to the home page.</a>' % ( escape( user.email ), url_for( '/' ) )
                    success = True
                else:
                    message = 'Unable to send activation email, please contact your local Galaxy administrator.'
                    if trans.app.config.error_email_to is not None:
                        message += ' Contact: %s' % trans.app.config.error_email_to
                    success = False
            else:  # User activation is OFF, proceed without sending the activation email.
                message = 'Now logged in as %s.<br><a target="_top" href="%s">Return to the home page.</a>' % ( escape( user.email ), url_for( '/' ) )
                success = True
        return ( message, status, user, success )

    def send_verification_email( self, trans, email, username ):
        """
        Send the verification email containing the activation link to the user's email.
        """
        if username is None:
            username = trans.user.username
        activation_link = self.prepare_activation_link( trans, escape( email ) )

        host = trans.request.host.split( ':' )[ 0 ]
        if host in [ 'localhost', '127.0.0.1', '0.0.0.0' ]:
            host = socket.getfqdn()
        body = ("Hello %s,\n\n"
                "In order to complete the activation process for %s begun on %s at %s, please click on the following link to verify your account:\n\n"
                "%s \n\n"
                "By clicking on the above link and opening a Galaxy account you are also confirming that you have read and agreed to Galaxy's Terms and Conditions for use of this service (%s). This includes a quota limit of one account per user. Attempts to subvert this limit by creating multiple accounts or through any other method may result in termination of all associated accounts and data.\n\n"
                "Please contact us if you need help with your account at: %s. You can also browse resources available at: %s. \n\n"
                "More about the Galaxy Project can be found at galaxyproject.org\n\n"
                "Your Galaxy Team" % (escape( username ), escape( email ),
                                      datetime.utcnow().strftime( "%D"),
                                      trans.request.host, activation_link,
                                      trans.app.config.terms_url,
                                      trans.app.config.error_email_to,
                                      trans.app.config.instance_resource_url))
        to = email
        frm = trans.app.config.email_from or 'galaxy-no-reply@' + host
        subject = 'Galaxy Account Activation'
        try:
            util.send_mail( frm, to, subject, body, trans.app.config )
            return True
        except Exception:
            log.exception( 'Unable to send the activation email.' )
            return False

    def prepare_activation_link( self, trans, email ):
        """
        Prepare the account activation link for the user.
        """
        activation_token = self.get_activation_token( trans, email )
        activation_link = url_for( controller='user', action='activate', activation_token=activation_token, email=email, qualified=True  )
        return activation_link

    def get_activation_token( self, trans, email ):
        """
        Check for the activation token. Create new activation token and store it in the database if no token found.
        """
        user = trans.sa_session.query( trans.app.model.User ).filter( trans.app.model.User.table.c.email == email ).first()
        activation_token = user.activation_token
        if activation_token is None:
            activation_token = hash_util.new_secure_hash( str( random.getrandbits( 256 ) ) )
            user.activation_token = activation_token
            trans.sa_session.add( user )
            trans.sa_session.flush()
        return activation_token

    @web.expose
    def activate( self, trans, **kwd ):
        """
        Check whether token fits the user and then activate the user's account.
        """
        params = util.Params( kwd, sanitize=False )
        email = urllib.unquote( params.get( 'email', None ) )
        activation_token = params.get( 'activation_token', None )

        if email is None or activation_token is None:
            #  We don't have the email or activation_token, show error.
            return trans.show_error_message( "You are using an invalid activation link. Try to log in and we will send you a new activation email. <br><a href='%s'>Go to login page.</a>" ) % web.url_for( controller="root", action="index" )
        else:
            # Find the user
            user = trans.sa_session.query( trans.app.model.User ).filter( trans.app.model.User.table.c.email == email ).first()
            # If the user is active already don't try to activate
            if user.active is True:
                return trans.show_ok_message( "Your account is already active. Nothing has changed. <br><a href='%s'>Go to login page.</a>" ) % web.url_for( controller='root', action='index' )
            if user.activation_token == activation_token:
                user.activation_token = None
                user.active = True
                trans.sa_session.add( user )
                trans.sa_session.flush()
                return trans.show_ok_message( "Your account has been successfully activated! <br><a href='%s'>Go to login page.</a>" ) % web.url_for( controller='root', action='index' )
            else:
                #  Tokens don't match. Activation is denied.
                return trans.show_error_message( "You are using an invalid activation link. Try to log in and we will send you a new activation email. <br><a href='%s'>Go to login page.</a>" ) % web.url_for( controller='root', action='index' )
        return

    @web.expose
    def reset_password( self, trans, email=None, **kwd ):
        """Reset the user's password. Send an email with token that allows a password change."""
        if trans.app.config.smtp_server is None:
            return trans.show_error_message( "Mail is not configured for this Galaxy instance "
                                             "and password reset information cannot be sent. "
                                             "Please contact your local Galaxy administrator." )
        message = None
        status = 'done'
        if kwd.get( 'reset_password_button', False ):
            message = validate_email(trans, email, check_dup=False)
            if not message:
                # Default to a non-userinfo-leaking response message
                message = ( "Your reset request for %s has been received.  "
                            "Please check your email account for more instructions.  "
                            "If you do not receive an email shortly, please contact an administrator." % ( escape( email ) ) )
                reset_user = trans.sa_session.query( trans.app.model.User ).filter( trans.app.model.User.table.c.email == email ).first()
                if not reset_user:
                    # Perform a case-insensitive check only if the user wasn't found
                    reset_user = trans.sa_session.query( trans.app.model.User ).filter( func.lower(trans.app.model.User.table.c.email) == func.lower(email) ).first()
                if reset_user:
                    prt = trans.app.model.PasswordResetToken( reset_user )
                    trans.sa_session.add( prt )
                    trans.sa_session.flush()
                    host = trans.request.host.split( ':' )[ 0 ]
                    if host in [ 'localhost', '127.0.0.1', '0.0.0.0' ]:
                        host = socket.getfqdn()
                    reset_url = url_for( controller='user',
                                         action="change_password",
                                         token=prt.token, qualified=True)
                    body = PASSWORD_RESET_TEMPLATE % ( host, prt.expiration_time.strftime(trans.app.config.pretty_datetime_format),
                                                       reset_url )
                    frm = trans.app.config.email_from or 'galaxy-no-reply@' + host
                    subject = 'Galaxy Password Reset'
                    try:
                        util.send_mail( frm, email, subject, body, trans.app.config )
                        trans.sa_session.add( reset_user )
                        trans.sa_session.flush()
                        trans.log_event( "User reset password: %s" % email )
                    except Exception:
                        log.exception( 'Unable to reset password.' )
        return trans.fill_template( '/user/reset_password.mako',
                                    message=message,
                                    status=status )

    def __validate( self, trans, params, email, password, confirm, username ):
        # If coming from the tool shed webapp, we'll require a public user name
        if trans.webapp.name == 'tool_shed':
            if not username:
                return "A public user name is required in the tool shed."
            if username in [ 'repos' ]:
                return "The term <b>%s</b> is a reserved word in the tool shed, so it cannot be used as a public user name." % escape( username )
        message = "\n".join( [ validate_email( trans, email ),
                               validate_password( trans, password, confirm ),
                               validate_publicname( trans, username ) ] ).rstrip()
        return message

    @web.expose
    @web.require_login( "to get most recently used tool" )
    @web.json_pretty
    def get_most_recently_used_tool_async( self, trans ):
        """ Returns information about the most recently used tool. """

        # Get most recently used tool.
        query = trans.sa_session.query( self.app.model.Job.tool_id ).join( self.app.model.History ) \
                                .filter( self.app.model.History.user == trans.user ) \
                                .order_by( self.app.model.Job.create_time.desc() ).limit(1)
        tool_id = query[0][0]  # Get first element in first row of query.
        tool = self.get_toolbox().get_tool( tool_id )

        # Return tool info.
        tool_info = {"id": tool.id,
                     "link": url_for( controller='tool_runner', tool_id=tool.id ),
                     "target": tool.target,
                     "name": tool.name,  # TODO: translate this using _()
                     "minsizehint": tool.uihints.get( 'minwidth', -1 ),
                     "description": tool.description}
        return tool_info

    @web.expose
    def set_user_pref_async( self, trans, pref_name, pref_value ):
        """ Set a user preference asynchronously. If user is not logged in, do nothing. """
        if trans.user:
            trans.log_action( trans.get_user(), "set_user_pref", "", { pref_name: pref_value } )
            trans.user.preferences[pref_name] = pref_value
            trans.sa_session.flush()

    @web.expose
    def log_user_action_async( self, trans, action, context, params ):
        """ Log a user action asynchronously. If user is not logged in, do nothing. """
        if trans.user:
            trans.log_action( trans.get_user(), action, context, params )

    @web.expose
    @web.require_login()
    def dbkeys( self, trans, **kwds ):
        """ Handle custom builds. """

        #
        # Process arguments and add/delete build.
        #
        user = trans.user
        message = None
        lines_skipped = 0
        if self.installed_len_files is None:
            installed_builds = []
            for build in glob.glob( os.path.join(trans.app.config.len_file_path, "*.len") ):
                installed_builds.append( os.path.basename(build).split(".len")[0] )
            self.installed_len_files = ", ".join(installed_builds)
        if 'dbkeys' not in user.preferences:
            dbkeys = {}
        else:
            dbkeys = loads(user.preferences['dbkeys'])
        if 'delete' in kwds:
            # Delete a build.
            key = kwds.get('key', '')
            if key and key in dbkeys:
                del dbkeys[key]
        elif 'add' in kwds:
            # Add new custom build.
            name = kwds.get('name', '')
            key = kwds.get('key', '')

            # Look for build's chrom info in len_file and len_text.
            len_file = kwds.get( 'len_file', None )
            if getattr( len_file, "file", None ):  # Check if it's a FieldStorage object
                len_text = len_file.file.read()
            else:
                len_text = kwds.get( 'len_text', None )

            if not len_text:
                # Using FASTA from history.
                dataset_id = kwds.get('dataset_id', '')

            if not name or not key or not ( len_text or dataset_id ):
                message = "You must specify values for all the fields."
            elif key in dbkeys:
                message = "There is already a custom build with that key. Delete it first if you want to replace it."
            else:
                # Have everything needed; create new build.
                build_dict = { "name": name }
                if len_text:
                    # Create new len file
                    new_len = trans.app.model.HistoryDatasetAssociation( extension="len", create_dataset=True, sa_session=trans.sa_session )
                    trans.sa_session.add( new_len )
                    new_len.name = name
                    new_len.visible = False
                    new_len.state = trans.app.model.Job.states.OK
                    new_len.info = "custom build .len file"
                    try:
                        trans.app.object_store.create( new_len.dataset )
                    except ObjectInvalid:
                        raise Exception( 'Unable to create output dataset: object store is full' )

                    trans.sa_session.flush()
                    counter = 0
                    f = open(new_len.file_name, "w")
                    # LEN files have format:
                    #   <chrom_name><tab><chrom_length>
                    for line in len_text.split("\n"):
                        lst = line.strip().rsplit(None, 1)  # Splits at the last whitespace in the line
                        if not lst or len(lst) < 2:
                            lines_skipped += 1
                            continue
                        chrom, length = lst[0], lst[1]
                        try:
                            length = int(length)
                        except ValueError:
                            lines_skipped += 1
                            continue

                        if chrom != escape(chrom):
                            message = 'Invalid chromosome(s) with HTML detected and skipped'
                            lines_skipped += 1
                            continue

                        counter += 1
                        f.write("%s\t%s\n" % (chrom, length))
                    f.close()

                    build_dict.update( { "len": new_len.id, "count": counter } )
                else:
                    dataset_id = trans.security.decode_id( dataset_id )
                    build_dict[ "fasta" ] = dataset_id
                dbkeys[key] = build_dict
        # Save builds.
        # TODO: use database table to save builds.
        user.preferences['dbkeys'] = dumps(dbkeys)
        trans.sa_session.flush()

        #
        # Display custom builds page.
        #

        # Add chrom/contig count to dbkeys dict.
        updated = False
        for key, attributes in dbkeys.items():
            if 'count' in attributes:
                # Already have count, so do nothing.
                continue

            # Get len file.
            fasta_dataset = trans.sa_session.query( trans.app.model.HistoryDatasetAssociation ).get( attributes[ 'fasta' ] )
            len_dataset = fasta_dataset.get_converted_dataset( trans, "len" )
            # HACK: need to request dataset again b/c get_converted_dataset()
            # doesn't return dataset (as it probably should).
            len_dataset = fasta_dataset.get_converted_dataset( trans, "len" )
            if len_dataset.state == trans.app.model.Job.states.ERROR:
                # Can't use len dataset.
                continue

            # Get chrom count file.
            chrom_count_dataset = len_dataset.get_converted_dataset( trans, "linecount" )
            if not chrom_count_dataset or chrom_count_dataset.state != trans.app.model.Job.states.OK:
                # No valid linecount dataset.
                continue
            else:
                # Set chrom count.
                try:
                    chrom_count = int( open( chrom_count_dataset.file_name ).readline() )
                    attributes[ 'count' ] = chrom_count
                    updated = True
                except Exception as e:
                    log.error( "Failed to open chrom count dataset: %s", e )

        if updated:
            user.preferences['dbkeys'] = dumps(dbkeys)
            trans.sa_session.flush()

        # Potential genome data for custom builds is limited to fasta datasets in current history for now.
        fasta_hdas = trans.sa_session.query( model.HistoryDatasetAssociation ) \
                          .filter_by( history=trans.history, extension="fasta", deleted=False ) \
                          .order_by( model.HistoryDatasetAssociation.hid.desc() )

        return trans.fill_template( 'user/dbkeys.mako',
                                    user=user,
                                    dbkeys=dbkeys,
                                    message=message,
                                    installed_len_files=self.installed_len_files,
                                    lines_skipped=lines_skipped,
                                    fasta_hdas=fasta_hdas,
                                    use_panels=kwds.get( 'use_panels', False ) )

    def __get_redirect_url( self, redirect ):
        root_url = url_for( '/', qualified=True )
        # compare urls, to prevent a redirect from pointing (directly) outside of galaxy
        # or to enter a logout/login loop
        if not util.compare_urls( root_url, redirect, compare_path=False ) or util.compare_urls( url_for( controller='user', action='logout', qualified=True ), redirect ):
            log.warning('Redirect URL is outside of Galaxy, will redirect to Galaxy root instead: %s', redirect)
            redirect = root_url
        elif util.compare_urls( url_for( controller='user', action='logout', qualified=True ), redirect ):
            redirect = root_url
        return redirect

    @web.expose
    def change_password( self, trans, token=None, **kwd):
        """
        Provides a form with which one can change their password.  If token is
        provided, don't require current password.

        NOTE: This endpoint has been temporarily returned to the user
        controller, and will go away once there is a suitable replacement.
        """
        status = None
        message = kwd.get( 'message', '' )
        user = None
        if kwd.get( 'change_password_button', False ):
            password = kwd.get( 'password', '' )
            confirm = kwd.get( 'confirm', '' )
            current = kwd.get( 'current', '' )
            token_result = None
            if token:
                # If a token was supplied, validate and set user
                token_result = trans.sa_session.query( trans.app.model.PasswordResetToken ).get(token)
                if token_result and token_result.expiration_time > datetime.utcnow():
                    user = token_result.user
                else:
                    return trans.show_error_message("Invalid or expired password reset token, please request a new one.")
            else:
                # The user is changing their own password, validate their current password
                (ok, message) = trans.app.auth_manager.check_change_password(trans.user, current )
                if ok:
                    user = trans.user
                else:
                    status = 'error'
            if user:
                # Validate the new password
                message = validate_password( trans, password, confirm )
                if message:
                    status = 'error'
                else:
                    # Save new password
                    user.set_password_cleartext( password )
                    # if we used a token, invalidate it and log the user in.
                    if token_result:
                        trans.handle_user_login(token_result.user)
                        token_result.expiration_time = datetime.utcnow()
                        trans.sa_session.add(token_result)
                    # Invalidate all other sessions
                    for other_galaxy_session in trans.sa_session.query( trans.app.model.GalaxySession ) \
                                                     .filter( and_( trans.app.model.GalaxySession.table.c.user_id == user.id,
                                                                    trans.app.model.GalaxySession.table.c.is_valid == true(),
                                                                    trans.app.model.GalaxySession.table.c.id != trans.galaxy_session.id ) ):
                        other_galaxy_session.is_valid = False
                        trans.sa_session.add( other_galaxy_session )
                    trans.sa_session.add( user )
                    trans.sa_session.flush()
                    trans.log_event( "User change password" )
                    if kwd.get('display_top', False) == 'True':
                        return trans.response.send_redirect( url_for( '/', message='Password has been changed' ))
                    else:
                        return trans.show_ok_message('The password has been changed and any other existing Galaxy sessions have been logged out (but jobs in histories in those sessions will not be interrupted).')
        # Yes, this intentionally uses the template moved to tool_shed for right now, until it is removed.
        return trans.fill_template( '/webapps/tool_shed/user/change_password.mako',
                                    token=token,
                                    status=status,
                                    message=message,
                                    display_top=kwd.get('redirect_home', False)
                                    )<|MERGE_RESOLUTION|>--- conflicted
+++ resolved
@@ -625,12 +625,8 @@
             else:
                 refresh_frames = [ 'masthead', 'history' ]
             # Recalculate user disk usage.
-<<<<<<< HEAD
-            trans.user.calculate_disk_usage()
-=======
             if trans.user:
                 trans.user.calculate_disk_usage()
->>>>>>> c82530fd
             # Since logging an event requires a session, we'll log prior to ending the session
             trans.log_event( "User logged out" )
         else:
