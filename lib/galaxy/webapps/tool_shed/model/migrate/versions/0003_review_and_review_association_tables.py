--- conflicted
+++ resolved
@@ -37,13 +37,8 @@
     metadata.reflect()
     try:
         ToolRatingAssociation_table.create()
-<<<<<<< HEAD
-    except Exception as e:
-        log.debug("Creating tool_rating_association table failed: %s" % str(e))
-=======
     except Exception:
         log.exception("Creating tool_rating_association table failed.")
->>>>>>> 2f2acb98
 
 
 def downgrade(migrate_engine):
@@ -52,10 +47,5 @@
     metadata.reflect()
     try:
         ToolRatingAssociation_table.drop()
-<<<<<<< HEAD
-    except Exception as e:
-        log.debug("Dropping tool_rating_association table failed: %s" % str(e))
-=======
     except Exception:
-        log.exception("Dropping tool_rating_association table failed.")
->>>>>>> 2f2acb98
+        log.exception("Dropping tool_rating_association table failed.")