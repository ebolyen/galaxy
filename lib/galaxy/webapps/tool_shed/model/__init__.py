import logging
import operator
import os
from datetime import datetime, timedelta
from galaxy import util
from galaxy.util import unique_id
from galaxy.util.bunch import Bunch
from galaxy.util.hash_util import new_secure_hash
from galaxy.util.dictifiable import Dictifiable
import tool_shed.repository_types.util as rt_util
<<<<<<< HEAD
from tool_shed.dependencies.repository import relation_builder
from tool_shed.util import shed_util_common as suc
=======
import tool_shed.util.shed_util_common as suc
from tool_shed.dependencies.repository import relation_builder
>>>>>>> 0988a6e7

from mercurial import hg
from mercurial import ui

log = logging.getLogger( __name__ )


class APIKeys( object ):
    pass


class User( object, Dictifiable ):
    dict_collection_visible_keys = ( 'id', 'username' )
    dict_element_visible_keys = ( 'id', 'username' )

    def __init__( self, email=None, password=None ):
        self.email = email
        self.password = password
        self.external = False
        self.deleted = False
        self.purged = False
        self.username = None
        self.new_repo_alert = False

    def all_roles( self ):
        roles = [ ura.role for ura in self.roles ]
        for group in [ uga.group for uga in self.groups ]:
            for role in [ gra.role for gra in group.roles ]:
                if role not in roles:
                    roles.append( role )
        return roles

    def check_password( self, cleartext ):
        """Check if 'cleartext' matches 'self.password' when hashed."""
        return self.password == new_secure_hash( text_type=cleartext )

    def get_disk_usage( self, nice_size=False ):
        return 0

    @property
    def nice_total_disk_usage( self ):
        return 0

    def set_disk_usage( self, bytes ):
        pass

    total_disk_usage = property( get_disk_usage, set_disk_usage )

    def set_password_cleartext( self, cleartext ):
        """Set 'self.password' to the digest of 'cleartext'."""
        self.password = new_secure_hash( text_type=cleartext )


class PasswordResetToken( object ):
    def __init__( self, user, token=None):
        if token:
            self.token = token
        else:
            self.token = unique_id()
        self.user = user
        self.expiration_time = datetime.now() + timedelta(hours=24)


class Group( object, Dictifiable ):
    dict_collection_visible_keys = ( 'id', 'name' )
    dict_element_visible_keys = ( 'id', 'name' )

    def __init__( self, name=None ):
        self.name = name
        self.deleted = False


class Role( object, Dictifiable ):
    dict_collection_visible_keys = ( 'id', 'name' )
    dict_element_visible_keys = ( 'id', 'name', 'description', 'type' )
    private_id = None
    types = Bunch( PRIVATE='private',
                   SYSTEM='system',
                   USER='user',
                   ADMIN='admin',
                   SHARING='sharing' )

    def __init__( self, name="", description="", type="system", deleted=False ):
        self.name = name
        self.description = description
        self.type = type
        self.deleted = deleted

    @property
    def is_repository_admin_role( self ):
        # A repository admin role must always be associated with a repository. The mapper returns an
        # empty list for those roles that have no repositories.  This method will require changes if
        # new features are introduced that results in more than one role per repository.
        if self.repositories:
            return True
        return False


class UserGroupAssociation( object ):
    def __init__( self, user, group ):
        self.user = user
        self.group = group


class UserRoleAssociation( object ):
    def __init__( self, user, role ):
        self.user = user
        self.role = role


class GroupRoleAssociation( object ):
    def __init__( self, group, role ):
        self.group = group
        self.role = role


class RepositoryRoleAssociation( object ):
    def __init__( self, repository, role ):
        self.repository = repository
        self.role = role


class GalaxySession( object ):

    def __init__( self,
                  id=None,
                  user=None,
                  remote_host=None,
                  remote_addr=None,
                  referer=None,
                  current_history=None,
                  session_key=None,
                  is_valid=False,
                  prev_session_id=None,
                  last_action=None ):
        self.id = id
        self.user = user
        self.remote_host = remote_host
        self.remote_addr = remote_addr
        self.referer = referer
        self.current_history = current_history
        self.session_key = session_key
        self.is_valid = is_valid
        self.prev_session_id = prev_session_id
        self.last_action = last_action or datetime.now()


class Repository( object, Dictifiable ):
    dict_collection_visible_keys = ( 'id', 'name', 'type', 'remote_repository_url', 'homepage_url', 'description', 'user_id', 'private', 'deleted',
                                     'times_downloaded', 'deprecated' )
    dict_element_visible_keys = ( 'id', 'name', 'type', 'remote_repository_url', 'homepage_url', 'description', 'long_description', 'user_id', 'private',
                                  'deleted', 'times_downloaded', 'deprecated' )
    file_states = Bunch( NORMAL='n',
                         NEEDS_MERGING='m',
                         MARKED_FOR_REMOVAL='r',
                         MARKED_FOR_ADDITION='a',
                         NOT_TRACKED='?' )

    def __init__( self, id=None, name=None, type=None, remote_repository_url=None, homepage_url=None,
                  description=None, long_description=None, user_id=None, private=False,
                  deleted=None, email_alerts=None, times_downloaded=0, deprecated=False ):
        self.id = id
        self.name = name or "Unnamed repository"
        self.type = type
        self.remote_repository_url = remote_repository_url
        self.homepage_url = homepage_url
        self.description = description
        self.long_description = long_description
        self.user_id = user_id
        self.private = private
        self.deleted = deleted
        self.email_alerts = email_alerts
        self.times_downloaded = times_downloaded
        self.deprecated = deprecated

    @property
    def admin_role( self ):
        admin_role_name = '%s_%s_admin' % ( str( self.name ), str( self.user.username ) )
        for rra in self.roles:
            role = rra.role
            if str( role.name ) == admin_role_name:
                return role
        raise Exception( 'Repository %s owned by %s is not associated with a required administrative role.' %
                         ( str( self.name ), str( self.user.username ) ) )

    def allow_push( self, app ):
        repo = hg.repository( ui.ui(), self.repo_path( app ) )
        return repo.ui.config( 'web', 'allow_push' )

    def can_change_type( self, app ):
        # Allow changing the type only if the repository has no contents, has never been installed, or has
        # never been changed from the default type.
        if self.is_new( app ):
            return True
        if self.times_downloaded == 0:
            return True
        if self.type == rt_util.UNRESTRICTED:
            return True
        return False

    def can_change_type_to( self, app, new_type_label ):
        if self.type == new_type_label:
            return False
        if self.can_change_type( app ):
            new_type = app.repository_types_registry.get_class_by_label( new_type_label )
            if new_type.is_valid_for_type( app, self ):
                return True
        return False

    def get_changesets_for_setting_metadata( self, app ):
        type_class = self.get_type_class( app )
        return type_class.get_changesets_for_setting_metadata( app, self )

    def get_repository_dependencies( self, app, changeset, toolshed_url ):
        # We aren't concerned with repositories of type tool_dependency_definition here if a
        # repository_metadata record is not returned because repositories of this type will never
        # have repository dependencies. However, if a readme file is uploaded, or some other change
        # is made that does not create a new downloadable changeset revision but updates the existing
        # one, we still want to be able to get repository dependencies.
        repository_metadata = suc.get_current_repository_metadata_for_changeset_revision( app,
                                                                                          self,
                                                                                          changeset )
        if repository_metadata:
            metadata = repository_metadata.metadata
            if metadata:
                rb = relation_builder.RelationBuilder( app, self, repository_metadata, toolshed_url )
                repository_dependencies = rb.get_repository_dependencies_for_changeset_revision()
                if repository_dependencies:
                    return repository_dependencies
        return None

    def get_type_class( self, app ):
        return app.repository_types_registry.get_class_by_label( self.type )

    def get_tool_dependencies( self, changeset_revision ):
        for downloadable_revision in self.downloadable_revisions:
            if downloadable_revision.changeset_revision == changeset_revision:
                return downloadable_revision.metadata.get( 'tool_dependencies', [] )
        return []

    def installable_revisions( self, app ):
<<<<<<< HEAD
        return suc.get_metadata_changeset_revisions( self, hg.repository( ui.ui(), self.repo_path( app ) ) )
=======
        return suc.get_metadata_revisions( self, hg.repository( ui.ui(), self.repo_path( app ) ), sort_revisions=True )

    def ordered_installable_revisions( self, app ):
        return suc.get_ordered_metadata_changeset_revisions( self, hg.repository( ui.ui(), self.repo_path( app ) ), downloadable=True )
>>>>>>> 0988a6e7

    def is_new( self, app ):
        repo = hg.repository( ui.ui(), self.repo_path( app ) )
        tip_ctx = repo.changectx( repo.changelog.tip() )
        return tip_ctx.rev() < 0

    def ordered_installable_revisions( self, app ):
        return suc.get_ordered_metadata_changeset_revisions( self, hg.repository( ui.ui(), self.repo_path( app ) ), downloadable=True )

    def repo_path( self, app ):
        return app.hgweb_config_manager.get_entry( os.path.join( "repos", self.user.username, self.name ) )

    def revision( self, app ):
        repo = hg.repository( ui.ui(), self.repo_path( app ) )
        tip_ctx = repo.changectx( repo.changelog.tip() )
        return "%s:%s" % ( str( tip_ctx.rev() ), str( repo.changectx( repo.changelog.tip() ) ) )

    def set_allow_push( self, app, usernames, remove_auth='' ):
        allow_push = util.listify( self.allow_push( app ) )
        if remove_auth:
            allow_push.remove( remove_auth )
        else:
            for username in util.listify( usernames ):
                if username not in allow_push:
                    allow_push.append( username )
        allow_push = '%s\n' % ','.join( allow_push )
        repo = hg.repository( ui.ui(), path=self.repo_path( app ) )
        # Why doesn't the following work?
        # repo.ui.setconfig( 'web', 'allow_push', allow_push )
        lines = repo.opener( 'hgrc', 'rb' ).readlines()
        fp = repo.opener( 'hgrc', 'wb' )
        for line in lines:
            if line.startswith( 'allow_push' ):
                fp.write( 'allow_push = %s' % allow_push )
            else:
                fp.write( line )
        fp.close()

    def tip( self, app ):
        repo = hg.repository( ui.ui(), self.repo_path( app ) )
        return str( repo.changectx( repo.changelog.tip() ) )

    def to_dict( self, view='collection', value_mapper=None ):
        rval = super( Repository, self ).to_dict( view=view, value_mapper=value_mapper )
        if 'user_id' in rval:
            rval[ 'owner' ] = self.user.username
        return rval


class RepositoryMetadata( object, Dictifiable ):
    dict_collection_visible_keys = ( 'id', 'repository_id', 'changeset_revision', 'malicious', 'downloadable', 'missing_test_components',
                                     'tools_functionally_correct', 'do_not_test', 'test_install_error', 'has_repository_dependencies',
                                     'includes_datatypes', 'includes_tools', 'includes_tool_dependencies', 'includes_tools_for_display_in_tool_panel',
                                     'includes_workflows', 'time_last_tested' )
    dict_element_visible_keys = ( 'id', 'repository_id', 'changeset_revision', 'malicious', 'downloadable', 'missing_test_components',
                                  'tools_functionally_correct', 'do_not_test', 'test_install_error', 'time_last_tested', 'tool_test_results',
                                  'has_repository_dependencies', 'includes_datatypes', 'includes_tools', 'includes_tool_dependencies',
                                  'includes_tools_for_display_in_tool_panel', 'includes_workflows', 'repository_dependencies' )

    def __init__( self, id=None, repository_id=None, changeset_revision=None, metadata=None, tool_versions=None, malicious=False,
                  downloadable=False, missing_test_components=None, tools_functionally_correct=False, do_not_test=False,
                  test_install_error=False, time_last_tested=None, tool_test_results=None, has_repository_dependencies=False,
                  includes_datatypes=False, includes_tools=False, includes_tool_dependencies=False, includes_workflows=False ):
        self.id = id
        self.repository_id = repository_id
        self.changeset_revision = changeset_revision
        self.metadata = metadata
        self.tool_versions = tool_versions
        self.malicious = malicious
        self.downloadable = downloadable
        self.missing_test_components = missing_test_components
        self.tools_functionally_correct = tools_functionally_correct
        self.do_not_test = do_not_test
        self.test_install_error = test_install_error
        self.time_last_tested = time_last_tested
        self.tool_test_results = tool_test_results
        self.has_repository_dependencies = has_repository_dependencies
        # We don't consider the special case has_repository_dependencies_only_if_compiling_contained_td here.
        self.includes_datatypes = includes_datatypes
        self.includes_tools = includes_tools
        self.includes_tool_dependencies = includes_tool_dependencies
        self.includes_workflows = includes_workflows

    @property
    def includes_tools_for_display_in_tool_panel( self ):
        if self.metadata:
            tool_dicts = self.metadata.get( 'tools', [] )
            for tool_dict in tool_dicts:
                if tool_dict.get( 'add_to_tool_panel', True ):
                    return True
        return False

    @property
    def repository_dependencies( self ):
        if self.has_repository_dependencies:
            return [ repository_dependency for repository_dependency in self.metadata[ 'repository_dependencies' ][ 'repository_dependencies' ] ]
        return []


class SkipToolTest( object, Dictifiable ):
    dict_collection_visible_keys = ( 'id', 'repository_metadata_id', 'initial_changeset_revision' )
    dict_element_visible_keys = ( 'id', 'repository_metadata_id', 'initial_changeset_revision', 'comment' )

    def __init__( self, id=None, repository_metadata_id=None, initial_changeset_revision=None, comment=None ):
        self.id = id
        self.repository_metadata_id = repository_metadata_id
        self.initial_changeset_revision = initial_changeset_revision
        self.comment = comment

    def as_dict( self, value_mapper=None ):
        return self.to_dict( view='element', value_mapper=value_mapper )


class RepositoryReview( object, Dictifiable ):
    dict_collection_visible_keys = ( 'id', 'repository_id', 'changeset_revision', 'user_id', 'rating', 'deleted' )
    dict_element_visible_keys = ( 'id', 'repository_id', 'changeset_revision', 'user_id', 'rating', 'deleted' )
    approved_states = Bunch( NO='no', YES='yes' )

    def __init__( self, repository_id=None, changeset_revision=None, user_id=None, rating=None, deleted=False ):
        self.repository_id = repository_id
        self.changeset_revision = changeset_revision
        self.user_id = user_id
        self.rating = rating
        self.deleted = deleted


class ComponentReview( object, Dictifiable ):
    dict_collection_visible_keys = ( 'id', 'repository_review_id', 'component_id', 'private', 'approved', 'rating', 'deleted' )
    dict_element_visible_keys = ( 'id', 'repository_review_id', 'component_id', 'private', 'approved', 'rating', 'deleted' )
    approved_states = Bunch( NO='no', YES='yes', NA='not_applicable' )

    def __init__( self, repository_review_id=None, component_id=None, comment=None, private=False, approved=False, rating=None, deleted=False ):
        self.repository_review_id = repository_review_id
        self.component_id = component_id
        self.comment = comment
        self.private = private
        self.approved = approved
        self.rating = rating
        self.deleted = deleted


class Component( object ):

    def __init__( self, name=None, description=None ):
        self.name = name
        self.description = description


class ItemRatingAssociation( object ):

    def __init__( self, id=None, user=None, item=None, rating=0, comment='' ):
        self.id = id
        self.user = user
        self.item = item
        self.rating = rating
        self.comment = comment

    def set_item( self, item ):
        """ Set association's item. """
        pass


class RepositoryRatingAssociation( ItemRatingAssociation ):

    def set_item( self, repository ):
        self.repository = repository


class Category( object, Dictifiable ):
    dict_collection_visible_keys = ( 'id', 'name', 'description', 'deleted' )
    dict_element_visible_keys = ( 'id', 'name', 'description', 'deleted' )

    def __init__( self, name=None, description=None, deleted=False ):
        self.name = name
        self.description = description
        self.deleted = deleted


class RepositoryCategoryAssociation( object ):

    def __init__( self, repository=None, category=None ):
        self.repository = repository
        self.category = category


class Tag( object ):

    def __init__( self, id=None, type=None, parent_id=None, name=None ):
        self.id = id
        self.type = type
        self.parent_id = parent_id
        self.name = name

    def __str__( self ):
        return "Tag(id=%s, type=%i, parent_id=%s, name=%s)" % ( self.id, self.type, self.parent_id, self.name )


class ItemTagAssociation( object ):

    def __init__( self, id=None, user=None, item_id=None, tag_id=None, user_tname=None, value=None ):
        self.id = id
        self.user = user
        self.item_id = item_id
        self.tag_id = tag_id
        self.user_tname = user_tname
        self.value = None
        self.user_value = None


class PostJobAction( object ):

    def __init__( self, action_type, workflow_step, output_name=None, action_arguments=None):
        self.action_type = action_type
        self.output_name = output_name
        self.action_arguments = action_arguments
        self.workflow_step = workflow_step


class StoredWorkflowAnnotationAssociation( object ):
    pass


class WorkflowStepAnnotationAssociation( object ):
    pass


class Workflow( object ):

    def __init__( self ):
        self.user = None
        self.name = None
        self.has_cycles = None
        self.has_errors = None
        self.steps = []


class WorkflowStep( object ):

    def __init__( self ):
        self.id = None
        self.type = None
        self.name = None
        self.tool_id = None
        self.tool_inputs = None
        self.tool_errors = None
        self.position = None
        self.input_connections = []
        self.config = None
        self.label = None


class WorkflowStepConnection( object ):

    def __init__( self ):
        self.output_step = None
        self.output_name = None
        self.input_step = None
        self.input_name = None


# Utility methods
def sort_by_attr( seq, attr ):
    """
    Sort the sequence of objects by object's attribute
    Arguments:
    seq  - the list or any sequence (including immutable one) of objects to sort.
    attr - the name of attribute to sort by
    """
    # Use the "Schwartzian transform"
    # Create the auxiliary list of tuples where every i-th tuple has form
    # (seq[i].attr, i, seq[i]) and sort it. The second item of tuple is needed not
    # only to provide stable sorting, but mainly to eliminate comparison of objects
    # (which can be expensive or prohibited) in case of equal attribute values.
    intermed = map( None, map( getattr, seq, ( attr, ) * len( seq ) ), xrange( len( seq ) ), seq )
    intermed.sort()
    return map( operator.getitem, intermed, ( -1, ) * len( intermed ) )


def directory_hash_id( id ):
    s = str( id )
    l = len( s )
    # Shortcut -- ids 0-999 go under ../000/
    if l < 4:
        return [ "000" ]
    # Pad with zeros until a multiple of three
    padded = ( ( ( 3 - len( s ) ) % 3 ) * "0" ) + s
    # Drop the last three digits -- 1000 files per directory
    padded = padded[:-3]
    # Break into chunks of three
    return [ padded[i * 3:(i + 1) * 3] for i in range( len( padded ) // 3 ) ]<|MERGE_RESOLUTION|>--- conflicted
+++ resolved
@@ -8,13 +8,8 @@
 from galaxy.util.hash_util import new_secure_hash
 from galaxy.util.dictifiable import Dictifiable
 import tool_shed.repository_types.util as rt_util
-<<<<<<< HEAD
 from tool_shed.dependencies.repository import relation_builder
 from tool_shed.util import shed_util_common as suc
-=======
-import tool_shed.util.shed_util_common as suc
-from tool_shed.dependencies.repository import relation_builder
->>>>>>> 0988a6e7
 
 from mercurial import hg
 from mercurial import ui
@@ -256,14 +251,10 @@
         return []
 
     def installable_revisions( self, app ):
-<<<<<<< HEAD
-        return suc.get_metadata_changeset_revisions( self, hg.repository( ui.ui(), self.repo_path( app ) ) )
-=======
         return suc.get_metadata_revisions( self, hg.repository( ui.ui(), self.repo_path( app ) ), sort_revisions=True )
 
     def ordered_installable_revisions( self, app ):
         return suc.get_ordered_metadata_changeset_revisions( self, hg.repository( ui.ui(), self.repo_path( app ) ), downloadable=True )
->>>>>>> 0988a6e7
 
     def is_new( self, app ):
         repo = hg.repository( ui.ui(), self.repo_path( app ) )
