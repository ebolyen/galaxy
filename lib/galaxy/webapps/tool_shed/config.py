--- conflicted
+++ resolved
@@ -140,8 +140,6 @@
     def shed_tool_data_path( self ):
         return self.tool_data_path
 
-<<<<<<< HEAD
-=======
     @property
     def sentry_dsn_public( self ):
         """
@@ -155,7 +153,6 @@
         else:
             return None
 
->>>>>>> c78b7b67
     def __parse_config_file_options( self, kwargs ):
         defaults = dict(
             datatypes_config_file = [ 'config/datatypes_conf.xml', 'datatypes_conf.xml', 'config/datatypes_conf.xml.sample' ],
