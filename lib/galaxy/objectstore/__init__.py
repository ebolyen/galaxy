"""
objectstore package, abstraction for storing blobs of data for use in Galaxy.

all providers ensure that data can be accessed on the filesystem for running
tools
"""

import abc
import logging
import os
import random
import shutil
import threading
import time
from collections import OrderedDict

import yaml

from galaxy.exceptions import ObjectInvalid, ObjectNotFound
from galaxy.util import (
    directory_hash_id,
    force_symlink,
    parse_xml,
    umask_fix_perms,
)
from galaxy.util.bunch import Bunch
from galaxy.util.path import (
    safe_makedirs,
    safe_relpath,
)
from galaxy.util.sleeper import Sleeper

NO_SESSION_ERROR_MESSAGE = "Attempted to 'create' object store entity in configuration with no database session present."

log = logging.getLogger(__name__)


class ObjectStore(metaclass=abc.ABCMeta):

    """ObjectStore interface.

    FIELD DESCRIPTIONS (these apply to all the methods in this class):

    :type obj: StorableObject
    :param obj: A Galaxy object with an assigned database ID accessible via
        the .id attribute.

    :type base_dir: string
    :param base_dir: A key in `self.extra_dirs` corresponding to the base
        directory in which this object should be created, or `None` to specify
        the default directory.

    :type dir_only: boolean
    :param dir_only: If `True`, check only the path where the file identified
        by `obj` should be located, not the dataset itself. This option applies
        to `extra_dir` argument as well.

    :type extra_dir: string
    :param extra_dir: Append `extra_dir` to the directory structure where the
        dataset identified by `obj` should be located. (e.g.,
        000/extra_dir/obj.id). Valid values include 'job_work' (defaulting to
        config.jobs_directory =
        '$GALAXY_ROOT/database/jobs_directory');
        'temp' (defaulting to config.new_file_path =
        '$GALAXY_ROOT/database/tmp').

    :type extra_dir_at_root: boolean
    :param extra_dir_at_root: Applicable only if `extra_dir` is set. If True,
        the `extra_dir` argument is placed at root of the created directory
        structure rather than at the end (e.g., extra_dir/000/obj.id vs.
        000/extra_dir/obj.id)

    :type alt_name: string
    :param alt_name: Use this name as the alternative name for the created
        dataset rather than the default.

    :type obj_dir: boolean
    :param obj_dir: Append a subdirectory named with the object's ID (e.g.
        000/obj.id)
    """

    @abc.abstractmethod
    def exists(self, obj, base_dir=None, dir_only=False, extra_dir=None, extra_dir_at_root=False, alt_name=None):
        """Return True if the object identified by `obj` exists, False otherwise."""
        raise NotImplementedError()

    @abc.abstractmethod
    def create(self, obj, base_dir=None, dir_only=False, extra_dir=None, extra_dir_at_root=False, alt_name=None, obj_dir=False):
        """
        Mark the object (`obj`) as existing in the store, but with no content.

        This method will create a proper directory structure for
        the file if the directory does not already exist.
        """
        raise NotImplementedError()

    @abc.abstractmethod
    def empty(self, obj, base_dir=None, extra_dir=None, extra_dir_at_root=False, alt_name=None, obj_dir=False):
        """
        Test if the object identified by `obj` has content.

        If the object does not exist raises `ObjectNotFound`.
        """
        raise NotImplementedError()

    @abc.abstractmethod
    def size(self, obj, extra_dir=None, extra_dir_at_root=False, alt_name=None, obj_dir=False):
        """
        Return size of the object identified by `obj`.

        If the object does not exist, return 0.
        """
        raise NotImplementedError()

    @abc.abstractmethod
    def delete(self, obj, entire_dir=False, base_dir=None, extra_dir=None, extra_dir_at_root=False, alt_name=None, obj_dir=False):
        """
        Delete the object identified by `obj`.

        :type entire_dir: boolean
        :param entire_dir: If True, delete the entire directory pointed to by
                           extra_dir. For safety reasons, this option applies
                           only for and in conjunction with the extra_dir or
                           obj_dir options.
        """
        raise NotImplementedError()

    @abc.abstractmethod
    def get_data(self, obj, start=0, count=-1, base_dir=None, extra_dir=None, extra_dir_at_root=False, alt_name=None, obj_dir=False):
        """
        Fetch `count` bytes of data offset by `start` bytes using `obj.id`.

        If the object does not exist raises `ObjectNotFound`.

        :type start: int
        :param start: Set the position to start reading the dataset file

        :type count: int
        :param count: Read at most `count` bytes from the dataset
        """
        raise NotImplementedError()

    @abc.abstractmethod
    def get_filename(self, obj, base_dir=None, dir_only=False, extra_dir=None, extra_dir_at_root=False, alt_name=None, obj_dir=False):
        """
        Get the expected filename with absolute path for object with id `obj.id`.

        This can be used to access the contents of the object.
        """
        raise NotImplementedError()

    @abc.abstractmethod
    def update_from_file(self, obj, base_dir=None, extra_dir=None, extra_dir_at_root=False, alt_name=None, obj_dir=False, file_name=None, create=False):
        """
        Inform the store that the file associated with `obj.id` has been updated.

        If `file_name` is provided, update from that file instead of the
        default.
        If the object does not exist raises `ObjectNotFound`.

        :type file_name: string
        :param file_name: Use file pointed to by `file_name` as the source for
                          updating the dataset identified by `obj`

        :type create: boolean
        :param create: If True and the default dataset does not exist, create
            it first.
        """
        raise NotImplementedError()

    @abc.abstractmethod
    def get_object_url(self, obj, extra_dir=None, extra_dir_at_root=False, alt_name=None, obj_dir=False):
        """
        Return the URL for direct acces if supported, otherwise return None.

        Note: need to be careful to not bypass dataset security with this.
        """
        raise NotImplementedError()

    @abc.abstractmethod
    def get_store_usage_percent(self):
        """Return the percentage indicating how full the store is."""
        raise NotImplementedError()

    @abc.abstractmethod
    def get_store_by(self, obj):
        """Return how object is stored (by 'uuid', 'id', or None if not yet saved).

        Certain Galaxy remote data features aren't available if objects are stored by 'id'.
        """
        raise NotImplementedError()


class BaseObjectStore(ObjectStore):

    def __init__(self, config, config_dict=None, **kwargs):
        """
        :type config: object
        :param config: An object, most likely populated from
            `galaxy/config.ini`, having the following attributes:

            * object_store_check_old_style (only used by the
              :class:`DiskObjectStore` subclass)
            * jobs_directory -- Each job is given a unique empty directory
              as its current working directory. This option defines in what
              parent directory those directories will be created.
            * new_file_path -- Used to set the 'temp' extra_dir.
        """
        if config_dict is None:
            config_dict = {}
        self.running = True
        self.config = config
        self.check_old_style = config.object_store_check_old_style
        extra_dirs = {}
        extra_dirs['job_work'] = config.jobs_directory
        extra_dirs['temp'] = config.new_file_path
        extra_dirs.update({
            e['type']: e['path'] for e in config_dict.get('extra_dirs', [])})
        self.extra_dirs = extra_dirs

    def shutdown(self):
        """Close any connections for this ObjectStore."""
        self.running = False

    def file_ready(self, obj, base_dir=None, dir_only=False, extra_dir=None, extra_dir_at_root=False, alt_name=None, obj_dir=False):
        """
        Check if a file corresponding to a dataset is ready to be used.

        Return True if so, False otherwise
        """
        return True

    @classmethod
    def parse_xml(clazz, config_xml):
        """Parse an XML description of a configuration for this object store.

        Return a configuration dictionary (such as would correspond to the YAML configuration)
        for the object store.
        """
        raise NotImplementedError()

    @classmethod
    def from_xml(clazz, config, config_xml, **kwd):
        config_dict = clazz.parse_xml(config_xml)
        return clazz(config, config_dict, **kwd)

    def to_dict(self):
        extra_dirs = []
        for extra_dir_type, extra_dir_path in self.extra_dirs.items():
            extra_dirs.append({"type": extra_dir_type, "path": extra_dir_path})
        return {
            'config': config_to_dict(self.config),
            'extra_dirs': extra_dirs,
            'type': self.store_type,
        }

    def _get_object_id(self, obj):
        if hasattr(obj, self.store_by):
            return getattr(obj, self.store_by)
        else:
            # job's don't have uuids, so always use ID in this case when creating
            # job working directories.
            return obj.id

    def _invoke(self, delegate, obj=None, **kwargs):
        return self.__getattribute__("_" + delegate)(obj=obj, **kwargs)

    def exists(self, obj, **kwargs):
        return self._invoke('exists', obj, **kwargs)

    def create(self, obj, **kwargs):
        return self._invoke('create', obj, **kwargs)

    def empty(self, obj, **kwargs):
        return self._invoke('empty', obj, **kwargs)

    def size(self, obj, **kwargs):
        return self._invoke('size', obj, **kwargs)

    def delete(self, obj, **kwargs):
        return self._invoke('delete', obj, **kwargs)

    def get_data(self, obj, **kwargs):
        return self._invoke('get_data', obj, **kwargs)

    def get_filename(self, obj, **kwargs):
        return self._invoke('get_filename', obj, **kwargs)

    def update_from_file(self, obj, **kwargs):
        return self._invoke('update_from_file', obj, **kwargs)

    def get_object_url(self, obj, **kwargs):
        return self._invoke('get_object_url', obj, **kwargs)

    def get_store_usage_percent(self):
        return self._invoke('get_store_usage_percent')

    def get_store_by(self, obj, **kwargs):
        return self._invoke('get_store_by', obj, **kwargs)


class ConcreteObjectStore(BaseObjectStore):
    """Subclass of ObjectStore for stores that don't delegate (non-nested).

    Currently only adds store_by functionality. Which doesn't make
    sense for the delegating object stores.
    """

    def __init__(self, config, config_dict=None, **kwargs):
        """
        :type config: object
        :param config: An object, most likely populated from
            `galaxy/config.ini`, having the following attributes:

            * object_store_check_old_style (only used by the
              :class:`DiskObjectStore` subclass)
            * jobs_directory -- Each job is given a unique empty directory
              as its current working directory. This option defines in what
              parent directory those directories will be created.
            * new_file_path -- Used to set the 'temp' extra_dir.
        """
        if config_dict is None:
            config_dict = {}
        super().__init__(config=config, config_dict=config_dict, **kwargs)
        self.store_by = config_dict.get("store_by", None) or getattr(config, "object_store_store_by", "id")

    def to_dict(self):
        rval = super().to_dict()
        rval["store_by"] = self.store_by
        return rval

    def _get_store_by(self, obj):
        return self.store_by


class DiskObjectStore(ConcreteObjectStore):
    """
    Standard Galaxy object store.

    Stores objects in files under a specific directory on disk.

    >>> from galaxy.util.bunch import Bunch
    >>> import tempfile
    >>> file_path=tempfile.mkdtemp()
    >>> obj = Bunch(id=1)
    >>> s = DiskObjectStore(Bunch(umask=0o077, jobs_directory=file_path, new_file_path=file_path, object_store_check_old_style=False), dict(files_dir=file_path))
    >>> s.create(obj)
    >>> s.exists(obj)
    True
    >>> assert s.get_filename(obj) == file_path + '/000/dataset_1.dat'
    """
    store_type = 'disk'

    def __init__(self, config, config_dict):
        """
        :type config: object
        :param config: An object, most likely populated from
            `galaxy/config.ini`, having the same attributes needed by
            :class:`ObjectStore` plus:

            * file_path -- Default directory to store objects to disk in.
            * umask -- the permission bits for newly created files.

        :type file_path: str
        :param file_path: Override for the `config.file_path` value.

        :type extra_dirs: dict
        :param extra_dirs: Keys are string, values are directory paths.
        """
        super().__init__(config, config_dict)
        self.file_path = config_dict.get("files_dir") or config.file_path

    @classmethod
    def parse_xml(clazz, config_xml):
        extra_dirs = []
        config_dict = {}
        if config_xml is not None:
            store_by = config_xml.attrib.get('store_by', None)
            if store_by is not None:
                config_dict['store_by'] = store_by
            for e in config_xml:
                if e.tag == 'files_dir':
                    config_dict["files_dir"] = e.get('path')
                else:
                    extra_dirs.append({"type": e.get('type'), "path": e.get('path')})

        config_dict["extra_dirs"] = extra_dirs
        return config_dict

    def to_dict(self):
        as_dict = super().to_dict()
        as_dict["files_dir"] = self.file_path
        return as_dict

    def __get_filename(self, obj, base_dir=None, dir_only=False, extra_dir=None, extra_dir_at_root=False, alt_name=None, obj_dir=False):
        """
        Return the absolute path for the file corresponding to the `obj.id`.

        This is regardless of whether or not the file exists.
        """
        path = self._construct_path(obj, base_dir=base_dir, dir_only=dir_only, extra_dir=extra_dir,
                                    extra_dir_at_root=extra_dir_at_root, alt_name=alt_name,
                                    obj_dir=False, old_style=True)
        # For backward compatibility: check the old style root path first;
        # otherwise construct hashed path.
        if not os.path.exists(path):
            return self._construct_path(obj, base_dir=base_dir, dir_only=dir_only, extra_dir=extra_dir,
                                        extra_dir_at_root=extra_dir_at_root, alt_name=alt_name)

    # TODO: rename to _disk_path or something like that to avoid conflicts with
    # children that'll use the local_extra_dirs decorator, e.g. S3
    def _construct_path(self, obj, old_style=False, base_dir=None, dir_only=False, extra_dir=None, extra_dir_at_root=False, alt_name=None, obj_dir=False, **kwargs):
        """
        Construct the absolute path for accessing the object identified by `obj.id`.

        :type base_dir: string
        :param base_dir: A key in self.extra_dirs corresponding to the base
                         directory in which this object should be created, or
                         None to specify the default directory.

        :type dir_only: boolean
        :param dir_only: If True, check only the path where the file
                         identified by `obj` should be located, not the
                         dataset itself. This option applies to `extra_dir`
                         argument as well.

        :type extra_dir: string
        :param extra_dir: Append the value of this parameter to the expected
            path used to access the object identified by `obj` (e.g.,
            /files/000/<extra_dir>/dataset_10.dat).

        :type alt_name: string
        :param alt_name: Use this name as the alternative name for the returned
                         dataset rather than the default.

        :type old_style: boolean
        param old_style: This option is used for backward compatibility. If
            `True` then the composed directory structure does not include a
            hash id (e.g., /files/dataset_10.dat (old) vs.
            /files/000/dataset_10.dat (new))
        """
        base = os.path.abspath(self.extra_dirs.get(base_dir, self.file_path))
        # extra_dir should never be constructed from provided data but just
        # make sure there are no shenannigans afoot
        if extra_dir and extra_dir != os.path.normpath(extra_dir):
            log.warning('extra_dir is not normalized: %s', extra_dir)
            raise ObjectInvalid("The requested object is invalid")
        # ensure that any parent directory references in alt_name would not
        # result in a path not contained in the directory path constructed here
        if alt_name and not safe_relpath(alt_name):
            log.warning('alt_name would locate path outside dir: %s', alt_name)
            raise ObjectInvalid("The requested object is invalid")
        obj_id = self._get_object_id(obj)
        if old_style:
            if extra_dir is not None:
                path = os.path.join(base, extra_dir)
            else:
                path = base
        else:
            # Construct hashed path
            rel_path = os.path.join(*directory_hash_id(obj_id))
            # Create a subdirectory for the object ID
            if obj_dir:
                rel_path = os.path.join(rel_path, str(obj_id))
            # Optionally append extra_dir
            if extra_dir is not None:
                if extra_dir_at_root:
                    rel_path = os.path.join(extra_dir, rel_path)
                else:
                    rel_path = os.path.join(rel_path, extra_dir)
            path = os.path.join(base, rel_path)
        if not dir_only:
            assert obj_id is not None, "The effective dataset identifier consumed by object store [%s] must be set before a path can be constructed." % (self.store_by)
            path = os.path.join(path, alt_name if alt_name else "dataset_%s.dat" % obj_id)
        return os.path.abspath(path)

    def _exists(self, obj, **kwargs):
        """Override `ObjectStore`'s stub and check on disk."""
        if self.check_old_style:
            path = self._construct_path(obj, old_style=True, **kwargs)
            # For backward compatibility: check root path first; otherwise
            # construct and check hashed path.
            if os.path.exists(path):
                return True
        return os.path.exists(self._construct_path(obj, **kwargs))

    def _create(self, obj, **kwargs):
        """Override `ObjectStore`'s stub by creating any files and folders on disk."""
        if not self._exists(obj, **kwargs):
            path = self._construct_path(obj, **kwargs)
            dir_only = kwargs.get('dir_only', False)
            # Create directory if it does not exist
            dir = path if dir_only else os.path.dirname(path)
            safe_makedirs(dir)
            # Create the file if it does not exist
            if not dir_only:
                open(path, 'w').close()  # Should be rb?
                umask_fix_perms(path, self.config.umask, 0o666)

    def _empty(self, obj, **kwargs):
        """Override `ObjectStore`'s stub by checking file size on disk."""
        return self.size(obj, **kwargs) == 0

    def _size(self, obj, **kwargs):
        """Override `ObjectStore`'s stub by return file size on disk.

        Returns 0 if the object doesn't exist yet or other error.
        """
        if self._exists(obj, **kwargs):
            try:
                filepath = self._get_filename(obj, **kwargs)
                for _ in range(0, 2):
                    size = os.path.getsize(filepath)
                    if size != 0:
                        break
                    # May be legitimately 0, or there may be an issue with the FS / kernel, so we try again
                    time.sleep(0.01)
                return size
            except OSError:
                return 0
        else:
            return 0

    def _delete(self, obj, entire_dir=False, **kwargs):
        """Override `ObjectStore`'s stub; delete the file or folder on disk."""
        path = self._get_filename(obj, **kwargs)
        extra_dir = kwargs.get('extra_dir', None)
        obj_dir = kwargs.get('obj_dir', False)
        try:
            if entire_dir and (extra_dir or obj_dir):
                shutil.rmtree(path)
                return True
            if self._exists(obj, **kwargs):
                os.remove(path)
                return True
        except OSError as ex:
            log.critical('{} delete error {}'.format(self.__get_filename(obj, **kwargs), ex))
        return False

    def _get_data(self, obj, start=0, count=-1, **kwargs):
        """Override `ObjectStore`'s stub; retrieve data directly from disk."""
        data_file = open(self._get_filename(obj, **kwargs))  # Should be rb?
        data_file.seek(start)
        content = data_file.read(count)
        data_file.close()
        return content

    def _get_filename(self, obj, **kwargs):
        """
        Override `ObjectStore`'s stub.

        If `object_store_check_old_style` is set to `True` in config then the
        root path is checked first.
        """
        if self.check_old_style:
            path = self._construct_path(obj, old_style=True, **kwargs)
            # For backward compatibility, check root path first; otherwise,
            # construct and return hashed path
            if os.path.exists(path):
                return path
        path = self._construct_path(obj, **kwargs)
        if not os.path.exists(path):
            raise ObjectNotFound
        return path

    def _update_from_file(self, obj, file_name=None, create=False, **kwargs):
        """`create` parameter is not used in this implementation."""
        preserve_symlinks = kwargs.pop('preserve_symlinks', False)
        # FIXME: symlinks and the object store model may not play well together
        # these should be handled better, e.g. registering the symlink'd file
        # as an object
        if create:
            self._create(obj, **kwargs)
        if file_name and self._exists(obj, **kwargs):
            try:
                if preserve_symlinks and os.path.islink(file_name):
                    force_symlink(os.readlink(file_name), self._get_filename(obj, **kwargs))
                else:
                    path = self._get_filename(obj, **kwargs)
                    shutil.copy(file_name, path)
                    umask_fix_perms(path, self.config.umask, 0o666)
            except OSError as ex:
                log.critical('Error copying {} to {}: {}'.format(file_name, self.__get_filename(obj, **kwargs), ex))
                raise ex

    def _get_object_url(self, obj, **kwargs):
        """
        Override `ObjectStore`'s stub.

        Returns `None`, we have no URLs.
        """
        return None

    def _get_store_usage_percent(self, **kwargs):
        """Override `ObjectStore`'s stub by return percent storage used."""
        st = os.statvfs(self.file_path)
        return (float(st.f_blocks - st.f_bavail) / st.f_blocks) * 100


class NestedObjectStore(BaseObjectStore):

    """
    Base for ObjectStores that use other ObjectStores.

    Example: DistributedObjectStore, HierarchicalObjectStore
    """

    def __init__(self, config, config_xml=None):
        """Extend `ObjectStore`'s constructor."""
        super().__init__(config)
        self.backends = {}

    def shutdown(self):
        """For each backend, shuts them down."""
        for store in self.backends.values():
            store.shutdown()
        super().shutdown()

    def _exists(self, obj, **kwargs):
        """Determine if the `obj` exists in any of the backends."""
        return self._call_method('_exists', obj, False, False, **kwargs)

    def file_ready(self, obj, **kwargs):
        """Determine if the file for `obj` is ready to be used by any of the backends."""
        return self._call_method('file_ready', obj, False, False, **kwargs)

    def _create(self, obj, **kwargs):
        """Create a backing file in a random backend."""
        random.choice(list(self.backends.values())).create(obj, **kwargs)

    def _empty(self, obj, **kwargs):
        """For the first backend that has this `obj`, determine if it is empty."""
        return self._call_method('_empty', obj, True, False, **kwargs)

    def _size(self, obj, **kwargs):
        """For the first backend that has this `obj`, return its size."""
        return self._call_method('_size', obj, 0, False, **kwargs)

    def _delete(self, obj, **kwargs):
        """For the first backend that has this `obj`, delete it."""
        return self._call_method('_delete', obj, False, False, **kwargs)

    def _get_data(self, obj, **kwargs):
        """For the first backend that has this `obj`, get data from it."""
        return self._call_method('_get_data', obj, ObjectNotFound, True, **kwargs)

    def _get_filename(self, obj, **kwargs):
        """For the first backend that has this `obj`, get its filename."""
        return self._call_method('_get_filename', obj, ObjectNotFound, True, **kwargs)

    def _update_from_file(self, obj, **kwargs):
        """For the first backend that has this `obj`, update it from the given file."""
        if kwargs.get('create', False):
            self._create(obj, **kwargs)
            kwargs['create'] = False
        return self._call_method('_update_from_file', obj, ObjectNotFound, True, **kwargs)

    def _get_object_url(self, obj, **kwargs):
        """For the first backend that has this `obj`, get its URL."""
        return self._call_method('_get_object_url', obj, None, False, **kwargs)

    def _get_store_by(self, obj):
        return self._call_method('_get_store_by', obj, None, False)

    def _repr_object_for_exception(self, obj):
        try:
            # there are a few objects in python that don't have __class__
            obj_id = self._get_object_id(obj)
            return '{}({}={})'.format(obj.__class__.__name__, self.store_by, obj_id)
        except AttributeError:
            return str(obj)

    def _call_method(self, method, obj, default, default_is_exception,
            **kwargs):
        """Check all children object stores for the first one with the dataset."""
        for store in self.backends.values():
            if store.exists(obj, **kwargs):
                return store.__getattribute__(method)(obj, **kwargs)
        if default_is_exception:
            raise default('objectstore, _call_method failed: %s on %s, kwargs: %s'
                          % (method, self._repr_object_for_exception(obj), str(kwargs)))
        else:
            return default


class DistributedObjectStore(NestedObjectStore):

    """
    ObjectStore that defers to a list of backends.

    When getting objects the first store where the object exists is used.
    When creating objects they are created in a store selected randomly, but
    with weighting.
    """
    store_type = 'distributed'

    def __init__(self, config, config_dict, fsmon=False):
        """
        :type config: object
        :param config: An object, most likely populated from
            `galaxy/config.ini`, having the same attributes needed by
            :class:`NestedObjectStore` plus:

            * distributed_object_store_config_file

        :type config_xml: ElementTree

        :type fsmon: bool
        :param fsmon: If True, monitor the file system for free space,
            removing backends when they get too full.
        """
        super().__init__(config, config_dict)

        self.backends = {}
        self.weighted_backend_ids = []
        self.original_weighted_backend_ids = []
        self.max_percent_full = {}
        self.global_max_percent_full = config_dict.get("global_max_percent_full", 0)
        random.seed()

        for backend_def in config_dict["backends"]:
            backened_id = backend_def["id"]
            maxpctfull = backend_def.get("max_percent_full", 0)
            weight = backend_def["weight"]

            backend = build_object_store_from_config(config, config_dict=backend_def, fsmon=fsmon)

            self.backends[backened_id] = backend
            self.max_percent_full[backened_id] = maxpctfull

            for _ in range(0, weight):
                # The simplest way to do weighting: add backend ids to a
                # sequence the number of times equalling weight, then randomly
                # choose a backend from that sequence at creation
                self.weighted_backend_ids.append(backened_id)

        self.original_weighted_backend_ids = self.weighted_backend_ids

        self.sleeper = None
        if fsmon and (self.global_max_percent_full or [_ for _ in self.max_percent_full.values() if _ != 0.0]):
            self.sleeper = Sleeper()
            self.filesystem_monitor_thread = threading.Thread(target=self.__filesystem_monitor)
            self.filesystem_monitor_thread.setDaemon(True)
            self.filesystem_monitor_thread.start()
            log.info("Filesystem space monitor started")

    @classmethod
    def parse_xml(clazz, config_xml, legacy=False):
        if legacy:
            backends_root = config_xml
        else:
            backends_root = config_xml.find('backends')

        backends = []
        config_dict = {
            'global_max_percent_full': float(backends_root.get('maxpctfull', 0)),
            'backends': backends,
        }

        for b in [e for e in backends_root if e.tag == 'backend']:
            store_id = b.get("id")
            store_weight = int(b.get("weight", 1))
            store_maxpctfull = float(b.get('maxpctfull', 0))
            store_type = b.get("type", "disk")
            store_by = b.get('store_by', None)

            objectstore_class, _ = type_to_object_store_class(store_type)
            backend_config_dict = objectstore_class.parse_xml(b)
            backend_config_dict["id"] = store_id
            backend_config_dict["weight"] = store_weight
            backend_config_dict["max_percent_full"] = store_maxpctfull
            backend_config_dict["type"] = store_type
            if store_by is not None:
                backend_config_dict["store_by"] = store_by
            backends.append(backend_config_dict)

        return config_dict

    @classmethod
    def from_xml(clazz, config, config_xml, fsmon=False):
        legacy = False
        if config_xml is None:
            distributed_config = config.distributed_object_store_config_file
            assert distributed_config is not None, \
                "distributed object store ('object_store = distributed') " \
                "requires a config file, please set one in " \
                "'distributed_object_store_config_file')"

            log.debug('Loading backends for distributed object store from %s', distributed_config)
            config_xml = parse_xml(distributed_config).getroot()
            legacy = True
        else:
            log.debug('Loading backends for distributed object store from %s', config_xml.get('id'))

        config_dict = clazz.parse_xml(config_xml, legacy=legacy)
        return clazz(config, config_dict, fsmon=fsmon)

    def to_dict(self):
        as_dict = super().to_dict()
        as_dict["global_max_percent_full"] = self.global_max_percent_full
        backends = []
        for backend_id, backend in self.backends.items():
            backend_as_dict = backend.to_dict()
            backend_as_dict["id"] = backend_id
            backend_as_dict["max_percent_full"] = self.max_percent_full[backend_id]
            backend_as_dict["weight"] = len([i for i in self.original_weighted_backend_ids if i == backend_id])
            backends.append(backend_as_dict)
        as_dict["backends"] = backends
        return as_dict

    def shutdown(self):
        """Shut down. Kill the free space monitor if there is one."""
        super().shutdown()
        if self.sleeper is not None:
            self.sleeper.wake()

    def __filesystem_monitor(self):
        while self.running:
            new_weighted_backend_ids = self.original_weighted_backend_ids
            for id, backend in self.backends.items():
                maxpct = self.max_percent_full[id] or self.global_max_percent_full
                pct = backend.get_store_usage_percent()
                if pct > maxpct:
                    new_weighted_backend_ids = [_ for _ in new_weighted_backend_ids if _ != id]
            self.weighted_backend_ids = new_weighted_backend_ids
            self.sleeper.sleep(120)  # Test free space every 2 minutes

    def _create(self, obj, **kwargs):
        """The only method in which obj.object_store_id may be None."""
        if obj.object_store_id is None or not self._exists(obj, **kwargs):
            if obj.object_store_id is None or obj.object_store_id not in self.backends:
                try:
                    obj.object_store_id = random.choice(self.weighted_backend_ids)
                except IndexError:
                    raise ObjectInvalid('objectstore.create, could not generate '
                                        'obj.object_store_id: %s, kwargs: %s'
                                        % (str(obj), str(kwargs)))
                log.debug("Selected backend '%s' for creation of %s %s"
                          % (obj.object_store_id, obj.__class__.__name__, obj.id))
            else:
                log.debug("Using preferred backend '%s' for creation of %s %s"
                          % (obj.object_store_id, obj.__class__.__name__, obj.id))
            self.backends[obj.object_store_id].create(obj, **kwargs)

    def _call_method(self, method, obj, default, default_is_exception, **kwargs):
        object_store_id = self.__get_store_id_for(obj, **kwargs)
        if object_store_id is not None:
            return self.backends[object_store_id].__getattribute__(method)(obj, **kwargs)
        if default_is_exception:
            raise default('objectstore, _call_method failed: %s on %s, kwargs: %s'
                          % (method, self._repr_object_for_exception(obj), str(kwargs)))
        else:
            return default

    def __get_store_id_for(self, obj, **kwargs):
        if obj.object_store_id is not None:
            if obj.object_store_id in self.backends:
                return obj.object_store_id
            else:
                log.warning('The backend object store ID (%s) for %s object with ID %s is invalid'
                            % (obj.object_store_id, obj.__class__.__name__, obj.id))
        # if this instance has been switched from a non-distributed to a
        # distributed object store, or if the object's store id is invalid,
        # try to locate the object
        for id, store in self.backends.items():
            if store.exists(obj, **kwargs):
                log.warning('%s object with ID %s found in backend object store with ID %s'
                            % (obj.__class__.__name__, obj.id, id))
                obj.object_store_id = id
                return id
        return None


class HierarchicalObjectStore(NestedObjectStore):

    """
    ObjectStore that defers to a list of backends.

    When getting objects the first store where the object exists is used.
    When creating objects only the first store is used.
    """
    store_type = 'hierarchical'

    def __init__(self, config, config_dict, fsmon=False):
        """The default contructor. Extends `NestedObjectStore`."""
        super().__init__(config, config_dict)

        backends = OrderedDict()
        for order, backend_def in enumerate(config_dict["backends"]):
            backends[order] = build_object_store_from_config(config, config_dict=backend_def, fsmon=fsmon)

        self.backends = backends

    @classmethod
    def parse_xml(clazz, config_xml):
        backends_list = []
        for b in sorted(config_xml.find('backends'), key=lambda b: int(b.get('order'))):
            store_type = b.get("type")
            objectstore_class, _ = type_to_object_store_class(store_type)
            backend_config_dict = objectstore_class.parse_xml(b)
            backend_config_dict["type"] = store_type
            backends_list.append(backend_config_dict)

        return {"backends": backends_list}

    def to_dict(self):
        as_dict = super().to_dict()
        backends = []
        for backend in self.backends.values():
            backend_as_dict = backend.to_dict()
            backends.append(backend_as_dict)
        as_dict["backends"] = backends
        return as_dict

    def _exists(self, obj, **kwargs):
        """Check all child object stores."""
        for store in self.backends.values():
            if store.exists(obj, **kwargs):
                return True
        return False

    def _create(self, obj, **kwargs):
        """Call the primary object store."""
        self.backends[0].create(obj, **kwargs)


def type_to_object_store_class(store, fsmon=False):
    objectstore_class = None
    objectstore_constructor_kwds = {}
    if store == 'disk':
        objectstore_class = DiskObjectStore
    elif store == 's3':
        from .s3 import S3ObjectStore
        objectstore_class = S3ObjectStore
    elif store == 'cloud':
        from .cloud import Cloud
        objectstore_class = Cloud
    elif store == 'swift':
        from .s3 import SwiftObjectStore
        objectstore_class = SwiftObjectStore
    elif store == 'distributed':
        objectstore_class = DistributedObjectStore
        objectstore_constructor_kwds["fsmon"] = fsmon
    elif store == 'hierarchical':
        objectstore_class = HierarchicalObjectStore
        objectstore_constructor_kwds["fsmon"] = fsmon
    elif store == 'irods':
        from .irods import IRODSObjectStore
        objectstore_class = IRODSObjectStore
    elif store == 'azure_blob':
        from .azure_blob import AzureBlobObjectStore
        objectstore_class = AzureBlobObjectStore
    elif store == 'pithos':
        from .pithos import PithosObjectStore
        objectstore_class = PithosObjectStore
    # Disable the Pulsar object store for now until it receives some attention
    # elif store == 'pulsar':
    #    from .pulsar import PulsarObjectStore
    #    return PulsarObjectStore(config=config, config_xml=config_xml)

    return objectstore_class, objectstore_constructor_kwds


def build_object_store_from_config(config, fsmon=False, config_xml=None, config_dict=None):
    """
    Invoke the appropriate object store.

    Will use the `object_store_config_file` attribute of the `config` object to
    configure a new object store from the specified XML file.

    Or you can specify the object store type in the `object_store` attribute of
    the `config` object. Currently 'disk', 's3', 'swift', 'distributed',
    'hierarchical', 'irods', and 'pulsar' are supported values.
    """
    from_object = 'xml'

    if config is None and config_dict is not None and 'config' in config_dict:
        # Build a config object from to_dict of an ObjectStore.
        config = Bunch(**config_dict["config"])
    elif config is None:
        raise Exception("build_object_store_from_config sent None as config parameter and one cannot be recovered from config_dict")

    if config_xml is None and config_dict is None:
        config_file = config.object_store_config_file
        if os.path.exists(config_file):
            if config_file.endswith(".xml") or config_file.endswith(".xml.sample"):
                # This is a top level invocation of build_object_store_from_config, and
                # we have an object_store_conf.xml -- read the .xml and build
                # accordingly
                config_xml = parse_xml(config.object_store_config_file).getroot()
                store = config_xml.get('type')
            else:
                with open(config_file) as f:
                    config_dict = yaml.safe_load(f)
                from_object = 'dict'
                store = config_dict.get('type')
        else:
            store = config.object_store
    elif config_xml is not None:
        store = config_xml.get('type')
    elif config_dict is not None:
        from_object = 'dict'
        store = config_dict.get('type')

    objectstore_class, objectstore_constructor_kwds = type_to_object_store_class(store, fsmon=fsmon)
    if objectstore_class is None:
        log.error("Unrecognized object store definition: {}".format(store))

    if from_object == 'xml':
        return objectstore_class.from_xml(config=config, config_xml=config_xml, **objectstore_constructor_kwds)
    else:
        return objectstore_class(config=config, config_dict=config_dict, **objectstore_constructor_kwds)


def local_extra_dirs(func):
    """Non-local plugin decorator using local directories for the extra_dirs (job_work and temp)."""

    def wraps(self, *args, **kwargs):
        if kwargs.get('base_dir', None) is None:
            return func(self, *args, **kwargs)
        else:
            for c in self.__class__.__mro__:
                if c.__name__ == 'DiskObjectStore':
                    return getattr(c, func.__name__)(self, *args, **kwargs)
            raise Exception("Could not call DiskObjectStore's %s method, does your "
                            "Object Store plugin inherit from DiskObjectStore?"
                            % func.__name__)
    return wraps


def convert_bytes(bytes):
    """A helper function used for pretty printing disk usage."""
    if bytes is None:
        bytes = 0
    bytes = float(bytes)

    if bytes >= 1099511627776:
        terabytes = bytes / 1099511627776
        size = '%.2fTB' % terabytes
    elif bytes >= 1073741824:
        gigabytes = bytes / 1073741824
        size = '%.2fGB' % gigabytes
    elif bytes >= 1048576:
        megabytes = bytes / 1048576
        size = '%.2fMB' % megabytes
    elif bytes >= 1024:
        kilobytes = bytes / 1024
        size = '%.2fKB' % kilobytes
    else:
        size = '%.2fb' % bytes
    return size


def config_to_dict(config):
    """Dict-ify the portion of a config object consumed by the ObjectStore class and its subclasses.
    """
    return {
        'object_store_check_old_style': config.object_store_check_old_style,
        'file_path': config.file_path,
        'umask': config.umask,
        'jobs_directory': config.jobs_directory,
        'new_file_path': config.new_file_path,
        'object_store_cache_path': config.object_store_cache_path,
        'gid': config.gid,
    }


<<<<<<< HEAD
def _create_object_in_session(obj):
    session = object_session(obj) if object_session is not None else None
    if session is not None:
        object_session(obj).add(obj)
        object_session(obj).flush()
    else:
        raise Exception(NO_SESSION_ERROR_MESSAGE)


class ObjectStorePopulator:
=======
class ObjectStorePopulator(object):
>>>>>>> fd643719
    """ Small helper for interacting with the object store and making sure all
    datasets from a job end up with the same object_store_id.
    """

    def __init__(self, app):
        self.object_store = app.object_store
        self.object_store_id = None

    def set_object_store_id(self, data):
        # Create an empty file immediately.  The first dataset will be
        # created in the "default" store, all others will be created in
        # the same store as the first.
        data.dataset.object_store_id = self.object_store_id
        try:
            self.object_store.create(data.dataset)
        except ObjectInvalid:
            raise Exception('Unable to create output dataset: object store is full')
        self.object_store_id = data.dataset.object_store_id  # these will be the same thing after the first output<|MERGE_RESOLUTION|>--- conflicted
+++ resolved
@@ -1065,20 +1065,7 @@
     }
 
 
-<<<<<<< HEAD
-def _create_object_in_session(obj):
-    session = object_session(obj) if object_session is not None else None
-    if session is not None:
-        object_session(obj).add(obj)
-        object_session(obj).flush()
-    else:
-        raise Exception(NO_SESSION_ERROR_MESSAGE)
-
-
 class ObjectStorePopulator:
-=======
-class ObjectStorePopulator(object):
->>>>>>> fd643719
     """ Small helper for interacting with the object store and making sure all
     datasets from a job end up with the same object_store_id.
     """
