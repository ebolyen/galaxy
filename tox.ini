--- conflicted
+++ resolved
@@ -79,14 +79,9 @@
 whitelist_externals = bash
 skip_install = True
 deps =
-<<<<<<< HEAD
     flake8==3.3.0
     flake8-docstrings==1.1.0
-=======
-    flake8==3.2.1
-    flake8-docstrings==1.1.0
     pydocstyle==2.0.0
->>>>>>> f64b7fcf
 
 
 [testenv:py27-lint-docstring-include-list]
@@ -94,11 +89,6 @@
 whitelist_externals = bash
 skip_install = True
 deps =
-<<<<<<< HEAD
     flake8==3.3.0
     flake8-docstrings==1.1.0
-=======
-    flake8==3.2.1
-    flake8-docstrings==1.1.0
-    pydocstyle==2.0.0
->>>>>>> f64b7fcf
+    pydocstyle==2.0.0